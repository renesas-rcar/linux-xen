/*
 *  Driver for Atmel AT91 / AT32 Serial ports
 *  Copyright (C) 2003 Rick Bronson
 *
 *  Based on drivers/char/serial_sa1100.c, by Deep Blue Solutions Ltd.
 *  Based on drivers/char/serial.c, by Linus Torvalds, Theodore Ts'o.
 *
 *  DMA support added by Chip Coldwell.
 *
 * This program is free software; you can redistribute it and/or modify
 * it under the terms of the GNU General Public License as published by
 * the Free Software Foundation; either version 2 of the License, or
 * (at your option) any later version.
 *
 * This program is distributed in the hope that it will be useful,
 * but WITHOUT ANY WARRANTY; without even the implied warranty of
 * MERCHANTABILITY or FITNESS FOR A PARTICULAR PURPOSE.  See the
 * GNU General Public License for more details.
 *
 * You should have received a copy of the GNU General Public License
 * along with this program; if not, write to the Free Software
 * Foundation, Inc., 59 Temple Place, Suite 330, Boston, MA  02111-1307  USA
 *
 */
#include <linux/module.h>
#include <linux/tty.h>
#include <linux/ioport.h>
#include <linux/slab.h>
#include <linux/init.h>
#include <linux/serial.h>
#include <linux/clk.h>
#include <linux/console.h>
#include <linux/sysrq.h>
#include <linux/tty_flip.h>
#include <linux/platform_device.h>
#include <linux/of.h>
#include <linux/of_device.h>
#include <linux/of_gpio.h>
#include <linux/dma-mapping.h>
#include <linux/dmaengine.h>
#include <linux/atmel_pdc.h>
#include <linux/atmel_serial.h>
#include <linux/uaccess.h>
#include <linux/platform_data/atmel.h>
#include <linux/timer.h>
#include <linux/gpio.h>
#include <linux/gpio/consumer.h>
#include <linux/err.h>
#include <linux/irq.h>
#include <linux/suspend.h>

#include <asm/io.h>
#include <asm/ioctls.h>

#define PDC_BUFFER_SIZE		512
/* Revisit: We should calculate this based on the actual port settings */
#define PDC_RX_TIMEOUT		(3 * 10)		/* 3 bytes */

#if defined(CONFIG_SERIAL_ATMEL_CONSOLE) && defined(CONFIG_MAGIC_SYSRQ)
#define SUPPORT_SYSRQ
#endif

#include <linux/serial_core.h>

#include "serial_mctrl_gpio.h"

static void atmel_start_rx(struct uart_port *port);
static void atmel_stop_rx(struct uart_port *port);

#ifdef CONFIG_SERIAL_ATMEL_TTYAT

/* Use device name ttyAT, major 204 and minor 154-169.  This is necessary if we
 * should coexist with the 8250 driver, such as if we have an external 16C550
 * UART. */
#define SERIAL_ATMEL_MAJOR	204
#define MINOR_START		154
#define ATMEL_DEVICENAME	"ttyAT"

#else

/* Use device name ttyS, major 4, minor 64-68.  This is the usual serial port
 * name, but it is legally reserved for the 8250 driver. */
#define SERIAL_ATMEL_MAJOR	TTY_MAJOR
#define MINOR_START		64
#define ATMEL_DEVICENAME	"ttyS"

#endif

#define ATMEL_ISR_PASS_LIMIT	256

/* UART registers. CR is write-only, hence no GET macro */
#define UART_PUT_CR(port,v)	__raw_writel(v, (port)->membase + ATMEL_US_CR)
#define UART_GET_MR(port)	__raw_readl((port)->membase + ATMEL_US_MR)
#define UART_PUT_MR(port,v)	__raw_writel(v, (port)->membase + ATMEL_US_MR)
#define UART_PUT_IER(port,v)	__raw_writel(v, (port)->membase + ATMEL_US_IER)
#define UART_PUT_IDR(port,v)	__raw_writel(v, (port)->membase + ATMEL_US_IDR)
#define UART_GET_IMR(port)	__raw_readl((port)->membase + ATMEL_US_IMR)
#define UART_GET_CSR(port)	__raw_readl((port)->membase + ATMEL_US_CSR)
#define UART_GET_CHAR(port)	__raw_readl((port)->membase + ATMEL_US_RHR)
#define UART_PUT_CHAR(port,v)	__raw_writel(v, (port)->membase + ATMEL_US_THR)
#define UART_GET_BRGR(port)	__raw_readl((port)->membase + ATMEL_US_BRGR)
#define UART_PUT_BRGR(port,v)	__raw_writel(v, (port)->membase + ATMEL_US_BRGR)
#define UART_PUT_RTOR(port,v)	__raw_writel(v, (port)->membase + ATMEL_US_RTOR)
#define UART_PUT_TTGR(port, v)	__raw_writel(v, (port)->membase + ATMEL_US_TTGR)
#define UART_GET_IP_NAME(port)	__raw_readl((port)->membase + ATMEL_US_NAME)
#define UART_GET_IP_VERSION(port) __raw_readl((port)->membase + ATMEL_US_VERSION)

 /* PDC registers */
#define UART_PUT_PTCR(port,v)	__raw_writel(v, (port)->membase + ATMEL_PDC_PTCR)
#define UART_GET_PTSR(port)	__raw_readl((port)->membase + ATMEL_PDC_PTSR)

#define UART_PUT_RPR(port,v)	__raw_writel(v, (port)->membase + ATMEL_PDC_RPR)
#define UART_GET_RPR(port)	__raw_readl((port)->membase + ATMEL_PDC_RPR)
#define UART_PUT_RCR(port,v)	__raw_writel(v, (port)->membase + ATMEL_PDC_RCR)
#define UART_PUT_RNPR(port,v)	__raw_writel(v, (port)->membase + ATMEL_PDC_RNPR)
#define UART_PUT_RNCR(port,v)	__raw_writel(v, (port)->membase + ATMEL_PDC_RNCR)

#define UART_PUT_TPR(port,v)	__raw_writel(v, (port)->membase + ATMEL_PDC_TPR)
#define UART_PUT_TCR(port,v)	__raw_writel(v, (port)->membase + ATMEL_PDC_TCR)
#define UART_GET_TCR(port)	__raw_readl((port)->membase + ATMEL_PDC_TCR)

struct atmel_dma_buffer {
	unsigned char	*buf;
	dma_addr_t	dma_addr;
	unsigned int	dma_size;
	unsigned int	ofs;
};

struct atmel_uart_char {
	u16		status;
	u16		ch;
};

#define ATMEL_SERIAL_RINGSIZE 1024

/*
 * We wrap our port structure around the generic uart_port.
 */
struct atmel_uart_port {
	struct uart_port	uart;		/* uart */
	struct clk		*clk;		/* uart clock */
	int			may_wakeup;	/* cached value of device_may_wakeup for times we need to disable it */
	u32			backup_imr;	/* IMR saved during suspend */
	int			break_active;	/* break being received */

	bool			use_dma_rx;	/* enable DMA receiver */
	bool			use_pdc_rx;	/* enable PDC receiver */
	short			pdc_rx_idx;	/* current PDC RX buffer */
	struct atmel_dma_buffer	pdc_rx[2];	/* PDC receier */

	bool			use_dma_tx;     /* enable DMA transmitter */
	bool			use_pdc_tx;	/* enable PDC transmitter */
	struct atmel_dma_buffer	pdc_tx;		/* PDC transmitter */

	spinlock_t			lock_tx;	/* port lock */
	spinlock_t			lock_rx;	/* port lock */
	struct dma_chan			*chan_tx;
	struct dma_chan			*chan_rx;
	struct dma_async_tx_descriptor	*desc_tx;
	struct dma_async_tx_descriptor	*desc_rx;
	dma_cookie_t			cookie_tx;
	dma_cookie_t			cookie_rx;
	struct scatterlist		sg_tx;
	struct scatterlist		sg_rx;
	struct tasklet_struct	tasklet;
	unsigned int		irq_status;
	unsigned int		irq_status_prev;

	struct circ_buf		rx_ring;

	struct mctrl_gpios	*gpios;
	int			gpio_irq[UART_GPIO_MAX];
	unsigned int		tx_done_mask;
	bool			ms_irq_enabled;
	bool			is_usart;	/* usart or uart */
	struct timer_list	uart_timer;	/* uart timer */

	bool			suspended;
	unsigned int		pending;
	unsigned int		pending_status;
	spinlock_t		lock_suspended;

	int (*prepare_rx)(struct uart_port *port);
	int (*prepare_tx)(struct uart_port *port);
	void (*schedule_rx)(struct uart_port *port);
	void (*schedule_tx)(struct uart_port *port);
	void (*release_rx)(struct uart_port *port);
	void (*release_tx)(struct uart_port *port);
};

static struct atmel_uart_port atmel_ports[ATMEL_MAX_UART];
static DECLARE_BITMAP(atmel_ports_in_use, ATMEL_MAX_UART);

#ifdef SUPPORT_SYSRQ
static struct console atmel_console;
#endif

#if defined(CONFIG_OF)
static const struct of_device_id atmel_serial_dt_ids[] = {
	{ .compatible = "atmel,at91rm9200-usart" },
	{ .compatible = "atmel,at91sam9260-usart" },
	{ /* sentinel */ }
};

MODULE_DEVICE_TABLE(of, atmel_serial_dt_ids);
#endif

static inline struct atmel_uart_port *
to_atmel_uart_port(struct uart_port *uart)
{
	return container_of(uart, struct atmel_uart_port, uart);
}

#ifdef CONFIG_SERIAL_ATMEL_PDC
static bool atmel_use_pdc_rx(struct uart_port *port)
{
	struct atmel_uart_port *atmel_port = to_atmel_uart_port(port);

	return atmel_port->use_pdc_rx;
}

static bool atmel_use_pdc_tx(struct uart_port *port)
{
	struct atmel_uart_port *atmel_port = to_atmel_uart_port(port);

	return atmel_port->use_pdc_tx;
}
#else
static bool atmel_use_pdc_rx(struct uart_port *port)
{
	return false;
}

static bool atmel_use_pdc_tx(struct uart_port *port)
{
	return false;
}
#endif

static bool atmel_use_dma_tx(struct uart_port *port)
{
	struct atmel_uart_port *atmel_port = to_atmel_uart_port(port);

	return atmel_port->use_dma_tx;
}

static bool atmel_use_dma_rx(struct uart_port *port)
{
	struct atmel_uart_port *atmel_port = to_atmel_uart_port(port);

	return atmel_port->use_dma_rx;
}

static unsigned int atmel_get_lines_status(struct uart_port *port)
{
	struct atmel_uart_port *atmel_port = to_atmel_uart_port(port);
	unsigned int status, ret = 0;

	status = UART_GET_CSR(port);

	mctrl_gpio_get(atmel_port->gpios, &ret);

	if (!IS_ERR_OR_NULL(mctrl_gpio_to_gpiod(atmel_port->gpios,
						UART_GPIO_CTS))) {
		if (ret & TIOCM_CTS)
			status &= ~ATMEL_US_CTS;
		else
			status |= ATMEL_US_CTS;
	}

	if (!IS_ERR_OR_NULL(mctrl_gpio_to_gpiod(atmel_port->gpios,
						UART_GPIO_DSR))) {
		if (ret & TIOCM_DSR)
			status &= ~ATMEL_US_DSR;
		else
			status |= ATMEL_US_DSR;
	}

	if (!IS_ERR_OR_NULL(mctrl_gpio_to_gpiod(atmel_port->gpios,
						UART_GPIO_RI))) {
		if (ret & TIOCM_RI)
			status &= ~ATMEL_US_RI;
		else
			status |= ATMEL_US_RI;
	}

	if (!IS_ERR_OR_NULL(mctrl_gpio_to_gpiod(atmel_port->gpios,
						UART_GPIO_DCD))) {
		if (ret & TIOCM_CD)
			status &= ~ATMEL_US_DCD;
		else
			status |= ATMEL_US_DCD;
	}

	return status;
}

/* Enable or disable the rs485 support */
static int atmel_config_rs485(struct uart_port *port,
			      struct serial_rs485 *rs485conf)
{
	struct atmel_uart_port *atmel_port = to_atmel_uart_port(port);
	unsigned int mode;

	/* Disable interrupts */
	UART_PUT_IDR(port, atmel_port->tx_done_mask);

	mode = UART_GET_MR(port);

	/* Resetting serial mode to RS232 (0x0) */
	mode &= ~ATMEL_US_USMODE;

	port->rs485 = *rs485conf;

	if (rs485conf->flags & SER_RS485_ENABLED) {
		dev_dbg(port->dev, "Setting UART to RS485\n");
		atmel_port->tx_done_mask = ATMEL_US_TXEMPTY;
		if ((rs485conf->delay_rts_after_send) > 0)
			UART_PUT_TTGR(port, rs485conf->delay_rts_after_send);
		mode |= ATMEL_US_USMODE_RS485;
	} else {
		dev_dbg(port->dev, "Setting UART to RS232\n");
		if (atmel_use_pdc_tx(port))
			atmel_port->tx_done_mask = ATMEL_US_ENDTX |
				ATMEL_US_TXBUFE;
		else
			atmel_port->tx_done_mask = ATMEL_US_TXRDY;
	}
	UART_PUT_MR(port, mode);

	/* Enable interrupts */
	UART_PUT_IER(port, atmel_port->tx_done_mask);

	return 0;
}

/*
 * Return TIOCSER_TEMT when transmitter FIFO and Shift register is empty.
 */
static u_int atmel_tx_empty(struct uart_port *port)
{
	return (UART_GET_CSR(port) & ATMEL_US_TXEMPTY) ? TIOCSER_TEMT : 0;
}

/*
 * Set state of the modem control output lines
 */
static void atmel_set_mctrl(struct uart_port *port, u_int mctrl)
{
	unsigned int control = 0;
	unsigned int mode = UART_GET_MR(port);
	unsigned int rts_paused, rts_ready;
	struct atmel_uart_port *atmel_port = to_atmel_uart_port(port);

	/* override mode to RS485 if needed, otherwise keep the current mode */
	if (port->rs485.flags & SER_RS485_ENABLED) {
		if ((port->rs485.delay_rts_after_send) > 0)
			UART_PUT_TTGR(port, port->rs485.delay_rts_after_send);
		mode &= ~ATMEL_US_USMODE;
		mode |= ATMEL_US_USMODE_RS485;
	}

	/* set the RTS line state according to the mode */
	if ((mode & ATMEL_US_USMODE) == ATMEL_US_USMODE_HWHS) {
		/* force RTS line to high level */
		rts_paused = ATMEL_US_RTSEN;

		/* give the control of the RTS line back to the hardware */
		rts_ready = ATMEL_US_RTSDIS;
	} else {
		/* force RTS line to high level */
		rts_paused = ATMEL_US_RTSDIS;

		/* force RTS line to low level */
		rts_ready = ATMEL_US_RTSEN;
	}

	if (mctrl & TIOCM_RTS)
		control |= rts_ready;
	else
		control |= rts_paused;

	if (mctrl & TIOCM_DTR)
		control |= ATMEL_US_DTREN;
	else
		control |= ATMEL_US_DTRDIS;

	UART_PUT_CR(port, control);

	mctrl_gpio_set(atmel_port->gpios, mctrl);

	/* Local loopback mode? */
	mode &= ~ATMEL_US_CHMODE;
	if (mctrl & TIOCM_LOOP)
		mode |= ATMEL_US_CHMODE_LOC_LOOP;
	else
		mode |= ATMEL_US_CHMODE_NORMAL;

	UART_PUT_MR(port, mode);
}

/*
 * Get state of the modem control input lines
 */
static u_int atmel_get_mctrl(struct uart_port *port)
{
	struct atmel_uart_port *atmel_port = to_atmel_uart_port(port);
	unsigned int ret = 0, status;

	status = UART_GET_CSR(port);

	/*
	 * The control signals are active low.
	 */
	if (!(status & ATMEL_US_DCD))
		ret |= TIOCM_CD;
	if (!(status & ATMEL_US_CTS))
		ret |= TIOCM_CTS;
	if (!(status & ATMEL_US_DSR))
		ret |= TIOCM_DSR;
	if (!(status & ATMEL_US_RI))
		ret |= TIOCM_RI;

	return mctrl_gpio_get(atmel_port->gpios, &ret);
}

/*
 * Stop transmitting.
 */
static void atmel_stop_tx(struct uart_port *port)
{
	struct atmel_uart_port *atmel_port = to_atmel_uart_port(port);

	if (atmel_use_pdc_tx(port)) {
		/* disable PDC transmit */
		UART_PUT_PTCR(port, ATMEL_PDC_TXTDIS);
	}
	/* Disable interrupts */
	UART_PUT_IDR(port, atmel_port->tx_done_mask);

	if ((port->rs485.flags & SER_RS485_ENABLED) &&
	    !(port->rs485.flags & SER_RS485_RX_DURING_TX))
		atmel_start_rx(port);
}

/*
 * Start transmitting.
 */
static void atmel_start_tx(struct uart_port *port)
{
	struct atmel_uart_port *atmel_port = to_atmel_uart_port(port);

	if (atmel_use_pdc_tx(port)) {
		if (UART_GET_PTSR(port) & ATMEL_PDC_TXTEN)
			/* The transmitter is already running.  Yes, we
			   really need this.*/
			return;

		if ((port->rs485.flags & SER_RS485_ENABLED) &&
		    !(port->rs485.flags & SER_RS485_RX_DURING_TX))
			atmel_stop_rx(port);

		/* re-enable PDC transmit */
		UART_PUT_PTCR(port, ATMEL_PDC_TXTEN);
	}
	/* Enable interrupts */
	UART_PUT_IER(port, atmel_port->tx_done_mask);
}

/*
 * start receiving - port is in process of being opened.
 */
static void atmel_start_rx(struct uart_port *port)
{
	UART_PUT_CR(port, ATMEL_US_RSTSTA);  /* reset status and receiver */

	UART_PUT_CR(port, ATMEL_US_RXEN);

	if (atmel_use_pdc_rx(port)) {
		/* enable PDC controller */
		UART_PUT_IER(port, ATMEL_US_ENDRX | ATMEL_US_TIMEOUT |
			port->read_status_mask);
		UART_PUT_PTCR(port, ATMEL_PDC_RXTEN);
	} else {
		UART_PUT_IER(port, ATMEL_US_RXRDY);
	}
}

/*
 * Stop receiving - port is in process of being closed.
 */
static void atmel_stop_rx(struct uart_port *port)
{
	UART_PUT_CR(port, ATMEL_US_RXDIS);

	if (atmel_use_pdc_rx(port)) {
		/* disable PDC receive */
		UART_PUT_PTCR(port, ATMEL_PDC_RXTDIS);
		UART_PUT_IDR(port, ATMEL_US_ENDRX | ATMEL_US_TIMEOUT |
			port->read_status_mask);
	} else {
		UART_PUT_IDR(port, ATMEL_US_RXRDY);
	}
}

/*
 * Enable modem status interrupts
 */
static void atmel_enable_ms(struct uart_port *port)
{
	struct atmel_uart_port *atmel_port = to_atmel_uart_port(port);
	uint32_t ier = 0;

	/*
	 * Interrupt should not be enabled twice
	 */
	if (atmel_port->ms_irq_enabled)
		return;

	atmel_port->ms_irq_enabled = true;

	if (atmel_port->gpio_irq[UART_GPIO_CTS] >= 0)
		enable_irq(atmel_port->gpio_irq[UART_GPIO_CTS]);
	else
		ier |= ATMEL_US_CTSIC;

	if (atmel_port->gpio_irq[UART_GPIO_DSR] >= 0)
		enable_irq(atmel_port->gpio_irq[UART_GPIO_DSR]);
	else
		ier |= ATMEL_US_DSRIC;

	if (atmel_port->gpio_irq[UART_GPIO_RI] >= 0)
		enable_irq(atmel_port->gpio_irq[UART_GPIO_RI]);
	else
		ier |= ATMEL_US_RIIC;

	if (atmel_port->gpio_irq[UART_GPIO_DCD] >= 0)
		enable_irq(atmel_port->gpio_irq[UART_GPIO_DCD]);
	else
		ier |= ATMEL_US_DCDIC;

	UART_PUT_IER(port, ier);
}

/*
 * Disable modem status interrupts
 */
static void atmel_disable_ms(struct uart_port *port)
{
	struct atmel_uart_port *atmel_port = to_atmel_uart_port(port);
	uint32_t idr = 0;

	/*
	 * Interrupt should not be disabled twice
	 */
	if (!atmel_port->ms_irq_enabled)
		return;

	atmel_port->ms_irq_enabled = false;

	if (atmel_port->gpio_irq[UART_GPIO_CTS] >= 0)
		disable_irq(atmel_port->gpio_irq[UART_GPIO_CTS]);
	else
		idr |= ATMEL_US_CTSIC;

	if (atmel_port->gpio_irq[UART_GPIO_DSR] >= 0)
		disable_irq(atmel_port->gpio_irq[UART_GPIO_DSR]);
	else
		idr |= ATMEL_US_DSRIC;

	if (atmel_port->gpio_irq[UART_GPIO_RI] >= 0)
		disable_irq(atmel_port->gpio_irq[UART_GPIO_RI]);
	else
		idr |= ATMEL_US_RIIC;

	if (atmel_port->gpio_irq[UART_GPIO_DCD] >= 0)
		disable_irq(atmel_port->gpio_irq[UART_GPIO_DCD]);
	else
		idr |= ATMEL_US_DCDIC;

	UART_PUT_IDR(port, idr);
}

/*
 * Control the transmission of a break signal
 */
static void atmel_break_ctl(struct uart_port *port, int break_state)
{
	if (break_state != 0)
		UART_PUT_CR(port, ATMEL_US_STTBRK);	/* start break */
	else
		UART_PUT_CR(port, ATMEL_US_STPBRK);	/* stop break */
}

/*
 * Stores the incoming character in the ring buffer
 */
static void
atmel_buffer_rx_char(struct uart_port *port, unsigned int status,
		     unsigned int ch)
{
	struct atmel_uart_port *atmel_port = to_atmel_uart_port(port);
	struct circ_buf *ring = &atmel_port->rx_ring;
	struct atmel_uart_char *c;

	if (!CIRC_SPACE(ring->head, ring->tail, ATMEL_SERIAL_RINGSIZE))
		/* Buffer overflow, ignore char */
		return;

	c = &((struct atmel_uart_char *)ring->buf)[ring->head];
	c->status	= status;
	c->ch		= ch;

	/* Make sure the character is stored before we update head. */
	smp_wmb();

	ring->head = (ring->head + 1) & (ATMEL_SERIAL_RINGSIZE - 1);
}

/*
 * Deal with parity, framing and overrun errors.
 */
static void atmel_pdc_rxerr(struct uart_port *port, unsigned int status)
{
	/* clear error */
	UART_PUT_CR(port, ATMEL_US_RSTSTA);

	if (status & ATMEL_US_RXBRK) {
		/* ignore side-effect */
		status &= ~(ATMEL_US_PARE | ATMEL_US_FRAME);
		port->icount.brk++;
	}
	if (status & ATMEL_US_PARE)
		port->icount.parity++;
	if (status & ATMEL_US_FRAME)
		port->icount.frame++;
	if (status & ATMEL_US_OVRE)
		port->icount.overrun++;
}

/*
 * Characters received (called from interrupt handler)
 */
static void atmel_rx_chars(struct uart_port *port)
{
	struct atmel_uart_port *atmel_port = to_atmel_uart_port(port);
	unsigned int status, ch;

	status = UART_GET_CSR(port);
	while (status & ATMEL_US_RXRDY) {
		ch = UART_GET_CHAR(port);

		/*
		 * note that the error handling code is
		 * out of the main execution path
		 */
		if (unlikely(status & (ATMEL_US_PARE | ATMEL_US_FRAME
				       | ATMEL_US_OVRE | ATMEL_US_RXBRK)
			     || atmel_port->break_active)) {

			/* clear error */
			UART_PUT_CR(port, ATMEL_US_RSTSTA);

			if (status & ATMEL_US_RXBRK
			    && !atmel_port->break_active) {
				atmel_port->break_active = 1;
				UART_PUT_IER(port, ATMEL_US_RXBRK);
			} else {
				/*
				 * This is either the end-of-break
				 * condition or we've received at
				 * least one character without RXBRK
				 * being set. In both cases, the next
				 * RXBRK will indicate start-of-break.
				 */
				UART_PUT_IDR(port, ATMEL_US_RXBRK);
				status &= ~ATMEL_US_RXBRK;
				atmel_port->break_active = 0;
			}
		}

		atmel_buffer_rx_char(port, status, ch);
		status = UART_GET_CSR(port);
	}

	tasklet_schedule(&atmel_port->tasklet);
}

/*
 * Transmit characters (called from tasklet with TXRDY interrupt
 * disabled)
 */
static void atmel_tx_chars(struct uart_port *port)
{
	struct circ_buf *xmit = &port->state->xmit;
	struct atmel_uart_port *atmel_port = to_atmel_uart_port(port);

	if (port->x_char && UART_GET_CSR(port) & atmel_port->tx_done_mask) {
		UART_PUT_CHAR(port, port->x_char);
		port->icount.tx++;
		port->x_char = 0;
	}
	if (uart_circ_empty(xmit) || uart_tx_stopped(port))
		return;

	while (UART_GET_CSR(port) & atmel_port->tx_done_mask) {
		UART_PUT_CHAR(port, xmit->buf[xmit->tail]);
		xmit->tail = (xmit->tail + 1) & (UART_XMIT_SIZE - 1);
		port->icount.tx++;
		if (uart_circ_empty(xmit))
			break;
	}

	if (uart_circ_chars_pending(xmit) < WAKEUP_CHARS)
		uart_write_wakeup(port);

	if (!uart_circ_empty(xmit))
		/* Enable interrupts */
		UART_PUT_IER(port, atmel_port->tx_done_mask);
}

static void atmel_complete_tx_dma(void *arg)
{
	struct atmel_uart_port *atmel_port = arg;
	struct uart_port *port = &atmel_port->uart;
	struct circ_buf *xmit = &port->state->xmit;
	struct dma_chan *chan = atmel_port->chan_tx;
	unsigned long flags;

	spin_lock_irqsave(&port->lock, flags);

	if (chan)
		dmaengine_terminate_all(chan);
	xmit->tail += sg_dma_len(&atmel_port->sg_tx);
	xmit->tail &= UART_XMIT_SIZE - 1;

	port->icount.tx += sg_dma_len(&atmel_port->sg_tx);

	spin_lock_irq(&atmel_port->lock_tx);
	async_tx_ack(atmel_port->desc_tx);
	atmel_port->cookie_tx = -EINVAL;
	atmel_port->desc_tx = NULL;
	spin_unlock_irq(&atmel_port->lock_tx);

	if (uart_circ_chars_pending(xmit) < WAKEUP_CHARS)
		uart_write_wakeup(port);

	/*
	 * xmit is a circular buffer so, if we have just send data from
	 * xmit->tail to the end of xmit->buf, now we have to transmit the
	 * remaining data from the beginning of xmit->buf to xmit->head.
	 */
	if (!uart_circ_empty(xmit))
		tasklet_schedule(&atmel_port->tasklet);

	spin_unlock_irqrestore(&port->lock, flags);
}

static void atmel_release_tx_dma(struct uart_port *port)
{
	struct atmel_uart_port *atmel_port = to_atmel_uart_port(port);
	struct dma_chan *chan = atmel_port->chan_tx;

	if (chan) {
		dmaengine_terminate_all(chan);
		dma_release_channel(chan);
		dma_unmap_sg(port->dev, &atmel_port->sg_tx, 1,
				DMA_TO_DEVICE);
	}

	atmel_port->desc_tx = NULL;
	atmel_port->chan_tx = NULL;
	atmel_port->cookie_tx = -EINVAL;
}

/*
 * Called from tasklet with TXRDY interrupt is disabled.
 */
static void atmel_tx_dma(struct uart_port *port)
{
	struct atmel_uart_port *atmel_port = to_atmel_uart_port(port);
	struct circ_buf *xmit = &port->state->xmit;
	struct dma_chan *chan = atmel_port->chan_tx;
	struct dma_async_tx_descriptor *desc;
	struct scatterlist *sg = &atmel_port->sg_tx;

	/* Make sure we have an idle channel */
	if (atmel_port->desc_tx != NULL)
		return;

	if (!uart_circ_empty(xmit) && !uart_tx_stopped(port)) {
		/*
		 * DMA is idle now.
		 * Port xmit buffer is already mapped,
		 * and it is one page... Just adjust
		 * offsets and lengths. Since it is a circular buffer,
		 * we have to transmit till the end, and then the rest.
		 * Take the port lock to get a
		 * consistent xmit buffer state.
		 */
		sg->offset = xmit->tail & (UART_XMIT_SIZE - 1);
		sg_dma_address(sg) = (sg_dma_address(sg) &
					~(UART_XMIT_SIZE - 1))
					+ sg->offset;
		sg_dma_len(sg) = CIRC_CNT_TO_END(xmit->head,
						xmit->tail,
						UART_XMIT_SIZE);
		BUG_ON(!sg_dma_len(sg));

		desc = dmaengine_prep_slave_sg(chan,
					       sg,
					       1,
					       DMA_MEM_TO_DEV,
					       DMA_PREP_INTERRUPT |
					       DMA_CTRL_ACK);
		if (!desc) {
			dev_err(port->dev, "Failed to send via dma!\n");
			return;
		}

		dma_sync_sg_for_device(port->dev, sg, 1, DMA_TO_DEVICE);

		atmel_port->desc_tx = desc;
		desc->callback = atmel_complete_tx_dma;
		desc->callback_param = atmel_port;
		atmel_port->cookie_tx = dmaengine_submit(desc);

	} else {
		if (port->rs485.flags & SER_RS485_ENABLED) {
			/* DMA done, stop TX, start RX for RS485 */
			atmel_start_rx(port);
		}
	}

	if (uart_circ_chars_pending(xmit) < WAKEUP_CHARS)
		uart_write_wakeup(port);
}

static int atmel_prepare_tx_dma(struct uart_port *port)
{
	struct atmel_uart_port *atmel_port = to_atmel_uart_port(port);
	dma_cap_mask_t		mask;
	struct dma_slave_config config;
	int ret, nent;

	dma_cap_zero(mask);
	dma_cap_set(DMA_SLAVE, mask);

	atmel_port->chan_tx = dma_request_slave_channel(port->dev, "tx");
	if (atmel_port->chan_tx == NULL)
		goto chan_err;
	dev_info(port->dev, "using %s for tx DMA transfers\n",
		dma_chan_name(atmel_port->chan_tx));

	spin_lock_init(&atmel_port->lock_tx);
	sg_init_table(&atmel_port->sg_tx, 1);
	/* UART circular tx buffer is an aligned page. */
	BUG_ON((int)port->state->xmit.buf & ~PAGE_MASK);
	sg_set_page(&atmel_port->sg_tx,
			virt_to_page(port->state->xmit.buf),
			UART_XMIT_SIZE,
			(int)port->state->xmit.buf & ~PAGE_MASK);
	nent = dma_map_sg(port->dev,
				&atmel_port->sg_tx,
				1,
				DMA_TO_DEVICE);

	if (!nent) {
		dev_dbg(port->dev, "need to release resource of dma\n");
		goto chan_err;
	} else {
		dev_dbg(port->dev, "%s: mapped %d@%p to %x\n", __func__,
			sg_dma_len(&atmel_port->sg_tx),
			port->state->xmit.buf,
			sg_dma_address(&atmel_port->sg_tx));
	}

	/* Configure the slave DMA */
	memset(&config, 0, sizeof(config));
	config.direction = DMA_MEM_TO_DEV;
	config.dst_addr_width = DMA_SLAVE_BUSWIDTH_1_BYTE;
	config.dst_addr = port->mapbase + ATMEL_US_THR;

	ret = dmaengine_slave_config(atmel_port->chan_tx,
				     &config);
	if (ret) {
		dev_err(port->dev, "DMA tx slave configuration failed\n");
		goto chan_err;
	}

	return 0;

chan_err:
	dev_err(port->dev, "TX channel not available, switch to pio\n");
	atmel_port->use_dma_tx = 0;
	if (atmel_port->chan_tx)
		atmel_release_tx_dma(port);
	return -EINVAL;
}

static void atmel_complete_rx_dma(void *arg)
{
	struct uart_port *port = arg;
	struct atmel_uart_port *atmel_port = to_atmel_uart_port(port);

	tasklet_schedule(&atmel_port->tasklet);
}

static void atmel_release_rx_dma(struct uart_port *port)
{
	struct atmel_uart_port *atmel_port = to_atmel_uart_port(port);
	struct dma_chan *chan = atmel_port->chan_rx;

	if (chan) {
		dmaengine_terminate_all(chan);
		dma_release_channel(chan);
		dma_unmap_sg(port->dev, &atmel_port->sg_rx, 1,
				DMA_FROM_DEVICE);
	}

	atmel_port->desc_rx = NULL;
	atmel_port->chan_rx = NULL;
	atmel_port->cookie_rx = -EINVAL;
}

static void atmel_rx_from_dma(struct uart_port *port)
{
	struct atmel_uart_port *atmel_port = to_atmel_uart_port(port);
	struct tty_port *tport = &port->state->port;
	struct circ_buf *ring = &atmel_port->rx_ring;
	struct dma_chan *chan = atmel_port->chan_rx;
	struct dma_tx_state state;
	enum dma_status dmastat;
	size_t count;


	/* Reset the UART timeout early so that we don't miss one */
	UART_PUT_CR(port, ATMEL_US_STTTO);
	dmastat = dmaengine_tx_status(chan,
				atmel_port->cookie_rx,
				&state);
	/* Restart a new tasklet if DMA status is error */
	if (dmastat == DMA_ERROR) {
		dev_dbg(port->dev, "Get residue error, restart tasklet\n");
		UART_PUT_IER(port, ATMEL_US_TIMEOUT);
		tasklet_schedule(&atmel_port->tasklet);
		return;
	}

	/* CPU claims ownership of RX DMA buffer */
	dma_sync_sg_for_cpu(port->dev,
			    &atmel_port->sg_rx,
			    1,
			    DMA_FROM_DEVICE);

	/*
	 * ring->head points to the end of data already written by the DMA.
	 * ring->tail points to the beginning of data to be read by the
	 * framework.
	 * The current transfer size should not be larger than the dma buffer
	 * length.
	 */
	ring->head = sg_dma_len(&atmel_port->sg_rx) - state.residue;
	BUG_ON(ring->head > sg_dma_len(&atmel_port->sg_rx));
	/*
	 * At this point ring->head may point to the first byte right after the
	 * last byte of the dma buffer:
	 * 0 <= ring->head <= sg_dma_len(&atmel_port->sg_rx)
	 *
	 * However ring->tail must always points inside the dma buffer:
	 * 0 <= ring->tail <= sg_dma_len(&atmel_port->sg_rx) - 1
	 *
	 * Since we use a ring buffer, we have to handle the case
	 * where head is lower than tail. In such a case, we first read from
	 * tail to the end of the buffer then reset tail.
	 */
	if (ring->head < ring->tail) {
		count = sg_dma_len(&atmel_port->sg_rx) - ring->tail;

		tty_insert_flip_string(tport, ring->buf + ring->tail, count);
		ring->tail = 0;
		port->icount.rx += count;
	}

	/* Finally we read data from tail to head */
	if (ring->tail < ring->head) {
		count = ring->head - ring->tail;

		tty_insert_flip_string(tport, ring->buf + ring->tail, count);
		/* Wrap ring->head if needed */
		if (ring->head >= sg_dma_len(&atmel_port->sg_rx))
			ring->head = 0;
		ring->tail = ring->head;
		port->icount.rx += count;
	}

	/* USART retreives ownership of RX DMA buffer */
	dma_sync_sg_for_device(port->dev,
			       &atmel_port->sg_rx,
			       1,
			       DMA_FROM_DEVICE);

	/*
	 * Drop the lock here since it might end up calling
	 * uart_start(), which takes the lock.
	 */
	spin_unlock(&port->lock);
	tty_flip_buffer_push(tport);
	spin_lock(&port->lock);

	UART_PUT_IER(port, ATMEL_US_TIMEOUT);
}

static int atmel_prepare_rx_dma(struct uart_port *port)
{
	struct atmel_uart_port *atmel_port = to_atmel_uart_port(port);
	struct dma_async_tx_descriptor *desc;
	dma_cap_mask_t		mask;
	struct dma_slave_config config;
	struct circ_buf		*ring;
	int ret, nent;

	ring = &atmel_port->rx_ring;

	dma_cap_zero(mask);
	dma_cap_set(DMA_CYCLIC, mask);

	atmel_port->chan_rx = dma_request_slave_channel(port->dev, "rx");
	if (atmel_port->chan_rx == NULL)
		goto chan_err;
	dev_info(port->dev, "using %s for rx DMA transfers\n",
		dma_chan_name(atmel_port->chan_rx));

	spin_lock_init(&atmel_port->lock_rx);
	sg_init_table(&atmel_port->sg_rx, 1);
	/* UART circular rx buffer is an aligned page. */
	BUG_ON((int)port->state->xmit.buf & ~PAGE_MASK);
	sg_set_page(&atmel_port->sg_rx,
		    virt_to_page(ring->buf),
		    ATMEL_SERIAL_RINGSIZE,
		    (int)ring->buf & ~PAGE_MASK);
	nent = dma_map_sg(port->dev,
			  &atmel_port->sg_rx,
			  1,
			  DMA_FROM_DEVICE);

	if (!nent) {
		dev_dbg(port->dev, "need to release resource of dma\n");
		goto chan_err;
	} else {
		dev_dbg(port->dev, "%s: mapped %d@%p to %x\n", __func__,
			sg_dma_len(&atmel_port->sg_rx),
			ring->buf,
			sg_dma_address(&atmel_port->sg_rx));
	}

	/* Configure the slave DMA */
	memset(&config, 0, sizeof(config));
	config.direction = DMA_DEV_TO_MEM;
	config.src_addr_width = DMA_SLAVE_BUSWIDTH_1_BYTE;
	config.src_addr = port->mapbase + ATMEL_US_RHR;

	ret = dmaengine_slave_config(atmel_port->chan_rx,
				     &config);
	if (ret) {
		dev_err(port->dev, "DMA rx slave configuration failed\n");
		goto chan_err;
	}
	/*
	 * Prepare a cyclic dma transfer, assign 2 descriptors,
	 * each one is half ring buffer size
	 */
	desc = dmaengine_prep_dma_cyclic(atmel_port->chan_rx,
					 sg_dma_address(&atmel_port->sg_rx),
					 sg_dma_len(&atmel_port->sg_rx),
					 sg_dma_len(&atmel_port->sg_rx)/2,
					 DMA_DEV_TO_MEM,
					 DMA_PREP_INTERRUPT);
	desc->callback = atmel_complete_rx_dma;
	desc->callback_param = port;
	atmel_port->desc_rx = desc;
	atmel_port->cookie_rx = dmaengine_submit(desc);

	return 0;

chan_err:
	dev_err(port->dev, "RX channel not available, switch to pio\n");
	atmel_port->use_dma_rx = 0;
	if (atmel_port->chan_rx)
		atmel_release_rx_dma(port);
	return -EINVAL;
}

static void atmel_uart_timer_callback(unsigned long data)
{
	struct uart_port *port = (void *)data;
	struct atmel_uart_port *atmel_port = to_atmel_uart_port(port);

	tasklet_schedule(&atmel_port->tasklet);
	mod_timer(&atmel_port->uart_timer, jiffies + uart_poll_timeout(port));
}

/*
 * receive interrupt handler.
 */
static void
atmel_handle_receive(struct uart_port *port, unsigned int pending)
{
	struct atmel_uart_port *atmel_port = to_atmel_uart_port(port);

	if (atmel_use_pdc_rx(port)) {
		/*
		 * PDC receive. Just schedule the tasklet and let it
		 * figure out the details.
		 *
		 * TODO: We're not handling error flags correctly at
		 * the moment.
		 */
		if (pending & (ATMEL_US_ENDRX | ATMEL_US_TIMEOUT)) {
			UART_PUT_IDR(port, (ATMEL_US_ENDRX
						| ATMEL_US_TIMEOUT));
			tasklet_schedule(&atmel_port->tasklet);
		}

		if (pending & (ATMEL_US_RXBRK | ATMEL_US_OVRE |
				ATMEL_US_FRAME | ATMEL_US_PARE))
			atmel_pdc_rxerr(port, pending);
	}

	if (atmel_use_dma_rx(port)) {
		if (pending & ATMEL_US_TIMEOUT) {
			UART_PUT_IDR(port, ATMEL_US_TIMEOUT);
			tasklet_schedule(&atmel_port->tasklet);
		}
	}

	/* Interrupt receive */
	if (pending & ATMEL_US_RXRDY)
		atmel_rx_chars(port);
	else if (pending & ATMEL_US_RXBRK) {
		/*
		 * End of break detected. If it came along with a
		 * character, atmel_rx_chars will handle it.
		 */
		UART_PUT_CR(port, ATMEL_US_RSTSTA);
		UART_PUT_IDR(port, ATMEL_US_RXBRK);
		atmel_port->break_active = 0;
	}
}

/*
 * transmit interrupt handler. (Transmit is IRQF_NODELAY safe)
 */
static void
atmel_handle_transmit(struct uart_port *port, unsigned int pending)
{
	struct atmel_uart_port *atmel_port = to_atmel_uart_port(port);

	if (pending & atmel_port->tx_done_mask) {
		/* Either PDC or interrupt transmission */
		UART_PUT_IDR(port, atmel_port->tx_done_mask);
		tasklet_schedule(&atmel_port->tasklet);
	}
}

/*
 * status flags interrupt handler.
 */
static void
atmel_handle_status(struct uart_port *port, unsigned int pending,
		    unsigned int status)
{
	struct atmel_uart_port *atmel_port = to_atmel_uart_port(port);

	if (pending & (ATMEL_US_RIIC | ATMEL_US_DSRIC | ATMEL_US_DCDIC
				| ATMEL_US_CTSIC)) {
		atmel_port->irq_status = status;
		tasklet_schedule(&atmel_port->tasklet);
	}
}

/*
 * Interrupt handler
 */
static irqreturn_t atmel_interrupt(int irq, void *dev_id)
{
	struct uart_port *port = dev_id;
	struct atmel_uart_port *atmel_port = to_atmel_uart_port(port);
	unsigned int status, pending, mask, pass_counter = 0;
	bool gpio_handled = false;

	spin_lock(&atmel_port->lock_suspended);

	do {
		status = atmel_get_lines_status(port);
		mask = UART_GET_IMR(port);
		pending = status & mask;
		if (!gpio_handled) {
			/*
			 * Dealing with GPIO interrupt
			 */
			if (irq == atmel_port->gpio_irq[UART_GPIO_CTS])
				pending |= ATMEL_US_CTSIC;

			if (irq == atmel_port->gpio_irq[UART_GPIO_DSR])
				pending |= ATMEL_US_DSRIC;

			if (irq == atmel_port->gpio_irq[UART_GPIO_RI])
				pending |= ATMEL_US_RIIC;

			if (irq == atmel_port->gpio_irq[UART_GPIO_DCD])
				pending |= ATMEL_US_DCDIC;

			gpio_handled = true;
		}
		if (!pending)
			break;

		if (atmel_port->suspended) {
			atmel_port->pending |= pending;
			atmel_port->pending_status = status;
			UART_PUT_IDR(port, mask);
			pm_system_wakeup();
			break;
		}

		atmel_handle_receive(port, pending);
		atmel_handle_status(port, pending, status);
		atmel_handle_transmit(port, pending);
	} while (pass_counter++ < ATMEL_ISR_PASS_LIMIT);

	spin_unlock(&atmel_port->lock_suspended);

	return pass_counter ? IRQ_HANDLED : IRQ_NONE;
}

static void atmel_release_tx_pdc(struct uart_port *port)
{
	struct atmel_uart_port *atmel_port = to_atmel_uart_port(port);
	struct atmel_dma_buffer *pdc = &atmel_port->pdc_tx;

	dma_unmap_single(port->dev,
			 pdc->dma_addr,
			 pdc->dma_size,
			 DMA_TO_DEVICE);
}

/*
 * Called from tasklet with ENDTX and TXBUFE interrupts disabled.
 */
static void atmel_tx_pdc(struct uart_port *port)
{
	struct atmel_uart_port *atmel_port = to_atmel_uart_port(port);
	struct circ_buf *xmit = &port->state->xmit;
	struct atmel_dma_buffer *pdc = &atmel_port->pdc_tx;
	int count;

	/* nothing left to transmit? */
	if (UART_GET_TCR(port))
		return;

	xmit->tail += pdc->ofs;
	xmit->tail &= UART_XMIT_SIZE - 1;

	port->icount.tx += pdc->ofs;
	pdc->ofs = 0;

	/* more to transmit - setup next transfer */

	/* disable PDC transmit */
	UART_PUT_PTCR(port, ATMEL_PDC_TXTDIS);

	if (!uart_circ_empty(xmit) && !uart_tx_stopped(port)) {
		dma_sync_single_for_device(port->dev,
					   pdc->dma_addr,
					   pdc->dma_size,
					   DMA_TO_DEVICE);

		count = CIRC_CNT_TO_END(xmit->head, xmit->tail, UART_XMIT_SIZE);
		pdc->ofs = count;

		UART_PUT_TPR(port, pdc->dma_addr + xmit->tail);
		UART_PUT_TCR(port, count);
		/* re-enable PDC transmit */
		UART_PUT_PTCR(port, ATMEL_PDC_TXTEN);
		/* Enable interrupts */
		UART_PUT_IER(port, atmel_port->tx_done_mask);
	} else {
		if ((port->rs485.flags & SER_RS485_ENABLED) &&
		    !(port->rs485.flags & SER_RS485_RX_DURING_TX)) {
			/* DMA done, stop TX, start RX for RS485 */
			atmel_start_rx(port);
		}
	}

	if (uart_circ_chars_pending(xmit) < WAKEUP_CHARS)
		uart_write_wakeup(port);
}

static int atmel_prepare_tx_pdc(struct uart_port *port)
{
	struct atmel_uart_port *atmel_port = to_atmel_uart_port(port);
	struct atmel_dma_buffer *pdc = &atmel_port->pdc_tx;
	struct circ_buf *xmit = &port->state->xmit;

	pdc->buf = xmit->buf;
	pdc->dma_addr = dma_map_single(port->dev,
					pdc->buf,
					UART_XMIT_SIZE,
					DMA_TO_DEVICE);
	pdc->dma_size = UART_XMIT_SIZE;
	pdc->ofs = 0;

	return 0;
}

static void atmel_rx_from_ring(struct uart_port *port)
{
	struct atmel_uart_port *atmel_port = to_atmel_uart_port(port);
	struct circ_buf *ring = &atmel_port->rx_ring;
	unsigned int flg;
	unsigned int status;

	while (ring->head != ring->tail) {
		struct atmel_uart_char c;

		/* Make sure c is loaded after head. */
		smp_rmb();

		c = ((struct atmel_uart_char *)ring->buf)[ring->tail];

		ring->tail = (ring->tail + 1) & (ATMEL_SERIAL_RINGSIZE - 1);

		port->icount.rx++;
		status = c.status;
		flg = TTY_NORMAL;

		/*
		 * note that the error handling code is
		 * out of the main execution path
		 */
		if (unlikely(status & (ATMEL_US_PARE | ATMEL_US_FRAME
				       | ATMEL_US_OVRE | ATMEL_US_RXBRK))) {
			if (status & ATMEL_US_RXBRK) {
				/* ignore side-effect */
				status &= ~(ATMEL_US_PARE | ATMEL_US_FRAME);

				port->icount.brk++;
				if (uart_handle_break(port))
					continue;
			}
			if (status & ATMEL_US_PARE)
				port->icount.parity++;
			if (status & ATMEL_US_FRAME)
				port->icount.frame++;
			if (status & ATMEL_US_OVRE)
				port->icount.overrun++;

			status &= port->read_status_mask;

			if (status & ATMEL_US_RXBRK)
				flg = TTY_BREAK;
			else if (status & ATMEL_US_PARE)
				flg = TTY_PARITY;
			else if (status & ATMEL_US_FRAME)
				flg = TTY_FRAME;
		}


		if (uart_handle_sysrq_char(port, c.ch))
			continue;

		uart_insert_char(port, status, ATMEL_US_OVRE, c.ch, flg);
	}

	/*
	 * Drop the lock here since it might end up calling
	 * uart_start(), which takes the lock.
	 */
	spin_unlock(&port->lock);
	tty_flip_buffer_push(&port->state->port);
	spin_lock(&port->lock);
}

static void atmel_release_rx_pdc(struct uart_port *port)
{
	struct atmel_uart_port *atmel_port = to_atmel_uart_port(port);
	int i;

	for (i = 0; i < 2; i++) {
		struct atmel_dma_buffer *pdc = &atmel_port->pdc_rx[i];

		dma_unmap_single(port->dev,
				 pdc->dma_addr,
				 pdc->dma_size,
				 DMA_FROM_DEVICE);
		kfree(pdc->buf);
	}
}

static void atmel_rx_from_pdc(struct uart_port *port)
{
	struct atmel_uart_port *atmel_port = to_atmel_uart_port(port);
	struct tty_port *tport = &port->state->port;
	struct atmel_dma_buffer *pdc;
	int rx_idx = atmel_port->pdc_rx_idx;
	unsigned int head;
	unsigned int tail;
	unsigned int count;

	do {
		/* Reset the UART timeout early so that we don't miss one */
		UART_PUT_CR(port, ATMEL_US_STTTO);

		pdc = &atmel_port->pdc_rx[rx_idx];
		head = UART_GET_RPR(port) - pdc->dma_addr;
		tail = pdc->ofs;

		/* If the PDC has switched buffers, RPR won't contain
		 * any address within the current buffer. Since head
		 * is unsigned, we just need a one-way comparison to
		 * find out.
		 *
		 * In this case, we just need to consume the entire
		 * buffer and resubmit it for DMA. This will clear the
		 * ENDRX bit as well, so that we can safely re-enable
		 * all interrupts below.
		 */
		head = min(head, pdc->dma_size);

		if (likely(head != tail)) {
			dma_sync_single_for_cpu(port->dev, pdc->dma_addr,
					pdc->dma_size, DMA_FROM_DEVICE);

			/*
			 * head will only wrap around when we recycle
			 * the DMA buffer, and when that happens, we
			 * explicitly set tail to 0. So head will
			 * always be greater than tail.
			 */
			count = head - tail;

			tty_insert_flip_string(tport, pdc->buf + pdc->ofs,
						count);

			dma_sync_single_for_device(port->dev, pdc->dma_addr,
					pdc->dma_size, DMA_FROM_DEVICE);

			port->icount.rx += count;
			pdc->ofs = head;
		}

		/*
		 * If the current buffer is full, we need to check if
		 * the next one contains any additional data.
		 */
		if (head >= pdc->dma_size) {
			pdc->ofs = 0;
			UART_PUT_RNPR(port, pdc->dma_addr);
			UART_PUT_RNCR(port, pdc->dma_size);

			rx_idx = !rx_idx;
			atmel_port->pdc_rx_idx = rx_idx;
		}
	} while (head >= pdc->dma_size);

	/*
	 * Drop the lock here since it might end up calling
	 * uart_start(), which takes the lock.
	 */
	spin_unlock(&port->lock);
	tty_flip_buffer_push(tport);
	spin_lock(&port->lock);

	UART_PUT_IER(port, ATMEL_US_ENDRX | ATMEL_US_TIMEOUT);
}

static int atmel_prepare_rx_pdc(struct uart_port *port)
{
	struct atmel_uart_port *atmel_port = to_atmel_uart_port(port);
	int i;

	for (i = 0; i < 2; i++) {
		struct atmel_dma_buffer *pdc = &atmel_port->pdc_rx[i];

		pdc->buf = kmalloc(PDC_BUFFER_SIZE, GFP_KERNEL);
		if (pdc->buf == NULL) {
			if (i != 0) {
				dma_unmap_single(port->dev,
					atmel_port->pdc_rx[0].dma_addr,
					PDC_BUFFER_SIZE,
					DMA_FROM_DEVICE);
				kfree(atmel_port->pdc_rx[0].buf);
			}
			atmel_port->use_pdc_rx = 0;
			return -ENOMEM;
		}
		pdc->dma_addr = dma_map_single(port->dev,
						pdc->buf,
						PDC_BUFFER_SIZE,
						DMA_FROM_DEVICE);
		pdc->dma_size = PDC_BUFFER_SIZE;
		pdc->ofs = 0;
	}

	atmel_port->pdc_rx_idx = 0;

	UART_PUT_RPR(port, atmel_port->pdc_rx[0].dma_addr);
	UART_PUT_RCR(port, PDC_BUFFER_SIZE);

	UART_PUT_RNPR(port, atmel_port->pdc_rx[1].dma_addr);
	UART_PUT_RNCR(port, PDC_BUFFER_SIZE);

	return 0;
}

/*
 * tasklet handling tty stuff outside the interrupt handler.
 */
static void atmel_tasklet_func(unsigned long data)
{
	struct uart_port *port = (struct uart_port *)data;
	struct atmel_uart_port *atmel_port = to_atmel_uart_port(port);
	unsigned int status;
	unsigned int status_change;

	/* The interrupt handler does not take the lock */
	spin_lock(&port->lock);

	atmel_port->schedule_tx(port);

	status = atmel_port->irq_status;
	status_change = status ^ atmel_port->irq_status_prev;

	if (status_change & (ATMEL_US_RI | ATMEL_US_DSR
				| ATMEL_US_DCD | ATMEL_US_CTS)) {
		/* TODO: All reads to CSR will clear these interrupts! */
		if (status_change & ATMEL_US_RI)
			port->icount.rng++;
		if (status_change & ATMEL_US_DSR)
			port->icount.dsr++;
		if (status_change & ATMEL_US_DCD)
			uart_handle_dcd_change(port, !(status & ATMEL_US_DCD));
		if (status_change & ATMEL_US_CTS)
			uart_handle_cts_change(port, !(status & ATMEL_US_CTS));

		wake_up_interruptible(&port->state->port.delta_msr_wait);

		atmel_port->irq_status_prev = status;
	}

	atmel_port->schedule_rx(port);

	spin_unlock(&port->lock);
}

static int atmel_init_property(struct atmel_uart_port *atmel_port,
				struct platform_device *pdev)
{
	struct device_node *np = pdev->dev.of_node;
	struct atmel_uart_data *pdata = dev_get_platdata(&pdev->dev);

	if (np) {
		/* DMA/PDC usage specification */
		if (of_get_property(np, "atmel,use-dma-rx", NULL)) {
			if (of_get_property(np, "dmas", NULL)) {
				atmel_port->use_dma_rx  = true;
				atmel_port->use_pdc_rx  = false;
			} else {
				atmel_port->use_dma_rx  = false;
				atmel_port->use_pdc_rx  = true;
			}
		} else {
			atmel_port->use_dma_rx  = false;
			atmel_port->use_pdc_rx  = false;
		}

		if (of_get_property(np, "atmel,use-dma-tx", NULL)) {
			if (of_get_property(np, "dmas", NULL)) {
				atmel_port->use_dma_tx  = true;
				atmel_port->use_pdc_tx  = false;
			} else {
				atmel_port->use_dma_tx  = false;
				atmel_port->use_pdc_tx  = true;
			}
		} else {
			atmel_port->use_dma_tx  = false;
			atmel_port->use_pdc_tx  = false;
		}

	} else {
		atmel_port->use_pdc_rx  = pdata->use_dma_rx;
		atmel_port->use_pdc_tx  = pdata->use_dma_tx;
		atmel_port->use_dma_rx  = false;
		atmel_port->use_dma_tx  = false;
	}

	return 0;
}

static void atmel_init_rs485(struct uart_port *port,
				struct platform_device *pdev)
{
	struct device_node *np = pdev->dev.of_node;
	struct atmel_uart_data *pdata = dev_get_platdata(&pdev->dev);

	if (np) {
		u32 rs485_delay[2];
		/* rs485 properties */
		if (of_property_read_u32_array(np, "rs485-rts-delay",
					rs485_delay, 2) == 0) {
			struct serial_rs485 *rs485conf = &port->rs485;

			rs485conf->delay_rts_before_send = rs485_delay[0];
			rs485conf->delay_rts_after_send = rs485_delay[1];
			rs485conf->flags = 0;

		if (of_get_property(np, "rs485-rx-during-tx", NULL))
			rs485conf->flags |= SER_RS485_RX_DURING_TX;

		if (of_get_property(np, "linux,rs485-enabled-at-boot-time",
								NULL))
			rs485conf->flags |= SER_RS485_ENABLED;
		}
	} else {
		port->rs485       = pdata->rs485;
	}

}

static void atmel_set_ops(struct uart_port *port)
{
	struct atmel_uart_port *atmel_port = to_atmel_uart_port(port);

	if (atmel_use_dma_rx(port)) {
		atmel_port->prepare_rx = &atmel_prepare_rx_dma;
		atmel_port->schedule_rx = &atmel_rx_from_dma;
		atmel_port->release_rx = &atmel_release_rx_dma;
	} else if (atmel_use_pdc_rx(port)) {
		atmel_port->prepare_rx = &atmel_prepare_rx_pdc;
		atmel_port->schedule_rx = &atmel_rx_from_pdc;
		atmel_port->release_rx = &atmel_release_rx_pdc;
	} else {
		atmel_port->prepare_rx = NULL;
		atmel_port->schedule_rx = &atmel_rx_from_ring;
		atmel_port->release_rx = NULL;
	}

	if (atmel_use_dma_tx(port)) {
		atmel_port->prepare_tx = &atmel_prepare_tx_dma;
		atmel_port->schedule_tx = &atmel_tx_dma;
		atmel_port->release_tx = &atmel_release_tx_dma;
	} else if (atmel_use_pdc_tx(port)) {
		atmel_port->prepare_tx = &atmel_prepare_tx_pdc;
		atmel_port->schedule_tx = &atmel_tx_pdc;
		atmel_port->release_tx = &atmel_release_tx_pdc;
	} else {
		atmel_port->prepare_tx = NULL;
		atmel_port->schedule_tx = &atmel_tx_chars;
		atmel_port->release_tx = NULL;
	}
}

/*
 * Get ip name usart or uart
 */
static void atmel_get_ip_name(struct uart_port *port)
{
	struct atmel_uart_port *atmel_port = to_atmel_uart_port(port);
	int name = UART_GET_IP_NAME(port);
	u32 version;
	int usart, uart;
	/* usart and uart ascii */
	usart = 0x55534152;
	uart = 0x44424755;

	atmel_port->is_usart = false;

	if (name == usart) {
		dev_dbg(port->dev, "This is usart\n");
		atmel_port->is_usart = true;
	} else if (name == uart) {
		dev_dbg(port->dev, "This is uart\n");
		atmel_port->is_usart = false;
	} else {
		/* fallback for older SoCs: use version field */
		version = UART_GET_IP_VERSION(port);
		switch (version) {
		case 0x302:
		case 0x10213:
			dev_dbg(port->dev, "This version is usart\n");
			atmel_port->is_usart = true;
			break;
		case 0x203:
		case 0x10202:
			dev_dbg(port->dev, "This version is uart\n");
			atmel_port->is_usart = false;
			break;
		default:
			dev_err(port->dev, "Not supported ip name nor version, set to uart\n");
		}
	}
}

static void atmel_free_gpio_irq(struct uart_port *port)
{
	struct atmel_uart_port *atmel_port = to_atmel_uart_port(port);
	enum mctrl_gpio_idx i;

	for (i = 0; i < UART_GPIO_MAX; i++)
		if (atmel_port->gpio_irq[i] >= 0)
			free_irq(atmel_port->gpio_irq[i], port);
}

static int atmel_request_gpio_irq(struct uart_port *port)
{
	struct atmel_uart_port *atmel_port = to_atmel_uart_port(port);
	int *irq = atmel_port->gpio_irq;
	enum mctrl_gpio_idx i;
	int err = 0;

	for (i = 0; (i < UART_GPIO_MAX) && !err; i++) {
		if (irq[i] < 0)
			continue;

		irq_set_status_flags(irq[i], IRQ_NOAUTOEN);
		err = request_irq(irq[i], atmel_interrupt, IRQ_TYPE_EDGE_BOTH,
				  "atmel_serial", port);
		if (err)
			dev_err(port->dev, "atmel_startup - Can't get %d irq\n",
				irq[i]);
	}

	/*
	 * If something went wrong, rollback.
	 */
	while (err && (--i >= 0))
		if (irq[i] >= 0)
			free_irq(irq[i], port);

	return err;
}

/*
 * Perform initialization and enable port for reception
 */
static int atmel_startup(struct uart_port *port)
{
	struct platform_device *pdev = to_platform_device(port->dev);
	struct atmel_uart_port *atmel_port = to_atmel_uart_port(port);
	struct tty_struct *tty = port->state->port.tty;
	int retval;

	/*
	 * Ensure that no interrupts are enabled otherwise when
	 * request_irq() is called we could get stuck trying to
	 * handle an unexpected interrupt
	 */
	UART_PUT_IDR(port, -1);
	atmel_port->ms_irq_enabled = false;

	/*
	 * Allocate the IRQ
	 */
	retval = request_irq(port->irq, atmel_interrupt,
			IRQF_SHARED | IRQF_COND_SUSPEND,
			tty ? tty->name : "atmel_serial", port);
	if (retval) {
		dev_err(port->dev, "atmel_startup - Can't get irq\n");
		return retval;
	}

	/*
	 * Get the GPIO lines IRQ
	 */
	retval = atmel_request_gpio_irq(port);
	if (retval)
		goto free_irq;

	/*
	 * Initialize DMA (if necessary)
	 */
	atmel_init_property(atmel_port, pdev);

	if (atmel_port->prepare_rx) {
		retval = atmel_port->prepare_rx(port);
		if (retval < 0)
			atmel_set_ops(port);
	}

	if (atmel_port->prepare_tx) {
		retval = atmel_port->prepare_tx(port);
		if (retval < 0)
			atmel_set_ops(port);
	}

	/* Save current CSR for comparison in atmel_tasklet_func() */
	atmel_port->irq_status_prev = atmel_get_lines_status(port);
	atmel_port->irq_status = atmel_port->irq_status_prev;

	/*
	 * Finally, enable the serial port
	 */
	UART_PUT_CR(port, ATMEL_US_RSTSTA | ATMEL_US_RSTRX);
	/* enable xmit & rcvr */
	UART_PUT_CR(port, ATMEL_US_TXEN | ATMEL_US_RXEN);

	setup_timer(&atmel_port->uart_timer,
			atmel_uart_timer_callback,
			(unsigned long)port);

	if (atmel_use_pdc_rx(port)) {
		/* set UART timeout */
		if (!atmel_port->is_usart) {
			mod_timer(&atmel_port->uart_timer,
					jiffies + uart_poll_timeout(port));
		/* set USART timeout */
		} else {
			UART_PUT_RTOR(port, PDC_RX_TIMEOUT);
			UART_PUT_CR(port, ATMEL_US_STTTO);

			UART_PUT_IER(port, ATMEL_US_ENDRX | ATMEL_US_TIMEOUT);
		}
		/* enable PDC controller */
		UART_PUT_PTCR(port, ATMEL_PDC_RXTEN);
	} else if (atmel_use_dma_rx(port)) {
		/* set UART timeout */
		if (!atmel_port->is_usart) {
			mod_timer(&atmel_port->uart_timer,
					jiffies + uart_poll_timeout(port));
		/* set USART timeout */
		} else {
			UART_PUT_RTOR(port, PDC_RX_TIMEOUT);
			UART_PUT_CR(port, ATMEL_US_STTTO);

			UART_PUT_IER(port, ATMEL_US_TIMEOUT);
		}
	} else {
		/* enable receive only */
		UART_PUT_IER(port, ATMEL_US_RXRDY);
	}

	return 0;

free_irq:
	free_irq(port->irq, port);

	return retval;
}

/*
 * Flush any TX data submitted for DMA. Called when the TX circular
 * buffer is reset.
 */
static void atmel_flush_buffer(struct uart_port *port)
{
	struct atmel_uart_port *atmel_port = to_atmel_uart_port(port);

	if (atmel_use_pdc_tx(port)) {
		UART_PUT_TCR(port, 0);
		atmel_port->pdc_tx.ofs = 0;
	}
}

/*
 * Disable the port
 */
static void atmel_shutdown(struct uart_port *port)
{
	struct atmel_uart_port *atmel_port = to_atmel_uart_port(port);

	/*
	 * Prevent any tasklets being scheduled during
	 * cleanup
	 */
	del_timer_sync(&atmel_port->uart_timer);

	/*
	 * Clear out any scheduled tasklets before
	 * we destroy the buffers
	 */
	tasklet_kill(&atmel_port->tasklet);

	/*
	 * Ensure everything is stopped and
	 * disable all interrupts, port and break condition.
	 */
	atmel_stop_rx(port);
	atmel_stop_tx(port);

	UART_PUT_CR(port, ATMEL_US_RSTSTA);
	UART_PUT_IDR(port, -1);


	/*
	 * Shut-down the DMA.
	 */
	if (atmel_port->release_rx)
		atmel_port->release_rx(port);
	if (atmel_port->release_tx)
		atmel_port->release_tx(port);

	/*
	 * Reset ring buffer pointers
	 */
	atmel_port->rx_ring.head = 0;
	atmel_port->rx_ring.tail = 0;

	/*
	 * Free the interrupts
	 */
	free_irq(port->irq, port);
	atmel_free_gpio_irq(port);

	atmel_port->ms_irq_enabled = false;

	atmel_flush_buffer(port);
}

/*
 * Power / Clock management.
 */
static void atmel_serial_pm(struct uart_port *port, unsigned int state,
			    unsigned int oldstate)
{
	struct atmel_uart_port *atmel_port = to_atmel_uart_port(port);

	switch (state) {
	case 0:
		/*
		 * Enable the peripheral clock for this serial port.
		 * This is called on uart_open() or a resume event.
		 */
		clk_prepare_enable(atmel_port->clk);

		/* re-enable interrupts if we disabled some on suspend */
		UART_PUT_IER(port, atmel_port->backup_imr);
		break;
	case 3:
		/* Back up the interrupt mask and disable all interrupts */
		atmel_port->backup_imr = UART_GET_IMR(port);
		UART_PUT_IDR(port, -1);

		/*
		 * Disable the peripheral clock for this serial port.
		 * This is called on uart_close() or a suspend event.
		 */
		clk_disable_unprepare(atmel_port->clk);
		break;
	default:
		dev_err(port->dev, "atmel_serial: unknown pm %d\n", state);
	}
}

/*
 * Change the port parameters
 */
static void atmel_set_termios(struct uart_port *port, struct ktermios *termios,
			      struct ktermios *old)
{
	unsigned long flags;
	unsigned int old_mode, mode, imr, quot, baud;
<<<<<<< HEAD

	/* save the current mode register */
	mode = old_mode = UART_GET_MR(port);

=======

	/* save the current mode register */
	mode = old_mode = UART_GET_MR(port);

>>>>>>> d525211f
	/* reset the mode, clock divisor, parity, stop bits and data size */
	mode &= ~(ATMEL_US_USCLKS | ATMEL_US_CHRL | ATMEL_US_NBSTOP |
		  ATMEL_US_PAR | ATMEL_US_USMODE);

	baud = uart_get_baud_rate(port, termios, old, 0, port->uartclk / 16);
	quot = uart_get_divisor(port, baud);

	if (quot > 65535) {	/* BRGR is 16-bit, so switch to slower clock */
		quot /= 8;
		mode |= ATMEL_US_USCLKS_MCK_DIV8;
	}

	/* byte size */
	switch (termios->c_cflag & CSIZE) {
	case CS5:
		mode |= ATMEL_US_CHRL_5;
		break;
	case CS6:
		mode |= ATMEL_US_CHRL_6;
		break;
	case CS7:
		mode |= ATMEL_US_CHRL_7;
		break;
	default:
		mode |= ATMEL_US_CHRL_8;
		break;
	}

	/* stop bits */
	if (termios->c_cflag & CSTOPB)
		mode |= ATMEL_US_NBSTOP_2;

	/* parity */
	if (termios->c_cflag & PARENB) {
		/* Mark or Space parity */
		if (termios->c_cflag & CMSPAR) {
			if (termios->c_cflag & PARODD)
				mode |= ATMEL_US_PAR_MARK;
			else
				mode |= ATMEL_US_PAR_SPACE;
		} else if (termios->c_cflag & PARODD)
			mode |= ATMEL_US_PAR_ODD;
		else
			mode |= ATMEL_US_PAR_EVEN;
	} else
		mode |= ATMEL_US_PAR_NONE;

	spin_lock_irqsave(&port->lock, flags);

	port->read_status_mask = ATMEL_US_OVRE;
	if (termios->c_iflag & INPCK)
		port->read_status_mask |= (ATMEL_US_FRAME | ATMEL_US_PARE);
	if (termios->c_iflag & (IGNBRK | BRKINT | PARMRK))
		port->read_status_mask |= ATMEL_US_RXBRK;

	if (atmel_use_pdc_rx(port))
		/* need to enable error interrupts */
		UART_PUT_IER(port, port->read_status_mask);

	/*
	 * Characters to ignore
	 */
	port->ignore_status_mask = 0;
	if (termios->c_iflag & IGNPAR)
		port->ignore_status_mask |= (ATMEL_US_FRAME | ATMEL_US_PARE);
	if (termios->c_iflag & IGNBRK) {
		port->ignore_status_mask |= ATMEL_US_RXBRK;
		/*
		 * If we're ignoring parity and break indicators,
		 * ignore overruns too (for real raw support).
		 */
		if (termios->c_iflag & IGNPAR)
			port->ignore_status_mask |= ATMEL_US_OVRE;
	}
	/* TODO: Ignore all characters if CREAD is set.*/

	/* update the per-port timeout */
	uart_update_timeout(port, termios->c_cflag, baud);

	/*
	 * save/disable interrupts. The tty layer will ensure that the
	 * transmitter is empty if requested by the caller, so there's
	 * no need to wait for it here.
	 */
	imr = UART_GET_IMR(port);
	UART_PUT_IDR(port, -1);

	/* disable receiver and transmitter */
	UART_PUT_CR(port, ATMEL_US_TXDIS | ATMEL_US_RXDIS);

	/* mode */
	if (port->rs485.flags & SER_RS485_ENABLED) {
		if ((port->rs485.delay_rts_after_send) > 0)
			UART_PUT_TTGR(port, port->rs485.delay_rts_after_send);
		mode |= ATMEL_US_USMODE_RS485;
	} else if (termios->c_cflag & CRTSCTS) {
		/* RS232 with hardware handshake (RTS/CTS) */
		mode |= ATMEL_US_USMODE_HWHS;
	} else {
		/* RS232 without hadware handshake */
		mode |= ATMEL_US_USMODE_NORMAL;
	}

	/* set the mode, clock divisor, parity, stop bits and data size */
	UART_PUT_MR(port, mode);

	/*
	 * when switching the mode, set the RTS line state according to the
	 * new mode, otherwise keep the former state
	 */
	if ((old_mode & ATMEL_US_USMODE) != (mode & ATMEL_US_USMODE)) {
		unsigned int rts_state;

		if ((mode & ATMEL_US_USMODE) == ATMEL_US_USMODE_HWHS) {
			/* let the hardware control the RTS line */
			rts_state = ATMEL_US_RTSDIS;
		} else {
			/* force RTS line to low level */
			rts_state = ATMEL_US_RTSEN;
		}

		UART_PUT_CR(port, rts_state);
	}

	/* set the baud rate */
	UART_PUT_BRGR(port, quot);
	UART_PUT_CR(port, ATMEL_US_RSTSTA | ATMEL_US_RSTRX);
	UART_PUT_CR(port, ATMEL_US_TXEN | ATMEL_US_RXEN);

	/* restore interrupts */
	UART_PUT_IER(port, imr);

	/* CTS flow-control and modem-status interrupts */
	if (UART_ENABLE_MS(port, termios->c_cflag))
		atmel_enable_ms(port);
	else
		atmel_disable_ms(port);

	spin_unlock_irqrestore(&port->lock, flags);
}

static void atmel_set_ldisc(struct uart_port *port, struct ktermios *termios)
{
	if (termios->c_line == N_PPS) {
		port->flags |= UPF_HARDPPS_CD;
		spin_lock_irq(&port->lock);
		atmel_enable_ms(port);
		spin_unlock_irq(&port->lock);
	} else {
		port->flags &= ~UPF_HARDPPS_CD;
		if (!UART_ENABLE_MS(port, termios->c_cflag)) {
			spin_lock_irq(&port->lock);
			atmel_disable_ms(port);
			spin_unlock_irq(&port->lock);
		}
	}
}

/*
 * Return string describing the specified port
 */
static const char *atmel_type(struct uart_port *port)
{
	return (port->type == PORT_ATMEL) ? "ATMEL_SERIAL" : NULL;
}

/*
 * Release the memory region(s) being used by 'port'.
 */
static void atmel_release_port(struct uart_port *port)
{
	struct platform_device *pdev = to_platform_device(port->dev);
	int size = pdev->resource[0].end - pdev->resource[0].start + 1;

	release_mem_region(port->mapbase, size);

	if (port->flags & UPF_IOREMAP) {
		iounmap(port->membase);
		port->membase = NULL;
	}
}

/*
 * Request the memory region(s) being used by 'port'.
 */
static int atmel_request_port(struct uart_port *port)
{
	struct platform_device *pdev = to_platform_device(port->dev);
	int size = pdev->resource[0].end - pdev->resource[0].start + 1;

	if (!request_mem_region(port->mapbase, size, "atmel_serial"))
		return -EBUSY;

	if (port->flags & UPF_IOREMAP) {
		port->membase = ioremap(port->mapbase, size);
		if (port->membase == NULL) {
			release_mem_region(port->mapbase, size);
			return -ENOMEM;
		}
	}

	return 0;
}

/*
 * Configure/autoconfigure the port.
 */
static void atmel_config_port(struct uart_port *port, int flags)
{
	if (flags & UART_CONFIG_TYPE) {
		port->type = PORT_ATMEL;
		atmel_request_port(port);
	}
}

/*
 * Verify the new serial_struct (for TIOCSSERIAL).
 */
static int atmel_verify_port(struct uart_port *port, struct serial_struct *ser)
{
	int ret = 0;
	if (ser->type != PORT_UNKNOWN && ser->type != PORT_ATMEL)
		ret = -EINVAL;
	if (port->irq != ser->irq)
		ret = -EINVAL;
	if (ser->io_type != SERIAL_IO_MEM)
		ret = -EINVAL;
	if (port->uartclk / 16 != ser->baud_base)
		ret = -EINVAL;
	if ((void *)port->mapbase != ser->iomem_base)
		ret = -EINVAL;
	if (port->iobase != ser->port)
		ret = -EINVAL;
	if (ser->hub6 != 0)
		ret = -EINVAL;
	return ret;
}

#ifdef CONFIG_CONSOLE_POLL
static int atmel_poll_get_char(struct uart_port *port)
{
	while (!(UART_GET_CSR(port) & ATMEL_US_RXRDY))
		cpu_relax();

	return UART_GET_CHAR(port);
}

static void atmel_poll_put_char(struct uart_port *port, unsigned char ch)
{
	while (!(UART_GET_CSR(port) & ATMEL_US_TXRDY))
		cpu_relax();

	UART_PUT_CHAR(port, ch);
}
#endif

static struct uart_ops atmel_pops = {
	.tx_empty	= atmel_tx_empty,
	.set_mctrl	= atmel_set_mctrl,
	.get_mctrl	= atmel_get_mctrl,
	.stop_tx	= atmel_stop_tx,
	.start_tx	= atmel_start_tx,
	.stop_rx	= atmel_stop_rx,
	.enable_ms	= atmel_enable_ms,
	.break_ctl	= atmel_break_ctl,
	.startup	= atmel_startup,
	.shutdown	= atmel_shutdown,
	.flush_buffer	= atmel_flush_buffer,
	.set_termios	= atmel_set_termios,
	.set_ldisc	= atmel_set_ldisc,
	.type		= atmel_type,
	.release_port	= atmel_release_port,
	.request_port	= atmel_request_port,
	.config_port	= atmel_config_port,
	.verify_port	= atmel_verify_port,
	.pm		= atmel_serial_pm,
#ifdef CONFIG_CONSOLE_POLL
	.poll_get_char	= atmel_poll_get_char,
	.poll_put_char	= atmel_poll_put_char,
#endif
};

/*
 * Configure the port from the platform device resource info.
 */
static int atmel_init_port(struct atmel_uart_port *atmel_port,
				      struct platform_device *pdev)
{
	int ret;
	struct uart_port *port = &atmel_port->uart;
	struct atmel_uart_data *pdata = dev_get_platdata(&pdev->dev);

	if (!atmel_init_property(atmel_port, pdev))
		atmel_set_ops(port);

	atmel_init_rs485(port, pdev);

	port->iotype		= UPIO_MEM;
	port->flags		= UPF_BOOT_AUTOCONF;
	port->ops		= &atmel_pops;
	port->fifosize		= 1;
	port->dev		= &pdev->dev;
	port->mapbase	= pdev->resource[0].start;
	port->irq	= pdev->resource[1].start;
	port->rs485_config	= atmel_config_rs485;

	tasklet_init(&atmel_port->tasklet, atmel_tasklet_func,
			(unsigned long)port);

	memset(&atmel_port->rx_ring, 0, sizeof(atmel_port->rx_ring));

	if (pdata && pdata->regs) {
		/* Already mapped by setup code */
		port->membase = pdata->regs;
	} else {
		port->flags	|= UPF_IOREMAP;
		port->membase	= NULL;
	}

	/* for console, the clock could already be configured */
	if (!atmel_port->clk) {
		atmel_port->clk = clk_get(&pdev->dev, "usart");
		if (IS_ERR(atmel_port->clk)) {
			ret = PTR_ERR(atmel_port->clk);
			atmel_port->clk = NULL;
			return ret;
		}
		ret = clk_prepare_enable(atmel_port->clk);
		if (ret) {
			clk_put(atmel_port->clk);
			atmel_port->clk = NULL;
			return ret;
		}
		port->uartclk = clk_get_rate(atmel_port->clk);
		clk_disable_unprepare(atmel_port->clk);
		/* only enable clock when USART is in use */
	}

	/* Use TXEMPTY for interrupt when rs485 else TXRDY or ENDTX|TXBUFE */
	if (port->rs485.flags & SER_RS485_ENABLED)
		atmel_port->tx_done_mask = ATMEL_US_TXEMPTY;
	else if (atmel_use_pdc_tx(port)) {
		port->fifosize = PDC_BUFFER_SIZE;
		atmel_port->tx_done_mask = ATMEL_US_ENDTX | ATMEL_US_TXBUFE;
	} else {
		atmel_port->tx_done_mask = ATMEL_US_TXRDY;
	}

	return 0;
}

struct platform_device *atmel_default_console_device;	/* the serial console device */

#ifdef CONFIG_SERIAL_ATMEL_CONSOLE
static void atmel_console_putchar(struct uart_port *port, int ch)
{
	while (!(UART_GET_CSR(port) & ATMEL_US_TXRDY))
		cpu_relax();
	UART_PUT_CHAR(port, ch);
}

/*
 * Interrupts are disabled on entering
 */
static void atmel_console_write(struct console *co, const char *s, u_int count)
{
	struct uart_port *port = &atmel_ports[co->index].uart;
	struct atmel_uart_port *atmel_port = to_atmel_uart_port(port);
	unsigned int status, imr;
	unsigned int pdc_tx;

	/*
	 * First, save IMR and then disable interrupts
	 */
	imr = UART_GET_IMR(port);
	UART_PUT_IDR(port, ATMEL_US_RXRDY | atmel_port->tx_done_mask);

	/* Store PDC transmit status and disable it */
	pdc_tx = UART_GET_PTSR(port) & ATMEL_PDC_TXTEN;
	UART_PUT_PTCR(port, ATMEL_PDC_TXTDIS);

	uart_console_write(port, s, count, atmel_console_putchar);

	/*
	 * Finally, wait for transmitter to become empty
	 * and restore IMR
	 */
	do {
		status = UART_GET_CSR(port);
	} while (!(status & ATMEL_US_TXRDY));

	/* Restore PDC transmit status */
	if (pdc_tx)
		UART_PUT_PTCR(port, ATMEL_PDC_TXTEN);

	/* set interrupts back the way they were */
	UART_PUT_IER(port, imr);
}

/*
 * If the port was already initialised (eg, by a boot loader),
 * try to determine the current setup.
 */
static void __init atmel_console_get_options(struct uart_port *port, int *baud,
					     int *parity, int *bits)
{
	unsigned int mr, quot;

	/*
	 * If the baud rate generator isn't running, the port wasn't
	 * initialized by the boot loader.
	 */
	quot = UART_GET_BRGR(port) & ATMEL_US_CD;
	if (!quot)
		return;

	mr = UART_GET_MR(port) & ATMEL_US_CHRL;
	if (mr == ATMEL_US_CHRL_8)
		*bits = 8;
	else
		*bits = 7;

	mr = UART_GET_MR(port) & ATMEL_US_PAR;
	if (mr == ATMEL_US_PAR_EVEN)
		*parity = 'e';
	else if (mr == ATMEL_US_PAR_ODD)
		*parity = 'o';

	/*
	 * The serial core only rounds down when matching this to a
	 * supported baud rate. Make sure we don't end up slightly
	 * lower than one of those, as it would make us fall through
	 * to a much lower baud rate than we really want.
	 */
	*baud = port->uartclk / (16 * (quot - 1));
}

static int __init atmel_console_setup(struct console *co, char *options)
{
	int ret;
	struct uart_port *port = &atmel_ports[co->index].uart;
	int baud = 115200;
	int bits = 8;
	int parity = 'n';
	int flow = 'n';

	if (port->membase == NULL) {
		/* Port not initialized yet - delay setup */
		return -ENODEV;
	}

	ret = clk_prepare_enable(atmel_ports[co->index].clk);
	if (ret)
		return ret;

	UART_PUT_IDR(port, -1);
	UART_PUT_CR(port, ATMEL_US_RSTSTA | ATMEL_US_RSTRX);
	UART_PUT_CR(port, ATMEL_US_TXEN | ATMEL_US_RXEN);

	if (options)
		uart_parse_options(options, &baud, &parity, &bits, &flow);
	else
		atmel_console_get_options(port, &baud, &parity, &bits);

	return uart_set_options(port, co, baud, parity, bits, flow);
}

static struct uart_driver atmel_uart;

static struct console atmel_console = {
	.name		= ATMEL_DEVICENAME,
	.write		= atmel_console_write,
	.device		= uart_console_device,
	.setup		= atmel_console_setup,
	.flags		= CON_PRINTBUFFER,
	.index		= -1,
	.data		= &atmel_uart,
};

#define ATMEL_CONSOLE_DEVICE	(&atmel_console)

/*
 * Early console initialization (before VM subsystem initialized).
 */
static int __init atmel_console_init(void)
{
	int ret;
	if (atmel_default_console_device) {
		struct atmel_uart_data *pdata =
			dev_get_platdata(&atmel_default_console_device->dev);
		int id = pdata->num;
		struct atmel_uart_port *port = &atmel_ports[id];

		port->backup_imr = 0;
		port->uart.line = id;

		add_preferred_console(ATMEL_DEVICENAME, id, NULL);
		ret = atmel_init_port(port, atmel_default_console_device);
		if (ret)
			return ret;
		register_console(&atmel_console);
	}

	return 0;
}

console_initcall(atmel_console_init);

/*
 * Late console initialization.
 */
static int __init atmel_late_console_init(void)
{
	if (atmel_default_console_device
	    && !(atmel_console.flags & CON_ENABLED))
		register_console(&atmel_console);

	return 0;
}

core_initcall(atmel_late_console_init);

static inline bool atmel_is_console_port(struct uart_port *port)
{
	return port->cons && port->cons->index == port->line;
}

#else
#define ATMEL_CONSOLE_DEVICE	NULL

static inline bool atmel_is_console_port(struct uart_port *port)
{
	return false;
}
#endif

static struct uart_driver atmel_uart = {
	.owner		= THIS_MODULE,
	.driver_name	= "atmel_serial",
	.dev_name	= ATMEL_DEVICENAME,
	.major		= SERIAL_ATMEL_MAJOR,
	.minor		= MINOR_START,
	.nr		= ATMEL_MAX_UART,
	.cons		= ATMEL_CONSOLE_DEVICE,
};

#ifdef CONFIG_PM
static bool atmel_serial_clk_will_stop(void)
{
#ifdef CONFIG_ARCH_AT91
	return at91_suspend_entering_slow_clock();
#else
	return false;
#endif
}

static int atmel_serial_suspend(struct platform_device *pdev,
				pm_message_t state)
{
	struct uart_port *port = platform_get_drvdata(pdev);
	struct atmel_uart_port *atmel_port = to_atmel_uart_port(port);

	if (atmel_is_console_port(port) && console_suspend_enabled) {
		/* Drain the TX shifter */
		while (!(UART_GET_CSR(port) & ATMEL_US_TXEMPTY))
			cpu_relax();
	}

	/* we can not wake up if we're running on slow clock */
	atmel_port->may_wakeup = device_may_wakeup(&pdev->dev);
	if (atmel_serial_clk_will_stop()) {
		unsigned long flags;

		spin_lock_irqsave(&atmel_port->lock_suspended, flags);
		atmel_port->suspended = true;
		spin_unlock_irqrestore(&atmel_port->lock_suspended, flags);
		device_set_wakeup_enable(&pdev->dev, 0);
	}

	uart_suspend_port(&atmel_uart, port);

	return 0;
}

static int atmel_serial_resume(struct platform_device *pdev)
{
	struct uart_port *port = platform_get_drvdata(pdev);
	struct atmel_uart_port *atmel_port = to_atmel_uart_port(port);
	unsigned long flags;

	spin_lock_irqsave(&atmel_port->lock_suspended, flags);
	if (atmel_port->pending) {
		atmel_handle_receive(port, atmel_port->pending);
		atmel_handle_status(port, atmel_port->pending,
				    atmel_port->pending_status);
		atmel_handle_transmit(port, atmel_port->pending);
		atmel_port->pending = 0;
	}
	atmel_port->suspended = false;
	spin_unlock_irqrestore(&atmel_port->lock_suspended, flags);

	uart_resume_port(&atmel_uart, port);
	device_set_wakeup_enable(&pdev->dev, atmel_port->may_wakeup);

	return 0;
}
#else
#define atmel_serial_suspend NULL
#define atmel_serial_resume NULL
#endif

static int atmel_init_gpios(struct atmel_uart_port *p, struct device *dev)
{
	enum mctrl_gpio_idx i;
	struct gpio_desc *gpiod;

	p->gpios = mctrl_gpio_init(dev, 0);
	if (IS_ERR_OR_NULL(p->gpios))
		return -1;

	for (i = 0; i < UART_GPIO_MAX; i++) {
		gpiod = mctrl_gpio_to_gpiod(p->gpios, i);
		if (gpiod && (gpiod_get_direction(gpiod) == GPIOF_DIR_IN))
			p->gpio_irq[i] = gpiod_to_irq(gpiod);
		else
			p->gpio_irq[i] = -EINVAL;
	}

	return 0;
}

static int atmel_serial_probe(struct platform_device *pdev)
{
	struct atmel_uart_port *port;
	struct device_node *np = pdev->dev.of_node;
	struct atmel_uart_data *pdata = dev_get_platdata(&pdev->dev);
	void *data;
	int ret = -ENODEV;
	bool rs485_enabled;

	BUILD_BUG_ON(ATMEL_SERIAL_RINGSIZE & (ATMEL_SERIAL_RINGSIZE - 1));

	if (np)
		ret = of_alias_get_id(np, "serial");
	else
		if (pdata)
			ret = pdata->num;

	if (ret < 0)
		/* port id not found in platform data nor device-tree aliases:
		 * auto-enumerate it */
		ret = find_first_zero_bit(atmel_ports_in_use, ATMEL_MAX_UART);

	if (ret >= ATMEL_MAX_UART) {
		ret = -ENODEV;
		goto err;
	}

	if (test_and_set_bit(ret, atmel_ports_in_use)) {
		/* port already in use */
		ret = -EBUSY;
		goto err;
	}

	port = &atmel_ports[ret];
	port->backup_imr = 0;
	port->uart.line = ret;

	spin_lock_init(&port->lock_suspended);

	ret = atmel_init_gpios(port, &pdev->dev);
	if (ret < 0)
		dev_err(&pdev->dev, "%s",
			"Failed to initialize GPIOs. The serial port may not work as expected");

	ret = atmel_init_port(port, pdev);
	if (ret)
		goto err_clear_bit;

	if (!atmel_use_pdc_rx(&port->uart)) {
		ret = -ENOMEM;
		data = kmalloc(sizeof(struct atmel_uart_char)
				* ATMEL_SERIAL_RINGSIZE, GFP_KERNEL);
		if (!data)
			goto err_alloc_ring;
		port->rx_ring.buf = data;
	}

	rs485_enabled = port->uart.rs485.flags & SER_RS485_ENABLED;

	ret = uart_add_one_port(&atmel_uart, &port->uart);
	if (ret)
		goto err_add_port;

#ifdef CONFIG_SERIAL_ATMEL_CONSOLE
	if (atmel_is_console_port(&port->uart)
			&& ATMEL_CONSOLE_DEVICE->flags & CON_ENABLED) {
		/*
		 * The serial core enabled the clock for us, so undo
		 * the clk_prepare_enable() in atmel_console_setup()
		 */
		clk_disable_unprepare(port->clk);
	}
#endif

	device_init_wakeup(&pdev->dev, 1);
	platform_set_drvdata(pdev, port);

	/*
	 * The peripheral clock has been disabled by atmel_init_port():
	 * enable it before accessing I/O registers
	 */
	clk_prepare_enable(port->clk);

	if (rs485_enabled) {
		UART_PUT_MR(&port->uart, ATMEL_US_USMODE_NORMAL);
		UART_PUT_CR(&port->uart, ATMEL_US_RTSEN);
	}

	/*
	 * Get port name of usart or uart
	 */
	atmel_get_ip_name(&port->uart);

	/*
	 * The peripheral clock can now safely be disabled till the port
	 * is used
	 */
	clk_disable_unprepare(port->clk);

	return 0;

err_add_port:
	kfree(port->rx_ring.buf);
	port->rx_ring.buf = NULL;
err_alloc_ring:
	if (!atmel_is_console_port(&port->uart)) {
		clk_put(port->clk);
		port->clk = NULL;
	}
err_clear_bit:
	clear_bit(port->uart.line, atmel_ports_in_use);
err:
	return ret;
}

static int atmel_serial_remove(struct platform_device *pdev)
{
	struct uart_port *port = platform_get_drvdata(pdev);
	struct atmel_uart_port *atmel_port = to_atmel_uart_port(port);
	int ret = 0;

	tasklet_kill(&atmel_port->tasklet);

	device_init_wakeup(&pdev->dev, 0);

	ret = uart_remove_one_port(&atmel_uart, port);

	kfree(atmel_port->rx_ring.buf);

	/* "port" is allocated statically, so we shouldn't free it */

	clear_bit(port->line, atmel_ports_in_use);

	clk_put(atmel_port->clk);

	return ret;
}

static struct platform_driver atmel_serial_driver = {
	.probe		= atmel_serial_probe,
	.remove		= atmel_serial_remove,
	.suspend	= atmel_serial_suspend,
	.resume		= atmel_serial_resume,
	.driver		= {
		.name	= "atmel_usart",
		.of_match_table	= of_match_ptr(atmel_serial_dt_ids),
	},
};

static int __init atmel_serial_init(void)
{
	int ret;

	ret = uart_register_driver(&atmel_uart);
	if (ret)
		return ret;

	ret = platform_driver_register(&atmel_serial_driver);
	if (ret)
		uart_unregister_driver(&atmel_uart);

	return ret;
}

static void __exit atmel_serial_exit(void)
{
	platform_driver_unregister(&atmel_serial_driver);
	uart_unregister_driver(&atmel_uart);
}

module_init(atmel_serial_init);
module_exit(atmel_serial_exit);

MODULE_AUTHOR("Rick Bronson");
MODULE_DESCRIPTION("Atmel AT91 / AT32 serial port driver");
MODULE_LICENSE("GPL");
MODULE_ALIAS("platform:atmel_usart");<|MERGE_RESOLUTION|>--- conflicted
+++ resolved
@@ -1960,17 +1960,10 @@
 {
 	unsigned long flags;
 	unsigned int old_mode, mode, imr, quot, baud;
-<<<<<<< HEAD
 
 	/* save the current mode register */
 	mode = old_mode = UART_GET_MR(port);
 
-=======
-
-	/* save the current mode register */
-	mode = old_mode = UART_GET_MR(port);
-
->>>>>>> d525211f
 	/* reset the mode, clock divisor, parity, stop bits and data size */
 	mode &= ~(ATMEL_US_USCLKS | ATMEL_US_CHRL | ATMEL_US_NBSTOP |
 		  ATMEL_US_PAR | ATMEL_US_USMODE);
