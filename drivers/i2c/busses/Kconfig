#
# Sensor device configuration
#

menu "I2C Hardware Bus support"
	depends on HAS_IOMEM

comment "PC SMBus host controller drivers"
	depends on PCI

config I2C_ALI1535
	tristate "ALI 1535"
	depends on PCI
	help
	  If you say yes to this option, support will be included for the SMB
	  Host controller on Acer Labs Inc. (ALI) M1535 South Bridges.  The SMB
	  controller is part of the 7101 device, which is an ACPI-compliant
	  Power Management Unit (PMU).

	  This driver can also be built as a module.  If so, the module
	  will be called i2c-ali1535.

config I2C_ALI1563
	tristate "ALI 1563"
	depends on PCI
	help
	  If you say yes to this option, support will be included for the SMB
	  Host controller on Acer Labs Inc. (ALI) M1563 South Bridges.  The SMB
	  controller is part of the 7101 device, which is an ACPI-compliant
	  Power Management Unit (PMU).

	  This driver can also be built as a module.  If so, the module
	  will be called i2c-ali1563.

config I2C_ALI15X3
	tristate "ALI 15x3"
	depends on PCI
	help
	  If you say yes to this option, support will be included for the
	  Acer Labs Inc. (ALI) M1514 and M1543 motherboard I2C interfaces.

	  This driver can also be built as a module.  If so, the module
	  will be called i2c-ali15x3.

config I2C_AMD756
	tristate "AMD 756/766/768/8111 and nVidia nForce"
	depends on PCI
	help
	  If you say yes to this option, support will be included for the AMD
	  756/766/768 mainboard I2C interfaces.  The driver also includes
	  support for the first (SMBus 1.0) I2C interface of the AMD 8111 and
	  the nVidia nForce I2C interface.

	  This driver can also be built as a module.  If so, the module
	  will be called i2c-amd756.

config I2C_AMD756_S4882
	tristate "SMBus multiplexing on the Tyan S4882"
	depends on I2C_AMD756 && X86
	help
	  Enabling this option will add specific SMBus support for the Tyan
	  S4882 motherboard.  On this 4-CPU board, the SMBus is multiplexed
	  over 8 different channels, where the various memory module EEPROMs
	  and temperature sensors live.  Saying yes here will give you access
	  to these in addition to the trunk.

	  This driver can also be built as a module.  If so, the module
	  will be called i2c-amd756-s4882.

config I2C_AMD8111
	tristate "AMD 8111"
	depends on PCI
	help
	  If you say yes to this option, support will be included for the
	  second (SMBus 2.0) AMD 8111 mainboard I2C interface.

	  This driver can also be built as a module.  If so, the module
	  will be called i2c-amd8111.

config I2C_HIX5HD2
	tristate "Hix5hd2 high-speed I2C driver"
	depends on ARCH_HIX5HD2 || COMPILE_TEST
	help
	  Say Y here to include support for high-speed I2C controller in the
	  Hisilicon based hix5hd2 SoCs.

	  This driver can also be built as a module.  If so, the module
	  will be called i2c-hix5hd2.

config I2C_I801
	tristate "Intel 82801 (ICH/PCH)"
	depends on PCI
	select CHECK_SIGNATURE if X86 && DMI
	help
	  If you say yes to this option, support will be included for the Intel
	  801 family of mainboard I2C interfaces.  Specifically, the following
	  versions of the chipset are supported:
	    82801AA
	    82801AB
	    82801BA
	    82801CA/CAM
	    82801DB
	    82801EB/ER (ICH5/ICH5R)
	    6300ESB
	    ICH6
	    ICH7
	    ESB2
	    ICH8
	    ICH9
	    EP80579 (Tolapai)
	    ICH10
	    5/3400 Series (PCH)
	    6 Series (PCH)
	    Patsburg (PCH)
	    DH89xxCC (PCH)
	    Panther Point (PCH)
	    Lynx Point (PCH)
	    Lynx Point-LP (PCH)
	    Avoton (SOC)
	    Wellsburg (PCH)
	    Coleto Creek (PCH)
	    Wildcat Point (PCH)
	    Wildcat Point-LP (PCH)
	    BayTrail (SOC)
	    Sunrise Point-H (PCH)
	    Sunrise Point-LP (PCH)

	  This driver can also be built as a module.  If so, the module
	  will be called i2c-i801.

config I2C_ISCH
	tristate "Intel SCH SMBus 1.0"
	depends on PCI
	select LPC_SCH
	help
	  Say Y here if you want to use SMBus controller on the Intel SCH
	  based systems.

	  This driver can also be built as a module. If so, the module
	  will be called i2c-isch.

config I2C_ISMT
	tristate "Intel iSMT SMBus Controller"
	depends on PCI && X86
	help
	  If you say yes to this option, support will be included for the Intel
	  iSMT SMBus host controller interface.

	  This driver can also be built as a module.  If so, the module will be
	  called i2c-ismt.

config I2C_PIIX4
	tristate "Intel PIIX4 and compatible (ATI/AMD/Serverworks/Broadcom/SMSC)"
	depends on PCI
	help
	  If you say yes to this option, support will be included for the Intel
	  PIIX4 family of mainboard I2C interfaces.  Specifically, the following
	  versions of the chipset are supported (note that Serverworks is part
	  of Broadcom):
	    Intel PIIX4
	    Intel 440MX
	    ATI IXP200
	    ATI IXP300
	    ATI IXP400
	    ATI SB600
	    ATI SB700/SP5100
	    ATI SB800
	    AMD Hudson-2
	    AMD ML
	    AMD CZ
	    Serverworks OSB4
	    Serverworks CSB5
	    Serverworks CSB6
	    Serverworks HT-1000
	    Serverworks HT-1100
	    SMSC Victory66

	  Some AMD chipsets contain two PIIX4-compatible SMBus
	  controllers. This driver will attempt to use both controllers
	  on the SB700/SP5100, if they have been initialized by the BIOS.

	  This driver can also be built as a module.  If so, the module
	  will be called i2c-piix4.

config I2C_NFORCE2
	tristate "Nvidia nForce2, nForce3 and nForce4"
	depends on PCI
	help
	  If you say yes to this option, support will be included for the Nvidia
	  nForce2, nForce3 and nForce4 families of mainboard I2C interfaces.

	  This driver can also be built as a module.  If so, the module
	  will be called i2c-nforce2.

config I2C_NFORCE2_S4985
	tristate "SMBus multiplexing on the Tyan S4985"
	depends on I2C_NFORCE2 && X86
	help
	  Enabling this option will add specific SMBus support for the Tyan
	  S4985 motherboard.  On this 4-CPU board, the SMBus is multiplexed
	  over 4 different channels, where the various memory module EEPROMs
	  live.  Saying yes here will give you access to these in addition
	  to the trunk.

	  This driver can also be built as a module.  If so, the module
	  will be called i2c-nforce2-s4985.

config I2C_SIS5595
	tristate "SiS 5595"
	depends on PCI
	help
	  If you say yes to this option, support will be included for the
	  SiS5595 SMBus (a subset of I2C) interface.

	  This driver can also be built as a module.  If so, the module
	  will be called i2c-sis5595.

config I2C_SIS630
	tristate "SiS 630/730/964"
	depends on PCI
	help
	  If you say yes to this option, support will be included for the
	  SiS630, SiS730 and SiS964 SMBus (a subset of I2C) interface.

	  This driver can also be built as a module.  If so, the module
	  will be called i2c-sis630.

config I2C_SIS96X
	tristate "SiS 96x"
	depends on PCI
	help
	  If you say yes to this option, support will be included for the SiS
	  96x SMBus (a subset of I2C) interfaces.  Specifically, the following
	  chipsets are supported:
	    645/961
	    645DX/961
	    645DX/962
	    648/961
	    650/961
	    735
	    745

	  This driver can also be built as a module.  If so, the module
	  will be called i2c-sis96x.

config I2C_VIA
	tristate "VIA VT82C586B"
	depends on PCI
	select I2C_ALGOBIT
	help
	  If you say yes to this option, support will be included for the VIA
          82C586B I2C interface

	  This driver can also be built as a module.  If so, the module
	  will be called i2c-via.

config I2C_VIAPRO
	tristate "VIA VT82C596/82C686/82xx and CX700/VX8xx/VX900"
	depends on PCI
	help
	  If you say yes to this option, support will be included for the VIA
	  VT82C596 and later SMBus interface.  Specifically, the following
	  chipsets are supported:
	    VT82C596A/B
	    VT82C686A/B
	    VT8231
	    VT8233/A
	    VT8235
	    VT8237R/A/S
	    VT8251
	    CX700
	    VX800/VX820
	    VX855/VX875
	    VX900

	  This driver can also be built as a module.  If so, the module
	  will be called i2c-viapro.

if ACPI

comment "ACPI drivers"

config I2C_SCMI
	tristate "SMBus Control Method Interface"
	help
	  This driver supports the SMBus Control Method Interface. It needs the
	  BIOS to declare ACPI control methods as described in the SMBus Control
	  Method Interface specification.

	  To compile this driver as a module, choose M here:
	  the module will be called i2c-scmi.

endif # ACPI

comment "Mac SMBus host controller drivers"
	depends on PPC_CHRP || PPC_PMAC

config I2C_HYDRA
	tristate "CHRP Apple Hydra Mac I/O I2C interface"
	depends on PCI && PPC_CHRP
	select I2C_ALGOBIT
	help
	  This supports the use of the I2C interface in the Apple Hydra Mac
	  I/O chip on some CHRP machines (e.g. the LongTrail).  Say Y if you
	  have such a machine.

	  This support is also available as a module.  If so, the module
	  will be called i2c-hydra.

config I2C_POWERMAC
	tristate "Powermac I2C interface"
	depends on PPC_PMAC
	default y
	help
	  This exposes the various PowerMac i2c interfaces to the linux i2c
	  layer and to userland. It is used by various drivers on the PowerMac
	  platform, and should generally be enabled.

	  This support is also available as a module.  If so, the module
	  will be called i2c-powermac.

comment "I2C system bus drivers (mostly embedded / system-on-chip)"

config I2C_AT91
	tristate "Atmel AT91 I2C Two-Wire interface (TWI)"
	depends on ARCH_AT91
	help
	  This supports the use of the I2C interface on Atmel AT91
	  processors.

	  A serious problem is that there is no documented way to issue
	  repeated START conditions for more than two messages, as needed
	  to support combined I2C messages.  Use the i2c-gpio driver
	  unless your system can cope with this limitation.

	  Caution! at91rm9200, at91sam9261, at91sam9260, at91sam9263 devices
	  don't have clock stretching in transmission mode. For that reason,
	  you can encounter underrun issues causing premature stop sendings if
	  the latency to fill the transmission register is too long. If you
	  are facing this situation, use the i2c-gpio driver.

config I2C_AU1550
	tristate "Au1550/Au1200/Au1300 SMBus interface"
	depends on MIPS_ALCHEMY
	help
	  If you say yes to this option, support will be included for the
	  Au1550/Au1200/Au1300 SMBus interface.

	  This driver can also be built as a module.  If so, the module
	  will be called i2c-au1550.

config I2C_AXXIA
	tristate "Axxia I2C controller"
	depends on ARCH_AXXIA || COMPILE_TEST
	default ARCH_AXXIA
	help
	  Say yes if you want to support the I2C bus on Axxia platforms.

	  Please note that this controller is limited to transfers of maximum
	  255 bytes in length. Any attempt to to a larger transfer will return
	  an error.

config I2C_BCM2835
	tristate "Broadcom BCM2835 I2C controller"
	depends on ARCH_BCM2835
	help
	  If you say yes to this option, support will be included for the
	  BCM2835 I2C controller.

	  If you don't know what to do here, say N.

	  This support is also available as a module.  If so, the module
	  will be called i2c-bcm2835.

config I2C_BCM_IPROC
	tristate "Broadcom iProc I2C controller"
	depends on ARCH_BCM_IPROC || COMPILE_TEST
	default ARCH_BCM_IPROC
	help
	  If you say yes to this option, support will be included for the
	  Broadcom iProc I2C controller.

	  If you don't know what to do here, say N.

config I2C_BCM_KONA
	tristate "BCM Kona I2C adapter"
	depends on ARCH_BCM_MOBILE
	default y
	help
	  If you say yes to this option, support will be included for the
	  I2C interface on the Broadcom Kona family of processors.

	  If you do not need KONA I2C interface, say N.

config I2C_BRCMSTB
	tristate "BRCM Settop I2C controller"
	depends on ARCH_BRCMSTB || COMPILE_TEST
	default y
	help
	  If you say yes to this option, support will be included for the
	  I2C interface on the Broadcom Settop SoCs.

	  If you do not need I2C interface, say N.

config I2C_BLACKFIN_TWI
	tristate "Blackfin TWI I2C support"
	depends on BLACKFIN
	depends on !BF561 && !BF531 && !BF532 && !BF533
	help
	  This is the I2C bus driver for Blackfin on-chip TWI interface.

	  This driver can also be built as a module.  If so, the module
	  will be called i2c-bfin-twi.

config I2C_BLACKFIN_TWI_CLK_KHZ
	int "Blackfin TWI I2C clock (kHz)"
	depends on I2C_BLACKFIN_TWI
	range 21 400
	default 50
	help
	  The unit of the TWI clock is kHz.

config I2C_CADENCE
	tristate "Cadence I2C Controller"
	depends on ARCH_ZYNQ
	help
	  Say yes here to select Cadence I2C Host Controller. This controller is
	  e.g. used by Xilinx Zynq.

config I2C_CBUS_GPIO
	tristate "CBUS I2C driver"
	depends on GPIOLIB || COMPILE_TEST
	help
	  Support for CBUS access using I2C API. Mostly relevant for Nokia
	  Internet Tablets (770, N800 and N810).

	  This driver can also be built as a module.  If so, the module
	  will be called i2c-cbus-gpio.

config I2C_CPM
	tristate "Freescale CPM1 or CPM2 (MPC8xx/826x)"
	depends on CPM1 || CPM2
	help
	  This supports the use of the I2C interface on Freescale
	  processors with CPM1 or CPM2.

	  This driver can also be built as a module.  If so, the module
	  will be called i2c-cpm.

config I2C_DAVINCI
	tristate "DaVinci I2C driver"
	depends on ARCH_DAVINCI || ARCH_KEYSTONE
	help
	  Support for TI DaVinci I2C controller driver.

	  This driver can also be built as a module.  If so, the module
	  will be called i2c-davinci.

	  Please note that this driver might be needed to bring up other
	  devices such as DaVinci NIC.
	  For details please see http://www.ti.com/davinci

config I2C_DESIGNWARE_CORE
	tristate

config I2C_DESIGNWARE_PLATFORM
	tristate "Synopsys DesignWare Platform"
	select I2C_DESIGNWARE_CORE
	depends on (ACPI && COMMON_CLK) || !ACPI
	help
	  If you say yes to this option, support will be included for the
	  Synopsys DesignWare I2C adapter. Only master mode is supported.

	  This driver can also be built as a module.  If so, the module
	  will be called i2c-designware-platform.

config I2C_DESIGNWARE_PCI
	tristate "Synopsys DesignWare PCI"
	depends on PCI
	select I2C_DESIGNWARE_CORE
	help
	  If you say yes to this option, support will be included for the
	  Synopsys DesignWare I2C adapter. Only master mode is supported.

	  This driver can also be built as a module.  If so, the module
	  will be called i2c-designware-pci.

config I2C_DESIGNWARE_BAYTRAIL
	bool "Intel Baytrail I2C semaphore support"
	depends on I2C_DESIGNWARE_PLATFORM && IOSF_MBI=y && ACPI
	help
	  This driver enables managed host access to the PMIC I2C bus on select
	  Intel BayTrail platforms using the X-Powers AXP288 PMIC. It allows
	  the host to request uninterrupted access to the PMIC's I2C bus from
	  the platform firmware controlling it. You should say Y if running on
	  a BayTrail system using the AXP288.

config I2C_DIGICOLOR
	tristate "Conexant Digicolor I2C driver"
	depends on ARCH_DIGICOLOR
	help
	  Support for Conexant Digicolor SoCs (CX92755) I2C controller driver.

	  This driver can also be built as a module.  If so, the module
	  will be called i2c-digicolor.

config I2C_EFM32
	tristate "EFM32 I2C controller"
	depends on ARCH_EFM32 || COMPILE_TEST
	help
	  This driver supports the i2c block found in Energy Micro's EFM32
	  SoCs.

config I2C_EG20T
	tristate "Intel EG20T PCH/LAPIS Semicon IOH(ML7213/ML7223/ML7831) I2C"
	depends on PCI && (X86_32 || COMPILE_TEST)
	help
	  This driver is for PCH(Platform controller Hub) I2C of EG20T which
	  is an IOH(Input/Output Hub) for x86 embedded processor.
	  This driver can access PCH I2C bus device.

	  This driver also can be used for LAPIS Semiconductor IOH(Input/
	  Output Hub), ML7213, ML7223 and ML7831.
	  ML7213 IOH is for IVI(In-Vehicle Infotainment) use, ML7223 IOH is
	  for MP(Media Phone) use and ML7831 IOH is for general purpose use.
	  ML7213/ML7223/ML7831 is companion chip for Intel Atom E6xx series.
	  ML7213/ML7223/ML7831 is completely compatible for Intel EG20T PCH.

config I2C_EMEV2
	tristate "EMMA Mobile series I2C adapter"
	depends on HAVE_CLK
	help
	  If you say yes to this option, support will be included for the
	  I2C interface on the Renesas Electronics EM/EV family of processors.

config I2C_EXYNOS5
	tristate "Exynos5 high-speed I2C driver"
	depends on ARCH_EXYNOS && OF
	default y
	help
	  High-speed I2C controller on Exynos5 based Samsung SoCs.

config I2C_GPIO
	tristate "GPIO-based bitbanging I2C"
	depends on GPIOLIB || COMPILE_TEST
	select I2C_ALGOBIT
	help
	  This is a very simple bitbanging I2C driver utilizing the
	  arch-neutral GPIO API to control the SCL and SDA lines.

config I2C_HIGHLANDER
	tristate "Highlander FPGA SMBus interface"
	depends on SH_HIGHLANDER
	help
	  If you say yes to this option, support will be included for
	  the SMBus interface located in the FPGA on various Highlander
	  boards, particularly the R0P7780LC0011RL and R0P7785LC0011RL
	  FPGAs. This is wholly unrelated to the SoC I2C.

	  This driver can also be built as a module.  If so, the module
	  will be called i2c-highlander.

config I2C_IBM_IIC
	tristate "IBM PPC 4xx on-chip I2C interface"
	depends on 4xx
	help
	  Say Y here if you want to use IIC peripheral found on
	  embedded IBM PPC 4xx based systems.

	  This driver can also be built as a module.  If so, the module
	  will be called i2c-ibm_iic.

config I2C_IMG
	tristate "Imagination Technologies I2C SCB Controller"
	depends on MIPS || METAG || COMPILE_TEST
	help
	  Say Y here if you want to use the IMG I2C SCB controller,
	  available on the TZ1090 and other IMG SoCs.

	  This driver can also be built as a module.  If so, the module
	  will be called i2c-img-scb.

config I2C_IMX
	tristate "IMX I2C interface"
<<<<<<< HEAD
	depends on ARCH_MXC || ARCH_LAYERSCAPE || COMPILE_TEST
=======
	depends on ARCH_MXC || ARCH_LAYERSCAPE
>>>>>>> 174f2366
	help
	  Say Y here if you want to use the IIC bus controller on
	  the Freescale i.MX/MXC or Layerscape processors.

	  This driver can also be built as a module.  If so, the module
	  will be called i2c-imx.

config I2C_IOP3XX
	tristate "Intel IOPx3xx and IXP4xx on-chip I2C interface"
	depends on ARCH_IOP32X || ARCH_IOP33X || ARCH_IXP4XX || ARCH_IOP13XX
	help
	  Say Y here if you want to use the IIC bus controller on
	  the Intel IOPx3xx I/O Processors or IXP4xx Network Processors.

	  This driver can also be built as a module.  If so, the module
	  will be called i2c-iop3xx.

config I2C_JZ4780
	tristate "JZ4780 I2C controller interface support"
	depends on MACH_JZ4780 || COMPILE_TEST
	help
	 If you say yes to this option, support will be included for the
	 Ingenic JZ4780 I2C controller.

	 If you don't know what to do here, say N.

config I2C_KEMPLD
	tristate "Kontron COM I2C Controller"
	depends on MFD_KEMPLD
	help
	  This enables support for the I2C bus interface on some Kontron ETX
	  and COMexpress (ETXexpress) modules.

	  This driver can also be built as a module. If so, the module
	  will be called i2c-kempld.

config I2C_LPC2K
	tristate "I2C bus support for NXP LPC2K/LPC178x/18xx/43xx"
	depends on OF && (ARCH_LPC18XX || COMPILE_TEST)
	help
	  This driver supports the I2C interface found several NXP
	  devices including LPC2xxx, LPC178x/7x and LPC18xx/43xx.

	  This driver can also be built as a module.  If so, the module
	  will be called i2c-lpc2k.

config I2C_MESON
	tristate "Amlogic Meson I2C controller"
	depends on ARCH_MESON
	help
	  If you say yes to this option, support will be included for the
	  I2C interface on the Amlogic Meson family of SoCs.

config I2C_MPC
	tristate "MPC107/824x/85xx/512x/52xx/83xx/86xx"
	depends on PPC
	help
	  If you say yes to this option, support will be included for the
	  built-in I2C interface on the MPC107, Tsi107, MPC512x, MPC52xx,
	  MPC8240, MPC8245, MPC83xx, MPC85xx and MPC8641 family processors.

	  This driver can also be built as a module.  If so, the module
	  will be called i2c-mpc.

config I2C_MT65XX
	tristate "MediaTek I2C adapter"
	depends on ARCH_MEDIATEK || COMPILE_TEST
	depends on HAS_DMA
	help
	  This selects the MediaTek(R) Integrated Inter Circuit bus driver
	  for MT65xx and MT81xx.
	  If you want to use MediaTek(R) I2C interface, say Y or M here.
	  If unsure, say N.

config I2C_MV64XXX
	tristate "Marvell mv64xxx I2C Controller"
	depends on MV64X60 || PLAT_ORION || ARCH_SUNXI
	help
	  If you say yes to this option, support will be included for the
	  built-in I2C interface on the Marvell 64xxx line of host bridges.
	  This driver is also used for Allwinner SoCs I2C controllers.

	  This driver can also be built as a module.  If so, the module
	  will be called i2c-mv64xxx.

config I2C_MXS
	tristate "Freescale i.MX28 I2C interface"
	depends on SOC_IMX28
	select STMP_DEVICE
	help
	  Say Y here if you want to use the I2C bus controller on
	  the Freescale i.MX28 processors.

	  This driver can also be built as a module.  If so, the module
	  will be called i2c-mxs.

config I2C_NOMADIK
	tristate "ST-Ericsson Nomadik/Ux500 I2C Controller"
	depends on ARM_AMBA
	help
	  If you say yes to this option, support will be included for the
	  I2C interface from ST-Ericsson's Nomadik and Ux500 architectures,
	  as well as the STA2X11 PCIe I/O HUB.

config I2C_OCORES
	tristate "OpenCores I2C Controller"
	help
	  If you say yes to this option, support will be included for the
	  OpenCores I2C controller. For details see
	  http://www.opencores.org/projects.cgi/web/i2c/overview

	  This driver can also be built as a module.  If so, the module
	  will be called i2c-ocores.

config I2C_OMAP
	tristate "OMAP I2C adapter"
	depends on ARCH_OMAP
	default y if MACH_OMAP_H3 || MACH_OMAP_OSK
	help
	  If you say yes to this option, support will be included for the
	  I2C interface on the Texas Instruments OMAP1/2 family of processors.
	  Like OMAP1510/1610/1710/5912 and OMAP242x.
	  For details see http://www.ti.com/omap.

config I2C_PASEMI
	tristate "PA Semi SMBus interface"
	depends on PPC_PASEMI && PCI
	help
	  Supports the PA Semi PWRficient on-chip SMBus interfaces.

config I2C_PCA_PLATFORM
	tristate "PCA9564/PCA9665 as platform device"
	select I2C_ALGOPCA
	default n
	help
	  This driver supports a memory mapped Philips PCA9564/PCA9665
	  parallel bus to I2C bus controller.

	  This driver can also be built as a module.  If so, the module
	  will be called i2c-pca-platform.

config I2C_PMCMSP
	tristate "PMC MSP I2C TWI Controller"
	depends on PMC_MSP
	help
	  This driver supports the PMC TWI controller on MSP devices.

	  This driver can also be built as module. If so, the module
	  will be called i2c-pmcmsp.

config I2C_PNX
	tristate "I2C bus support for Philips PNX and NXP LPC targets"
	depends on ARCH_LPC32XX
	help
	  This driver supports the Philips IP3204 I2C IP block master and/or
	  slave controller

	  This driver can also be built as a module.  If so, the module
	  will be called i2c-pnx.

config I2C_PUV3
	tristate "PKUnity v3 I2C bus support"
	depends on UNICORE32 && ARCH_PUV3
	select I2C_ALGOBIT
	help
	  This driver supports the I2C IP inside the PKUnity-v3 SoC.
	  This I2C bus controller is under AMBA/AXI bus.

	  This driver can also be built as a module.  If so, the module
	  will be called i2c-puv3.

config I2C_PXA
	tristate "Intel PXA2XX I2C adapter"
	depends on ARCH_PXA || ARCH_MMP || (X86_32 && PCI && OF)
	help
	  If you have devices in the PXA I2C bus, say yes to this option.
	  This driver can also be built as a module.  If so, the module
	  will be called i2c-pxa.

config I2C_PXA_PCI
	def_bool I2C_PXA && X86_32 && PCI && OF

config I2C_PXA_SLAVE
	bool "Intel PXA2XX I2C Slave comms support"
	depends on I2C_PXA && !X86_32
	help
	  Support I2C slave mode communications on the PXA I2C bus.  This
	  is necessary for systems where the PXA may be a target on the
	  I2C bus.

config I2C_QUP
	tristate "Qualcomm QUP based I2C controller"
	depends on ARCH_QCOM
	help
	  If you say yes to this option, support will be included for the
	  built-in I2C interface on the Qualcomm SoCs.

	  This driver can also be built as a module.  If so, the module
	  will be called i2c-qup.

config I2C_RIIC
	tristate "Renesas RIIC adapter"
	depends on ARCH_SHMOBILE || COMPILE_TEST
	help
	  If you say yes to this option, support will be included for the
	  Renesas RIIC I2C interface.

	  This driver can also be built as a module.  If so, the module
	  will be called i2c-riic.

config I2C_RK3X
	tristate "Rockchip RK3xxx I2C adapter"
	depends on OF && COMMON_CLK
	help
	  Say Y here to include support for the I2C adapter in Rockchip RK3xxx
	  SoCs.

	  This driver can also be built as a module. If so, the module will
	  be called i2c-rk3x.

config HAVE_S3C2410_I2C
	bool
	help
	  This will include I2C support for Samsung SoCs. If you want to
	  include I2C support for any machine, kindly select this in the
	  respective Kconfig file.

config I2C_S3C2410
	tristate "S3C2410 I2C Driver"
	depends on HAVE_S3C2410_I2C
	help
	  Say Y here to include support for I2C controller in the
	  Samsung SoCs.

config I2C_SH7760
	tristate "Renesas SH7760 I2C Controller"
	depends on CPU_SUBTYPE_SH7760
	help
	  This driver supports the 2 I2C interfaces on the Renesas SH7760.

	  This driver can also be built as a module.  If so, the module
	  will be called i2c-sh7760.

config I2C_SH_MOBILE
	tristate "SuperH Mobile I2C Controller"
	depends on HAS_DMA
	depends on SUPERH || ARCH_SHMOBILE || COMPILE_TEST
	help
	  If you say yes to this option, support will be included for the
	  built-in I2C interface on the Renesas SH-Mobile processor.

	  This driver can also be built as a module.  If so, the module
	  will be called i2c-sh_mobile.

config I2C_SIMTEC
	tristate "Simtec Generic I2C interface"
	select I2C_ALGOBIT
	help
	  If you say yes to this option, support will be included for
	  the Simtec Generic I2C interface. This driver is for the
	  simple I2C bus used on newer Simtec products for general
	  I2C, such as DDC on the Simtec BBD2016A.

	  This driver can also be built as a module. If so, the module
	  will be called i2c-simtec.

config I2C_SIRF
	tristate "CSR SiRFprimaII I2C interface"
	depends on ARCH_SIRF
	help
	  If you say yes to this option, support will be included for the
	  CSR SiRFprimaII I2C interface.

	  This driver can also be built as a module.  If so, the module
	  will be called i2c-sirf.

config I2C_ST
	tristate "STMicroelectronics SSC I2C support"
	depends on ARCH_STI
	help
	  Enable this option to add support for STMicroelectronics SoCs
	  hardware SSC (Synchronous Serial Controller) as an I2C controller.

	  This driver can also be built as module. If so, the module
	  will be called i2c-st.

config I2C_STU300
	tristate "ST Microelectronics DDC I2C interface"
	depends on MACH_U300
	default y if MACH_U300
	help
	  If you say yes to this option, support will be included for the
	  I2C interface from ST Microelectronics simply called "DDC I2C"
	  supporting both I2C and DDC, used in e.g. the U300 series
	  mobile platforms.

	  This driver can also be built as a module. If so, the module
	  will be called i2c-stu300.

config I2C_SUN6I_P2WI
	tristate "Allwinner sun6i internal P2WI controller"
	depends on RESET_CONTROLLER
	depends on MACH_SUN6I || COMPILE_TEST
	help
	  If you say yes to this option, support will be included for the
	  P2WI (Push/Pull 2 Wire Interface) controller embedded in some sunxi
	  SOCs.
	  The P2WI looks like an SMBus controller (which supports only byte
	  accesses), except that it only supports one slave device.
	  This interface is used to connect to specific PMIC devices (like the
	  AXP221).

config I2C_TEGRA
	tristate "NVIDIA Tegra internal I2C controller"
	depends on ARCH_TEGRA
	help
	  If you say yes to this option, support will be included for the
	  I2C controller embedded in NVIDIA Tegra SOCs

config I2C_UNIPHIER
	tristate "UniPhier FIFO-less I2C controller"
	depends on ARCH_UNIPHIER
	help
	  If you say yes to this option, support will be included for
	  the UniPhier FIFO-less I2C interface embedded in PH1-LD4, PH1-sLD8,
	  or older UniPhier SoCs.

config I2C_UNIPHIER_F
	tristate "UniPhier FIFO-builtin I2C controller"
	depends on ARCH_UNIPHIER
	help
	  If you say yes to this option, support will be included for
	  the UniPhier FIFO-builtin I2C interface embedded in PH1-Pro4,
	  PH1-Pro5, or newer UniPhier SoCs.

config I2C_VERSATILE
	tristate "ARM Versatile/Realview I2C bus support"
	depends on ARCH_VERSATILE || ARCH_REALVIEW || ARCH_VEXPRESS
	select I2C_ALGOBIT
	help
	  Say yes if you want to support the I2C serial bus on ARMs Versatile
	  range of platforms.

	  This driver can also be built as a module.  If so, the module
	  will be called i2c-versatile.

config I2C_WMT
	tristate "Wondermedia WM8xxx SoC I2C bus support"
	depends on ARCH_VT8500
	help
	  Say yes if you want to support the I2C bus on Wondermedia 8xxx-series
	  SoCs.

	  This driver can also be built as a module. If so, the module will be
	  called i2c-wmt.

config I2C_OCTEON
	tristate "Cavium OCTEON I2C bus support"
	depends on CAVIUM_OCTEON_SOC
	help
	  Say yes if you want to support the I2C serial bus on Cavium
	  OCTEON SOC.

	  This driver can also be built as a module.  If so, the module
	  will be called i2c-octeon.

config I2C_XILINX
	tristate "Xilinx I2C Controller"
	depends on HAS_IOMEM
	help
	  If you say yes to this option, support will be included for the
	  Xilinx I2C controller.

	  This driver can also be built as a module.  If so, the module
	  will be called xilinx_i2c.

config I2C_XLR
	tristate "XLR I2C support"
	depends on CPU_XLR
	help
	  This driver enables support for the on-chip I2C interface of
	  the Netlogic XLR/XLS MIPS processors.

	  This driver can also be built as a module.  If so, the module
	  will be called i2c-xlr.

config I2C_XLP9XX
	tristate "XLP9XX I2C support"
	depends on CPU_XLP || COMPILE_TEST
	help
	  This driver enables support for the on-chip I2C interface of
	  the Broadcom XLP9xx/XLP5xx MIPS processors.

	  This driver can also be built as a module.  If so, the module will
	  be called i2c-xlp9xx.

config I2C_RCAR
	tristate "Renesas R-Car I2C Controller"
	depends on ARCH_SHMOBILE || COMPILE_TEST
	select I2C_SLAVE
	help
	  If you say yes to this option, support will be included for the
	  R-Car I2C controller.

	  This driver can also be built as a module.  If so, the module
	  will be called i2c-rcar.

comment "External I2C/SMBus adapter drivers"

config I2C_DIOLAN_U2C
	tristate "Diolan U2C-12 USB adapter"
	depends on USB
	help
	  If you say yes to this option, support will be included for Diolan
	  U2C-12, a USB to I2C interface.

	  This driver can also be built as a module.  If so, the module
	  will be called i2c-diolan-u2c.

config I2C_DLN2
       tristate "Diolan DLN-2 USB I2C adapter"
       depends on MFD_DLN2
       help
	 If you say yes to this option, support will be included for Diolan
	 DLN2, a USB to I2C interface.

	 This driver can also be built as a module.  If so, the module
	 will be called i2c-dln2.

config I2C_PARPORT
	tristate "Parallel port adapter"
	depends on PARPORT
	select I2C_ALGOBIT
	select I2C_SMBUS
	help
	  This supports parallel port I2C adapters such as the ones made by
	  Philips or Velleman, Analog Devices evaluation boards, and more.
	  Basically any adapter using the parallel port as an I2C bus with
	  no extra chipset is supported by this driver, or could be.

	  This driver is a replacement for (and was inspired by) an older
	  driver named i2c-philips-par.  The new driver supports more devices,
	  and makes it easier to add support for new devices.

	  An adapter type parameter is now mandatory.  Please read the file
	  Documentation/i2c/busses/i2c-parport for details.

	  Another driver exists, named i2c-parport-light, which doesn't depend
	  on the parport driver.  This is meant for embedded systems. Don't say
	  Y here if you intend to say Y or M there.

	  This support is also available as a module.  If so, the module
	  will be called i2c-parport.

config I2C_PARPORT_LIGHT
	tristate "Parallel port adapter (light)"
	select I2C_ALGOBIT
	select I2C_SMBUS
	help
	  This supports parallel port I2C adapters such as the ones made by
	  Philips or Velleman, Analog Devices evaluation boards, and more.
	  Basically any adapter using the parallel port as an I2C bus with
	  no extra chipset is supported by this driver, or could be.

	  This driver is a light version of i2c-parport.  It doesn't depend
	  on the parport driver, and uses direct I/O access instead.  This
	  might be preferred on embedded systems where wasting memory for
	  the clean but heavy parport handling is not an option.  The
	  drawback is a reduced portability and the impossibility to
	  daisy-chain other parallel port devices.

	  Don't say Y here if you said Y or M to i2c-parport.  Saying M to
	  both is possible but both modules should not be loaded at the same
	  time.

	  This support is also available as a module.  If so, the module
	  will be called i2c-parport-light.

config I2C_ROBOTFUZZ_OSIF
	tristate "RobotFuzz Open Source InterFace USB adapter"
	depends on USB
	help
	  If you say yes to this option, support will be included for the
	  RobotFuzz Open Source InterFace USB to I2C interface.

	  This driver can also be built as a module.  If so, the module
	  will be called i2c-osif.

config I2C_TAOS_EVM
	tristate "TAOS evaluation module"
	depends on TTY
	select SERIO
	select SERIO_SERPORT
	default n
	help
	  This supports TAOS evaluation modules on serial port. In order to
	  use this driver, you will need the inputattach tool, which is part
	  of the input-utils package.

	  If unsure, say N.

	  This support is also available as a module.  If so, the module
	  will be called i2c-taos-evm.

config I2C_TINY_USB
	tristate "Tiny-USB adapter"
	depends on USB
	help
	  If you say yes to this option, support will be included for the
	  i2c-tiny-usb, a simple do-it-yourself USB to I2C interface. See
	  http://www.harbaum.org/till/i2c_tiny_usb for hardware details.

	  This driver can also be built as a module.  If so, the module
	  will be called i2c-tiny-usb.

config I2C_VIPERBOARD
	tristate "Viperboard I2C master support"
	depends on MFD_VIPERBOARD && USB
	help
	  Say yes here to access the I2C part of the Nano River
	  Technologies Viperboard as I2C master.
          See viperboard API specification and Nano
          River Tech's viperboard.h for detailed meaning
          of the module parameters.

comment "Other I2C/SMBus bus drivers"

config I2C_ACORN
	tristate "Acorn IOC/IOMD I2C bus support"
	depends on ARCH_ACORN
	default y
	select I2C_ALGOBIT
	help
	  Say yes if you want to support the I2C bus on Acorn platforms.

	  If you don't know, say Y.

config I2C_ELEKTOR
	tristate "Elektor ISA card"
	depends on ISA && HAS_IOPORT_MAP && BROKEN_ON_SMP
	select I2C_ALGOPCF
	help
	  This supports the PCF8584 ISA bus I2C adapter.  Say Y if you own
	  such an adapter.

	  This support is also available as a module.  If so, the module
	  will be called i2c-elektor.

config I2C_PCA_ISA
	tristate "PCA9564/PCA9665 on an ISA bus"
	depends on ISA
	select I2C_ALGOPCA
	default n
	help
	  This driver supports ISA boards using the Philips PCA9564/PCA9665
	  parallel bus to I2C bus controller.

	  This driver can also be built as a module.  If so, the module
	  will be called i2c-pca-isa.

	  This device is almost undetectable and using this driver on a
	  system which doesn't have this device will result in long
	  delays when I2C/SMBus chip drivers are loaded (e.g. at boot
	  time).  If unsure, say N.

config I2C_SIBYTE
	tristate "SiByte SMBus interface"
	depends on SIBYTE_SB1xxx_SOC
	help
	  Supports the SiByte SOC on-chip I2C interfaces (2 channels).

config I2C_CROS_EC_TUNNEL
	tristate "ChromeOS EC tunnel I2C bus"
	depends on MFD_CROS_EC
	help
	  If you say yes here you get an I2C bus that will tunnel i2c commands
	  through to the other side of the ChromeOS EC to the i2c bus
	  connected there. This will work whatever the interface used to
	  talk to the EC (SPI, I2C or LPC).

config I2C_XGENE_SLIMPRO
	tristate "APM X-Gene SoC I2C SLIMpro devices support"
	depends on ARCH_XGENE && MAILBOX
	help
	  Enable I2C bus access using the APM X-Gene SoC SLIMpro
	  co-processor. The I2C device access the I2C bus via the X-Gene
	  to SLIMpro (On chip coprocessor) mailbox mechanism.
	  If unsure, say N.

config SCx200_ACB
	tristate "Geode ACCESS.bus support"
	depends on X86_32 && PCI
	help
	  Enable the use of the ACCESS.bus controllers on the Geode SCx200 and
	  SC1100 processors and the CS5535 and CS5536 Geode companion devices.

	  If you don't know what to do here, say N.

	  This support is also available as a module.  If so, the module
	  will be called scx200_acb.

config I2C_OPAL
	tristate "IBM OPAL I2C driver"
	depends on PPC_POWERNV
	default y
	help
	  This exposes the PowerNV platform i2c busses to the linux i2c layer,
	  the driver is based on the OPAL interfaces.

	  This driver can also be built as a module. If so, the module will be
	  called as i2c-opal.

endmenu<|MERGE_RESOLUTION|>--- conflicted
+++ resolved
@@ -582,11 +582,7 @@
 
 config I2C_IMX
 	tristate "IMX I2C interface"
-<<<<<<< HEAD
-	depends on ARCH_MXC || ARCH_LAYERSCAPE || COMPILE_TEST
-=======
 	depends on ARCH_MXC || ARCH_LAYERSCAPE
->>>>>>> 174f2366
 	help
 	  Say Y here if you want to use the IIC bus controller on
 	  the Freescale i.MX/MXC or Layerscape processors.
