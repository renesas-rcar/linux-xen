--- conflicted
+++ resolved
@@ -383,14 +383,12 @@
 	bool "System Controller support for RZ/G2N" if COMPILE_TEST
 	select SYSC_RCAR
 
-<<<<<<< HEAD
 config RCAR_POWER_AVS
 	bool "Renesas R-Car Gen3 AVS (Adaptive Voltage Scaling)"
 	depends on ARCH_R8A7795 || ARCH_R8A7796
 	default y
 	help
 	  Enable this option if you want to have support for AVS on R-Car Gen3.
-=======
 #
 # Renesas SoC drivers
 #
@@ -401,6 +399,5 @@
 	help
 	  Enable this option if you want to have support for Emergency Shutdown
 	  in R-Car Gen3.
->>>>>>> 27804571
 
 endif # SOC_RENESAS