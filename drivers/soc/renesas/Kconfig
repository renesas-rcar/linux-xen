# SPDX-License-Identifier: GPL-2.0
config SOC_RENESAS
	bool "Renesas SoC driver support" if COMPILE_TEST && !ARCH_RENESAS
	default y if ARCH_RENESAS
	select SOC_BUS
config RCAR_CPU_TOPOLOGY
	depends on (ARCH_R8A7795 || ARCH_R8A7796)
	bool "R-Car CPU Topology"
	default y
	help
	  This enables the capacity awareness feature for R-Car series.

if SOC_RENESAS

config ARCH_RCAR_GEN1
	bool
	select PM
	select PM_GENERIC_DOMAINS
	select RENESAS_INTC_IRQPIN
	select RST_RCAR
	select SYS_SUPPORTS_SH_TMU

config ARCH_RCAR_GEN2
	bool
	select HAVE_ARM_ARCH_TIMER
	select PM
	select PM_GENERIC_DOMAINS
	select RENESAS_IRQC
	select RST_RCAR
	select SYS_SUPPORTS_SH_CMT

config ARCH_RCAR_GEN3
	bool
	select PM
	select PM_GENERIC_DOMAINS
	select RENESAS_IRQC
	select RST_RCAR
	select SYS_SUPPORTS_SH_CMT
	select SYS_SUPPORTS_SH_TMU

config ARCH_RMOBILE
	bool
	select PM
	select PM_GENERIC_DOMAINS
	select SYS_SUPPORTS_SH_CMT
	select SYS_SUPPORTS_SH_TMU
	select SYSC_RMOBILE

config ARCH_RZN1
	bool
	select ARM_AMBA

if ARM && ARCH_RENESAS

#comment "Renesas ARM SoCs System Type"

config ARCH_EMEV2
	bool "Emma Mobile EV2"
	select HAVE_ARM_SCU if SMP
	select SYS_SUPPORTS_EM_STI

config ARCH_R7S72100
	bool "RZ/A1H (R7S72100)"
	select ARM_ERRATA_754322
	select PM
	select PM_GENERIC_DOMAINS
	select RENESAS_OSTM
	select RENESAS_RZA1_IRQC
	select SYS_SUPPORTS_SH_MTU2

config ARCH_R7S9210
	bool "RZ/A2 (R7S9210)"
	select PM
	select PM_GENERIC_DOMAINS
	select RENESAS_OSTM
	select RENESAS_RZA1_IRQC

config ARCH_R8A73A4
	bool "R-Mobile APE6 (R8A73A40)"
	select ARCH_RMOBILE
	select ARM_ERRATA_798181 if SMP
	select ARM_ERRATA_814220
	select HAVE_ARM_ARCH_TIMER
	select RENESAS_IRQC

config ARCH_R8A7740
	bool "R-Mobile A1 (R8A77400)"
	select ARCH_RMOBILE
	select ARM_ERRATA_754322
	select RENESAS_INTC_IRQPIN

config ARCH_R8A7743
	bool "RZ/G1M (R8A77430)"
	select ARCH_RCAR_GEN2
	select ARM_ERRATA_798181 if SMP
	select SYSC_R8A7743

config ARCH_R8A7744
	bool "RZ/G1N (R8A77440)"
	select ARCH_RCAR_GEN2
	select ARM_ERRATA_798181 if SMP
	select SYSC_R8A7743

config ARCH_R8A7745
	bool "RZ/G1E (R8A77450)"
	select ARCH_RCAR_GEN2
	select ARM_ERRATA_814220
	select SYSC_R8A7745

config ARCH_R8A77470
	bool "RZ/G1C (R8A77470)"
	select ARCH_RCAR_GEN2
	select ARM_ERRATA_814220
	select SYSC_R8A77470

config ARCH_R8A7778
	bool "R-Car M1A (R8A77781)"
	select ARCH_RCAR_GEN1
	select ARM_ERRATA_754322

config ARCH_R8A7779
	bool "R-Car H1 (R8A77790)"
	select ARCH_RCAR_GEN1
	select ARM_ERRATA_754322
	select HAVE_ARM_SCU if SMP
	select HAVE_ARM_TWD if SMP
	select SYSC_R8A7779

config ARCH_R8A7790
	bool "R-Car H2 (R8A77900)"
	select ARCH_RCAR_GEN2
	select ARM_ERRATA_798181 if SMP
	select ARM_ERRATA_814220
	select I2C
	select SYSC_R8A7790

config ARCH_R8A7791
	bool "R-Car M2-W (R8A77910)"
	select ARCH_RCAR_GEN2
	select ARM_ERRATA_798181 if SMP
	select I2C
	select SYSC_R8A7791

config ARCH_R8A7792
	bool "R-Car V2H (R8A77920)"
	select ARCH_RCAR_GEN2
	select ARM_ERRATA_798181 if SMP
	select SYSC_R8A7792

config ARCH_R8A7793
	bool "R-Car M2-N (R8A7793)"
	select ARCH_RCAR_GEN2
	select ARM_ERRATA_798181 if SMP
	select I2C
	select SYSC_R8A7791

config ARCH_R8A7794
	bool "R-Car E2 (R8A77940)"
	select ARCH_RCAR_GEN2
	select ARM_ERRATA_814220
	select SYSC_R8A7794

config ARCH_R9A06G032
	bool "RZ/N1D (R9A06G032)"
	select ARCH_RZN1
	select ARM_ERRATA_814220

config ARCH_SH73A0
	bool "SH-Mobile AG5 (R8A73A00)"
	select ARCH_RMOBILE
	select ARM_ERRATA_754322
	select HAVE_ARM_SCU if SMP
	select HAVE_ARM_TWD if SMP
	select RENESAS_INTC_IRQPIN

endif # ARM

if ARM64

config ARCH_R8A774A1
	bool "Renesas RZ/G2M SoC Platform"
	select ARCH_RCAR_GEN3
	select SYSC_R8A774A1
	help
	  This enables support for the Renesas RZ/G2M SoC.

config ARCH_R8A774C0
	bool "Renesas RZ/G2E SoC Platform"
	select ARCH_RCAR_GEN3
	select SYSC_R8A774C0
	help
	  This enables support for the Renesas RZ/G2E SoC.

config ARCH_R8A7795
	bool "Renesas R-Car H3 SoC Platform"
	select ARCH_RCAR_GEN3
	select SYSC_R8A7795
	help
	  This enables support for the Renesas R-Car H3 SoC.

config ARCH_R8A7796
	bool "Renesas R-Car M3-W SoC Platform"
	select ARCH_RCAR_GEN3
	select SYSC_R8A7796
	help
	  This enables support for the Renesas R-Car M3-W SoC.

config ARCH_R8A77965
	bool "Renesas R-Car M3-N SoC Platform"
	select ARCH_RCAR_GEN3
	select SYSC_R8A77965
	help
	  This enables support for the Renesas R-Car M3-N SoC.

config ARCH_R8A77970
	bool "Renesas R-Car V3M SoC Platform"
	select ARCH_RCAR_GEN3
	select SYSC_R8A77970
	help
	  This enables support for the Renesas R-Car V3M SoC.

config ARCH_R8A77980
	bool "Renesas R-Car V3H SoC Platform"
	select ARCH_RCAR_GEN3
	select SYSC_R8A77980
	help
	  This enables support for the Renesas R-Car V3H SoC.

config ARCH_R8A77990
	bool "Renesas R-Car E3 SoC Platform"
	select ARCH_RCAR_GEN3
	select SYSC_R8A77990
	help
	  This enables support for the Renesas R-Car E3 SoC.

config ARCH_R8A77995
	bool "Renesas R-Car D3 SoC Platform"
	select ARCH_RCAR_GEN3
	select SYSC_R8A77995
	help
	  This enables support for the Renesas R-Car D3 SoC.

config ARCH_R8A779A0
        bool "Renesas R-Car V3U SoC Platform"
        select ARCH_RCAR_GEN3
        select SYSC_R8A779A0
        help
          This enables support for the Renesas R-Car V3U SoC.

endif # ARM64

# SoC
config SYSC_R8A7743
	bool "RZ/G1M System Controller support" if COMPILE_TEST
	select SYSC_RCAR

config SYSC_R8A7745
	bool "RZ/G1E System Controller support" if COMPILE_TEST
	select SYSC_RCAR

config SYSC_R8A77470
	bool "RZ/G1C System Controller support" if COMPILE_TEST
	select SYSC_RCAR

config SYSC_R8A774A1
	bool "RZ/G2M System Controller support" if COMPILE_TEST
	select SYSC_RCAR

config SYSC_R8A774C0
	bool "RZ/G2E System Controller support" if COMPILE_TEST
	select SYSC_RCAR

config SYSC_R8A7779
	bool "R-Car H1 System Controller support" if COMPILE_TEST
	select SYSC_RCAR

config SYSC_R8A7790
	bool "R-Car H2 System Controller support" if COMPILE_TEST
	select SYSC_RCAR

config SYSC_R8A7791
	bool "R-Car M2-W/N System Controller support" if COMPILE_TEST
	select SYSC_RCAR

config SYSC_R8A7792
	bool "R-Car V2H System Controller support" if COMPILE_TEST
	select SYSC_RCAR

config SYSC_R8A7794
	bool "R-Car E2 System Controller support" if COMPILE_TEST
	select SYSC_RCAR

config SYSC_R8A7795
	bool "R-Car H3 System Controller support" if COMPILE_TEST
	select SYSC_RCAR

config SYSC_R8A7796
	bool "R-Car M3-W System Controller support" if COMPILE_TEST
	select SYSC_RCAR

config SYSC_R8A77965
	bool "R-Car M3-N System Controller support" if COMPILE_TEST
	select SYSC_RCAR

config SYSC_R8A77970
	bool "R-Car V3M System Controller support" if COMPILE_TEST
	select SYSC_RCAR

config SYSC_R8A77980
	bool "R-Car V3H System Controller support" if COMPILE_TEST
	select SYSC_RCAR

config SYSC_R8A77990
	bool "R-Car E3 System Controller support" if COMPILE_TEST
	select SYSC_RCAR

config SYSC_R8A77995
	bool "R-Car D3 System Controller support" if COMPILE_TEST
	select SYSC_RCAR

config SYSC_R8A779A0
	bool "R-Car V3U System Controller support" if COMPILE_TEST
	select SYSC_RCAR

# Family
config RST_RCAR
	bool "R-Car Reset Controller support" if COMPILE_TEST

config SYSC_RCAR
	bool "R-Car System Controller support" if COMPILE_TEST

config SYSC_RMOBILE
	bool "R-Mobile System Controller support" if COMPILE_TEST

<<<<<<< HEAD
config RCAR_POWER_AVS
	bool "Renesas R-Car Gen3 AVS (Adaptive Voltage Scaling)"
	depends on ARCH_R8A7795 || ARCH_R8A7796
	default y
	help
	  Enable this option if you want to have support for AVS on R-Car Gen3.
=======
#
# Renesas SoC drivers
#
config RCAR_THERMAL_EMS
	tristate "Renesas R-Car Gen3 Enable Emergency Shutdown"
	depends on RCAR_GEN3_THERMAL
	default y
	help
	  Enable this option if you want to have support for Emergency Shutdown
	  in R-Car Gen3.
>>>>>>> 0c65dda0

endif # SOC_RENESAS<|MERGE_RESOLUTION|>--- conflicted
+++ resolved
@@ -332,14 +332,12 @@
 config SYSC_RMOBILE
 	bool "R-Mobile System Controller support" if COMPILE_TEST
 
-<<<<<<< HEAD
 config RCAR_POWER_AVS
 	bool "Renesas R-Car Gen3 AVS (Adaptive Voltage Scaling)"
 	depends on ARCH_R8A7795 || ARCH_R8A7796
 	default y
 	help
 	  Enable this option if you want to have support for AVS on R-Car Gen3.
-=======
 #
 # Renesas SoC drivers
 #
@@ -350,6 +348,5 @@
 	help
 	  Enable this option if you want to have support for Emergency Shutdown
 	  in R-Car Gen3.
->>>>>>> 0c65dda0
 
 endif # SOC_RENESAS