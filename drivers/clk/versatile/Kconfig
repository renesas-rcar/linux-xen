--- conflicted
+++ resolved
@@ -2,10 +2,7 @@
 	bool "Clock driver for ARM Reference designs"
 	depends on ARCH_INTEGRATOR || ARCH_REALVIEW || \
 		ARCH_VERSATILE || ARCH_VEXPRESS || ARM64 || \
-<<<<<<< HEAD
-=======
 		COMPILE_TEST
->>>>>>> 3081dc9e
 	select REGMAP_MMIO
 	---help---
           Supports clocking on ARM Reference designs:
