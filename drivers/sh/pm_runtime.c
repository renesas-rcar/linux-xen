/*
 * Runtime PM support code
 *
 *  Copyright (C) 2009-2010 Magnus Damm
 *
 * This file is subject to the terms and conditions of the GNU General Public
 * License.  See the file "COPYING" in the main directory of this archive
 * for more details.
 */

#include <linux/init.h>
#include <linux/kernel.h>
#include <linux/io.h>
#include <linux/pm_runtime.h>
#include <linux/pm_domain.h>
#include <linux/pm_clock.h>
#include <linux/platform_device.h>
#include <linux/clk.h>
#include <linux/sh_clk.h>
#include <linux/bitmap.h>
#include <linux/slab.h>

static struct dev_pm_domain default_pm_domain = {
	.ops = {
		USE_PM_CLK_RUNTIME_OPS
		USE_PLATFORM_PM_SLEEP_OPS
	},
};

static struct pm_clk_notifier_block platform_bus_notifier = {
	.pm_domain = &default_pm_domain,
	.con_ids = { NULL, },
};

static const struct of_device_id clk_domain_matches[] = {
	{ .compatible = "renesas,cpg-mstp-clocks", },
	{ .compatible = "renesas,r8a7795-cpg-mssr", },
	{ /* sentinel */ }
};

static int __init sh_pm_runtime_init(void)
{
	if (IS_ENABLED(CONFIG_ARCH_SHMOBILE)) {
<<<<<<< HEAD
		if (!of_find_compatible_node(NULL, NULL,
					     "renesas,cpg-mstp-clocks"))
=======
		if (!of_find_matching_node(NULL, clk_domain_matches))
>>>>>>> cbd676c9
			return 0;

		if (IS_ENABLED(CONFIG_PM_GENERIC_DOMAINS_OF) &&
		    of_find_node_with_property(NULL, "#power-domain-cells")) {
			pr_debug("Using DT Clock Domain\n");
			return 0;
		}
	}

	pr_debug("Using Legacy Clock Domain\n");
	pm_clk_add_notifier(&platform_bus_type, &platform_bus_notifier);
	return 0;
}
core_initcall(sh_pm_runtime_init);<|MERGE_RESOLUTION|>--- conflicted
+++ resolved
@@ -41,12 +41,7 @@
 static int __init sh_pm_runtime_init(void)
 {
 	if (IS_ENABLED(CONFIG_ARCH_SHMOBILE)) {
-<<<<<<< HEAD
-		if (!of_find_compatible_node(NULL, NULL,
-					     "renesas,cpg-mstp-clocks"))
-=======
 		if (!of_find_matching_node(NULL, clk_domain_matches))
->>>>>>> cbd676c9
 			return 0;
 
 		if (IS_ENABLED(CONFIG_PM_GENERIC_DOMAINS_OF) &&
