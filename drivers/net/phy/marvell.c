--- conflicted
+++ resolved
@@ -652,12 +652,8 @@
 		.driver = { .owner = THIS_MODULE },
 	},
 	{
-<<<<<<< HEAD
-		.phy_id = MARVELL_PHY_ID_88E1145,
+		.phy_id = MARVELL_PHY_ID_88EC048,
 		.phy_id_mask = MARVELL_PHY_ID_MASK,
-=======
-		.phy_id = 0x01410e90,
-		.phy_id_mask = 0xfffffff0,
 		.name = "Marvell 88EC048",
 		.features = PHY_GBIT_FEATURES,
 		.flags = PHY_HAS_INTERRUPT,
@@ -669,9 +665,8 @@
 		.driver = { .owner = THIS_MODULE },
 	},
 	{
-		.phy_id = 0x01410cd0,
-		.phy_id_mask = 0xfffffff0,
->>>>>>> 3ff1c259
+		.phy_id = MARVELL_PHY_ID_88E1145,
+		.phy_id_mask = MARVELL_PHY_ID_MASK,
 		.name = "Marvell 88E1145",
 		.features = PHY_GBIT_FEATURES,
 		.flags = PHY_HAS_INTERRUPT,
