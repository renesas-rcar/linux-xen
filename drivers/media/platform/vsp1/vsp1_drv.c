/*
 * vsp1_drv.c  --  R-Car VSP1 Driver
 *
 * Copyright (C) 2013-2015 Renesas Electronics Corporation
 *
 * Contact: Laurent Pinchart (laurent.pinchart@ideasonboard.com)
 *
 * This program is free software; you can redistribute it and/or modify
 * it under the terms of the GNU General Public License as published by
 * the Free Software Foundation; either version 2 of the License, or
 * (at your option) any later version.
 */

#include <linux/clk.h>
#include <linux/delay.h>
#include <linux/device.h>
#include <linux/interrupt.h>
#include <linux/module.h>
#include <linux/of.h>
#include <linux/of_device.h>
#include <linux/platform_device.h>
#include <linux/pm_runtime.h>
#include <linux/videodev2.h>

#include <media/rcar-fcp.h>
#include <media/v4l2-subdev.h>

#include "vsp1.h"
#include "vsp1_bru.h"
#include "vsp1_dl.h"
#include "vsp1_drm.h"
#include "vsp1_hgo.h"
#include "vsp1_hsit.h"
#include "vsp1_lif.h"
#include "vsp1_lut.h"
#include "vsp1_pipe.h"
#include "vsp1_rwpf.h"
#include "vsp1_sru.h"
#include "vsp1_uds.h"
#include "vsp1_video.h"

/* -----------------------------------------------------------------------------
 * Interrupt Handling
 */

static irqreturn_t vsp1_irq_handler(int irq, void *data)
{
	u32 mask = VI6_WFP_IRQ_STA_DFE | VI6_WFP_IRQ_STA_FRE;
	struct vsp1_device *vsp1 = data;
	irqreturn_t ret = IRQ_NONE;
	unsigned int i;
	u32 status;

	for (i = 0; i < vsp1->info->wpf_count; ++i) {
		struct vsp1_rwpf *wpf = vsp1->wpf[i];

		if (wpf == NULL)
			continue;

		status = vsp1_read(vsp1, VI6_WPF_IRQ_STA(i));
		vsp1_write(vsp1, VI6_WPF_IRQ_STA(i), ~status & mask);

		if (status & VI6_WFP_IRQ_STA_FRE) {
			vsp1_pipeline_frame_end(wpf->pipe);
			ret = IRQ_HANDLED;
		}
	}

	status = vsp1_read(vsp1, VI6_DISP_IRQ_STA);
	vsp1_write(vsp1, VI6_DISP_IRQ_STA, ~status & VI6_DISP_IRQ_STA_DST);

	if (status & VI6_DISP_IRQ_STA_DST) {
		vsp1_drm_display_start(vsp1);
		ret = IRQ_HANDLED;
	}

	return ret;
}

/* -----------------------------------------------------------------------------
 * Entities
 */

/*
 * vsp1_create_sink_links - Create links from all sources to the given sink
 *
 * This function creates media links from all valid sources to the given sink
 * pad. Links that would be invalid according to the VSP1 hardware capabilities
 * are skipped. Those include all links
 *
 * - from a UDS to a UDS (UDS entities can't be chained)
 * - from an entity to itself (no loops are allowed)
 */
static int vsp1_create_sink_links(struct vsp1_device *vsp1,
				  struct vsp1_entity *sink)
{
	struct media_entity *entity = &sink->subdev.entity;
	struct vsp1_entity *source;
	unsigned int pad;
	int ret;

	list_for_each_entry(source, &vsp1->entities, list_dev) {
		u32 flags;

		if (source->type == sink->type)
			continue;

		if (source->type == VSP1_ENTITY_HGO ||
		    source->type == VSP1_ENTITY_LIF ||
		    source->type == VSP1_ENTITY_WPF)
			continue;

		flags = source->type == VSP1_ENTITY_RPF &&
			sink->type == VSP1_ENTITY_WPF &&
			source->index == sink->index
		      ? MEDIA_LNK_FL_ENABLED : 0;

		for (pad = 0; pad < entity->num_pads; ++pad) {
			if (!(entity->pads[pad].flags & MEDIA_PAD_FL_SINK))
				continue;

			ret = media_create_pad_link(&source->subdev.entity,
						       source->source_pad,
						       entity, pad, flags);
			if (ret < 0)
				return ret;

			if (flags & MEDIA_LNK_FL_ENABLED)
				source->sink = entity;
		}
	}

	return 0;
}

static int vsp1_uapi_create_links(struct vsp1_device *vsp1)
{
	struct vsp1_entity *entity;
	unsigned int i;
	int ret;

	list_for_each_entry(entity, &vsp1->entities, list_dev) {
		if (entity->type == VSP1_ENTITY_LIF ||
		    entity->type == VSP1_ENTITY_RPF)
			continue;

		ret = vsp1_create_sink_links(vsp1, entity);
		if (ret < 0)
			return ret;
	}

	if (vsp1->hgo) {
		ret = media_create_pad_link(&vsp1->hgo->entity.subdev.entity,
					    HGO_PAD_SOURCE,
					    &vsp1->hgo->histo.video.entity, 0,
					    MEDIA_LNK_FL_ENABLED |
					    MEDIA_LNK_FL_IMMUTABLE);
		if (ret < 0)
			return ret;
	}

	if (vsp1->lif) {
		ret = media_create_pad_link(&vsp1->wpf[0]->entity.subdev.entity,
					    RWPF_PAD_SOURCE,
					    &vsp1->lif->entity.subdev.entity,
					    LIF_PAD_SINK, 0);
		if (ret < 0)
			return ret;
	}

	for (i = 0; i < vsp1->info->rpf_count; ++i) {
		struct vsp1_rwpf *rpf = vsp1->rpf[i];

		ret = media_create_pad_link(&rpf->video->video.entity, 0,
					    &rpf->entity.subdev.entity,
					    RWPF_PAD_SINK,
					    MEDIA_LNK_FL_ENABLED |
					    MEDIA_LNK_FL_IMMUTABLE);
		if (ret < 0)
			return ret;
	}

	for (i = 0; i < vsp1->info->wpf_count; ++i) {
		/* Connect the video device to the WPF. All connections are
		 * immutable.
		 */
		struct vsp1_rwpf *wpf = vsp1->wpf[i];

		ret = media_create_pad_link(&wpf->entity.subdev.entity,
					    RWPF_PAD_SOURCE,
					    &wpf->video->video.entity, 0,
					    MEDIA_LNK_FL_IMMUTABLE |
					    MEDIA_LNK_FL_ENABLED);
		if (ret < 0)
			return ret;
	}

	return 0;
}

static void vsp1_destroy_entities(struct vsp1_device *vsp1)
{
	struct vsp1_entity *entity, *_entity;
	struct vsp1_video *video, *_video;

	list_for_each_entry_safe(entity, _entity, &vsp1->entities, list_dev) {
		list_del(&entity->list_dev);
		vsp1_entity_destroy(entity);
	}

	list_for_each_entry_safe(video, _video, &vsp1->videos, list) {
		list_del(&video->list);
		vsp1_video_cleanup(video);
	}

	v4l2_device_unregister(&vsp1->v4l2_dev);
	if (vsp1->info->uapi)
		media_device_unregister(&vsp1->media_dev);
	media_device_cleanup(&vsp1->media_dev);

	if (!vsp1->info->uapi)
		vsp1_drm_cleanup(vsp1);
}

static int vsp1_create_entities(struct vsp1_device *vsp1)
{
	struct media_device *mdev = &vsp1->media_dev;
	struct v4l2_device *vdev = &vsp1->v4l2_dev;
	struct vsp1_entity *entity;
	unsigned int i;
	int ret;

	mdev->dev = vsp1->dev;
	strlcpy(mdev->model, "VSP1", sizeof(mdev->model));
	snprintf(mdev->bus_info, sizeof(mdev->bus_info), "platform:%s",
		 dev_name(mdev->dev));
	media_device_init(mdev);

	vsp1->media_ops.link_setup = vsp1_entity_link_setup;
	/* Don't perform link validation when the userspace API is disabled as
	 * the pipeline is configured internally by the driver in that case, and
	 * its configuration can thus be trusted.
	 */
	if (vsp1->info->uapi)
		vsp1->media_ops.link_validate = v4l2_subdev_link_validate;

	vdev->mdev = mdev;
	ret = v4l2_device_register(vsp1->dev, vdev);
	if (ret < 0) {
		dev_err(vsp1->dev, "V4L2 device registration failed (%d)\n",
			ret);
		goto done;
	}

	/* Instantiate all the entities. */
	if (vsp1->info->features & VSP1_HAS_BRU) {
		vsp1->bru = vsp1_bru_create(vsp1);
		if (IS_ERR(vsp1->bru)) {
			ret = PTR_ERR(vsp1->bru);
			goto done;
		}

		list_add_tail(&vsp1->bru->entity.list_dev, &vsp1->entities);
	}

	vsp1->hsi = vsp1_hsit_create(vsp1, true);
	if (IS_ERR(vsp1->hsi)) {
		ret = PTR_ERR(vsp1->hsi);
		goto done;
	}

	list_add_tail(&vsp1->hsi->entity.list_dev, &vsp1->entities);

	vsp1->hst = vsp1_hsit_create(vsp1, false);
	if (IS_ERR(vsp1->hst)) {
		ret = PTR_ERR(vsp1->hst);
		goto done;
	}

	list_add_tail(&vsp1->hst->entity.list_dev, &vsp1->entities);

	if (vsp1->info->features & VSP1_HAS_HGO) {
		vsp1->hgo = vsp1_hgo_create(vsp1);
		if (IS_ERR(vsp1->hgo)) {
			ret = PTR_ERR(vsp1->hgo);
			goto done;
		}

		list_add_tail(&vsp1->hgo->entity.list_dev, &vsp1->entities);
	}

	/* The LIF is only supported when used in conjunction with the DU, in
	 * which case the userspace API is disabled. If the userspace API is
	 * enabled skip the LIF, even when present.
	 */
	if (vsp1->info->features & VSP1_HAS_LIF && !vsp1->info->uapi) {
		vsp1->lif = vsp1_lif_create(vsp1);
		if (IS_ERR(vsp1->lif)) {
			ret = PTR_ERR(vsp1->lif);
			goto done;
		}

		list_add_tail(&vsp1->lif->entity.list_dev, &vsp1->entities);
	}

	if (vsp1->info->features & VSP1_HAS_LUT) {
		vsp1->lut = vsp1_lut_create(vsp1);
		if (IS_ERR(vsp1->lut)) {
			ret = PTR_ERR(vsp1->lut);
			goto done;
		}

		list_add_tail(&vsp1->lut->entity.list_dev, &vsp1->entities);
	}

	for (i = 0; i < vsp1->info->rpf_count; ++i) {
		struct vsp1_rwpf *rpf;

		rpf = vsp1_rpf_create(vsp1, i);
		if (IS_ERR(rpf)) {
			ret = PTR_ERR(rpf);
			goto done;
		}

		vsp1->rpf[i] = rpf;
		list_add_tail(&rpf->entity.list_dev, &vsp1->entities);

		if (vsp1->info->uapi) {
			struct vsp1_video *video = vsp1_video_create(vsp1, rpf);

			if (IS_ERR(video)) {
				ret = PTR_ERR(video);
				goto done;
			}

			list_add_tail(&video->list, &vsp1->videos);
		}
	}

	if (vsp1->info->features & VSP1_HAS_SRU) {
		vsp1->sru = vsp1_sru_create(vsp1);
		if (IS_ERR(vsp1->sru)) {
			ret = PTR_ERR(vsp1->sru);
			goto done;
		}

		list_add_tail(&vsp1->sru->entity.list_dev, &vsp1->entities);
	}

	for (i = 0; i < vsp1->info->uds_count; ++i) {
		struct vsp1_uds *uds;

		uds = vsp1_uds_create(vsp1, i);
		if (IS_ERR(uds)) {
			ret = PTR_ERR(uds);
			goto done;
		}

		vsp1->uds[i] = uds;
		list_add_tail(&uds->entity.list_dev, &vsp1->entities);
	}

	for (i = 0; i < vsp1->info->wpf_count; ++i) {
		struct vsp1_rwpf *wpf;

		wpf = vsp1_wpf_create(vsp1, i);
		if (IS_ERR(wpf)) {
			ret = PTR_ERR(wpf);
			goto done;
		}

		vsp1->wpf[i] = wpf;
		list_add_tail(&wpf->entity.list_dev, &vsp1->entities);

		if (vsp1->info->uapi) {
			struct vsp1_video *video = vsp1_video_create(vsp1, wpf);

			if (IS_ERR(video)) {
				ret = PTR_ERR(video);
				goto done;
			}

			list_add_tail(&video->list, &vsp1->videos);
			wpf->entity.sink = &video->video.entity;
		}
	}

	/* Register all subdevs. */
	list_for_each_entry(entity, &vsp1->entities, list_dev) {
		ret = v4l2_device_register_subdev(&vsp1->v4l2_dev,
						  &entity->subdev);
		if (ret < 0)
			goto done;
	}

	/* Create links. */
	if (vsp1->info->uapi)
		ret = vsp1_uapi_create_links(vsp1);
	else
		ret = vsp1_drm_create_links(vsp1);
	if (ret < 0)
		goto done;

	/* Register subdev nodes if the userspace API is enabled or initialize
	 * the DRM pipeline otherwise.
	 */
<<<<<<< HEAD
	if (vsp1->info->uapi)
		ret = v4l2_device_register_subdev_nodes(&vsp1->v4l2_dev);
	else
		ret = vsp1_drm_init(vsp1);
	if (ret < 0)
		goto done;

	ret = media_device_register(mdev);
=======
	if (vsp1->info->uapi) {
		ret = v4l2_device_register_subdev_nodes(&vsp1->v4l2_dev);
		if (ret < 0)
			goto done;

		ret = media_device_register(mdev);
	} else {
		ret = vsp1_drm_init(vsp1);
	}
>>>>>>> de38aab6

done:
	if (ret < 0)
		vsp1_destroy_entities(vsp1);

	return ret;
}

int vsp1_reset_wpf(struct vsp1_device *vsp1, unsigned int index)
{
	unsigned int timeout;
	u32 status;

	status = vsp1_read(vsp1, VI6_STATUS);
	if (!(status & VI6_STATUS_SYS_ACT(index)))
		return 0;

	vsp1_write(vsp1, VI6_SRESET, VI6_SRESET_SRTS(index));
	for (timeout = 10; timeout > 0; --timeout) {
		status = vsp1_read(vsp1, VI6_STATUS);
		if (!(status & VI6_STATUS_SYS_ACT(index)))
			break;

		usleep_range(1000, 2000);
	}

	if (!timeout) {
		dev_err(vsp1->dev, "failed to reset wpf.%u\n", index);
		return -ETIMEDOUT;
	}

	return 0;
}

static int vsp1_device_init(struct vsp1_device *vsp1)
{
	unsigned int i;
	int ret;

	/* Reset any channel that might be running. */
	for (i = 0; i < vsp1->info->wpf_count; ++i) {
		ret = vsp1_reset_wpf(vsp1, i);
		if (ret < 0)
			return ret;
	}

	vsp1_write(vsp1, VI6_CLK_DCSWT, (8 << VI6_CLK_DCSWT_CSTPW_SHIFT) |
		   (8 << VI6_CLK_DCSWT_CSTRW_SHIFT));

	for (i = 0; i < vsp1->info->rpf_count; ++i)
		vsp1_write(vsp1, VI6_DPR_RPF_ROUTE(i), VI6_DPR_NODE_UNUSED);

	for (i = 0; i < vsp1->info->uds_count; ++i)
		vsp1_write(vsp1, VI6_DPR_UDS_ROUTE(i), VI6_DPR_NODE_UNUSED);

	vsp1_write(vsp1, VI6_DPR_SRU_ROUTE, VI6_DPR_NODE_UNUSED);
	vsp1_write(vsp1, VI6_DPR_LUT_ROUTE, VI6_DPR_NODE_UNUSED);
	vsp1_write(vsp1, VI6_DPR_CLU_ROUTE, VI6_DPR_NODE_UNUSED);
	vsp1_write(vsp1, VI6_DPR_HST_ROUTE, VI6_DPR_NODE_UNUSED);
	vsp1_write(vsp1, VI6_DPR_HSI_ROUTE, VI6_DPR_NODE_UNUSED);
	vsp1_write(vsp1, VI6_DPR_BRU_ROUTE, VI6_DPR_NODE_UNUSED);

	vsp1_write(vsp1, VI6_DPR_HGO_SMPPT, (7 << VI6_DPR_SMPPT_TGW_SHIFT) |
		   (VI6_DPR_NODE_UNUSED << VI6_DPR_SMPPT_PT_SHIFT));
	vsp1_write(vsp1, VI6_DPR_HGT_SMPPT, (7 << VI6_DPR_SMPPT_TGW_SHIFT) |
		   (VI6_DPR_NODE_UNUSED << VI6_DPR_SMPPT_PT_SHIFT));

	vsp1_dlm_setup(vsp1);

	return 0;
}

/*
 * vsp1_device_get - Acquire the VSP1 device
 *
 * Make sure the device is not suspended and initialize it if needed.
 *
 * Return 0 on success or a negative error code otherwise.
 */
int vsp1_device_get(struct vsp1_device *vsp1)
{
	int ret;

	ret = pm_runtime_get_sync(vsp1->dev);
	return ret < 0 ? ret : 0;
}

/*
 * vsp1_device_put - Release the VSP1 device
 *
 * Decrement the VSP1 reference count and cleanup the device if the last
 * reference is released.
 */
void vsp1_device_put(struct vsp1_device *vsp1)
{
	pm_runtime_put_sync(vsp1->dev);
}

/* -----------------------------------------------------------------------------
 * Power Management
 */

#ifdef CONFIG_PM_SLEEP
static int vsp1_pm_suspend(struct device *dev)
{
	struct vsp1_device *vsp1 = dev_get_drvdata(dev);

	vsp1_pipelines_suspend(vsp1);
	pm_runtime_force_suspend(vsp1->dev);

	return 0;
}

static int vsp1_pm_resume(struct device *dev)
{
	struct vsp1_device *vsp1 = dev_get_drvdata(dev);

	pm_runtime_force_resume(vsp1->dev);
	vsp1_pipelines_resume(vsp1);

	return 0;
}
#endif

static int vsp1_pm_runtime_suspend(struct device *dev)
{
	struct vsp1_device *vsp1 = dev_get_drvdata(dev);

	rcar_fcp_disable(vsp1->fcp);

	return 0;
}

static int vsp1_pm_runtime_resume(struct device *dev)
{
	struct vsp1_device *vsp1 = dev_get_drvdata(dev);
	int ret;

	if (vsp1->info) {
		ret = vsp1_device_init(vsp1);
		if (ret < 0)
			return ret;
	}

	return rcar_fcp_enable(vsp1->fcp);
}

static const struct dev_pm_ops vsp1_pm_ops = {
	SET_SYSTEM_SLEEP_PM_OPS(vsp1_pm_suspend, vsp1_pm_resume)
	SET_RUNTIME_PM_OPS(vsp1_pm_runtime_suspend, vsp1_pm_runtime_resume, NULL)
};

/* -----------------------------------------------------------------------------
 * Platform Driver
 */

static const struct vsp1_device_info vsp1_device_infos[] = {
	{
		.version = VI6_IP_VERSION_MODEL_VSPS_H2,
		.gen = 2,
<<<<<<< HEAD
		.features = VSP1_HAS_BRU | VSP1_HAS_LUT | VSP1_HAS_SRU,
=======
		.features = VSP1_HAS_BRU | VSP1_HAS_HGO | VSP1_HAS_LUT
			  | VSP1_HAS_SRU,
>>>>>>> de38aab6
		.rpf_count = 5,
		.uds_count = 3,
		.wpf_count = 4,
		.num_bru_inputs = 4,
		.uapi = true,
	}, {
		.version = VI6_IP_VERSION_MODEL_VSPR_H2,
		.gen = 2,
		.features = VSP1_HAS_BRU | VSP1_HAS_SRU,
		.rpf_count = 5,
		.uds_count = 1,
		.wpf_count = 4,
		.num_bru_inputs = 4,
		.uapi = true,
	}, {
		.version = VI6_IP_VERSION_MODEL_VSPD_GEN2,
		.gen = 2,
<<<<<<< HEAD
		.features = VSP1_HAS_BRU | VSP1_HAS_LIF | VSP1_HAS_LUT,
=======
		.features = VSP1_HAS_BRU | VSP1_HAS_HGO | VSP1_HAS_LIF
			  | VSP1_HAS_LUT,
>>>>>>> de38aab6
		.rpf_count = 4,
		.uds_count = 1,
		.wpf_count = 4,
		.num_bru_inputs = 4,
		.uapi = true,
	}, {
		.version = VI6_IP_VERSION_MODEL_VSPS_M2,
		.gen = 2,
<<<<<<< HEAD
		.features = VSP1_HAS_BRU | VSP1_HAS_LUT | VSP1_HAS_SRU,
=======
		.features = VSP1_HAS_BRU | VSP1_HAS_HGO | VSP1_HAS_LUT
			  | VSP1_HAS_SRU,
>>>>>>> de38aab6
		.rpf_count = 5,
		.uds_count = 3,
		.wpf_count = 4,
		.num_bru_inputs = 4,
		.uapi = true,
	}, {
		.version = VI6_IP_VERSION_MODEL_VSPI_GEN3,
		.gen = 3,
<<<<<<< HEAD
		.features = VSP1_HAS_LUT | VSP1_HAS_SRU,
=======
		.features = VSP1_HAS_HGO | VSP1_HAS_LUT | VSP1_HAS_SRU,
>>>>>>> de38aab6
		.rpf_count = 1,
		.uds_count = 1,
		.wpf_count = 1,
		.uapi = true,
	}, {
		.version = VI6_IP_VERSION_MODEL_VSPBD_GEN3,
		.gen = 3,
		.features = VSP1_HAS_BRU,
		.rpf_count = 5,
		.wpf_count = 1,
		.num_bru_inputs = 5,
		.uapi = true,
	}, {
		.version = VI6_IP_VERSION_MODEL_VSPBC_GEN3,
		.gen = 3,
<<<<<<< HEAD
		.features = VSP1_HAS_BRU | VSP1_HAS_LUT,
=======
		.features = VSP1_HAS_BRU | VSP1_HAS_HGO | VSP1_HAS_LUT,
>>>>>>> de38aab6
		.rpf_count = 5,
		.wpf_count = 1,
		.num_bru_inputs = 5,
		.uapi = true,
	}, {
		.version = VI6_IP_VERSION_MODEL_VSPD_GEN3,
		.gen = 3,
		.features = VSP1_HAS_BRU | VSP1_HAS_LIF,
		.rpf_count = 5,
		.wpf_count = 2,
		.num_bru_inputs = 5,
	},
};

static int vsp1_probe(struct platform_device *pdev)
{
	struct vsp1_device *vsp1;
	struct device_node *fcp_node;
	struct resource *irq;
	struct resource *io;
	unsigned int i;
	u32 version;
	int ret;

	vsp1 = devm_kzalloc(&pdev->dev, sizeof(*vsp1), GFP_KERNEL);
	if (vsp1 == NULL)
		return -ENOMEM;

	vsp1->dev = &pdev->dev;
	INIT_LIST_HEAD(&vsp1->entities);
	INIT_LIST_HEAD(&vsp1->videos);

	platform_set_drvdata(pdev, vsp1);

	/* I/O and IRQ resources (clock managed by the clock PM domain) */
	io = platform_get_resource(pdev, IORESOURCE_MEM, 0);
	vsp1->mmio = devm_ioremap_resource(&pdev->dev, io);
	if (IS_ERR(vsp1->mmio))
		return PTR_ERR(vsp1->mmio);

	irq = platform_get_resource(pdev, IORESOURCE_IRQ, 0);
	if (!irq) {
		dev_err(&pdev->dev, "missing IRQ\n");
		return -EINVAL;
	}

	ret = devm_request_irq(&pdev->dev, irq->start, vsp1_irq_handler,
			      IRQF_SHARED, dev_name(&pdev->dev), vsp1);
	if (ret < 0) {
		dev_err(&pdev->dev, "failed to request IRQ\n");
		return ret;
	}

	/* FCP (optional) */
	fcp_node = of_parse_phandle(pdev->dev.of_node, "renesas,fcp", 0);
	if (fcp_node) {
		vsp1->fcp = rcar_fcp_get(fcp_node);
		of_node_put(fcp_node);
		if (IS_ERR(vsp1->fcp)) {
			dev_dbg(&pdev->dev, "FCP not found (%ld)\n",
				PTR_ERR(vsp1->fcp));
			return PTR_ERR(vsp1->fcp);
		}
	}

	/* Configure device parameters based on the version register. */
	pm_runtime_enable(&pdev->dev);

	ret = pm_runtime_get_sync(&pdev->dev);
	if (ret < 0)
		goto done;

	version = vsp1_read(vsp1, VI6_IP_VERSION);
	pm_runtime_put_sync(&pdev->dev);

	for (i = 0; i < ARRAY_SIZE(vsp1_device_infos); ++i) {
		if ((version & VI6_IP_VERSION_MODEL_MASK) ==
		    vsp1_device_infos[i].version) {
			vsp1->info = &vsp1_device_infos[i];
			break;
		}
	}

	if (!vsp1->info) {
		dev_err(&pdev->dev, "unsupported IP version 0x%08x\n", version);
		ret = -ENXIO;
		goto done;
	}

	dev_dbg(&pdev->dev, "IP version 0x%08x\n", version);

	/* Instanciate entities */
	ret = vsp1_create_entities(vsp1);
	if (ret < 0) {
		dev_err(&pdev->dev, "failed to create entities\n");
		goto done;
	}

done:
	if (ret)
		pm_runtime_disable(&pdev->dev);

	return ret;
}

static int vsp1_remove(struct platform_device *pdev)
{
	struct vsp1_device *vsp1 = platform_get_drvdata(pdev);

	vsp1_destroy_entities(vsp1);
	rcar_fcp_put(vsp1->fcp);

	pm_runtime_disable(&pdev->dev);

	return 0;
}

static const struct of_device_id vsp1_of_match[] = {
	{ .compatible = "renesas,vsp1" },
	{ .compatible = "renesas,vsp2" },
	{ },
};

static struct platform_driver vsp1_platform_driver = {
	.probe		= vsp1_probe,
	.remove		= vsp1_remove,
	.driver		= {
		.name	= "vsp1",
		.pm	= &vsp1_pm_ops,
		.of_match_table = vsp1_of_match,
	},
};

module_platform_driver(vsp1_platform_driver);

MODULE_ALIAS("vsp1");
MODULE_AUTHOR("Laurent Pinchart <laurent.pinchart@ideasonboard.com>");
MODULE_DESCRIPTION("Renesas VSP1 Driver");
MODULE_LICENSE("GPL");<|MERGE_RESOLUTION|>--- conflicted
+++ resolved
@@ -404,16 +404,6 @@
 	/* Register subdev nodes if the userspace API is enabled or initialize
 	 * the DRM pipeline otherwise.
 	 */
-<<<<<<< HEAD
-	if (vsp1->info->uapi)
-		ret = v4l2_device_register_subdev_nodes(&vsp1->v4l2_dev);
-	else
-		ret = vsp1_drm_init(vsp1);
-	if (ret < 0)
-		goto done;
-
-	ret = media_device_register(mdev);
-=======
 	if (vsp1->info->uapi) {
 		ret = v4l2_device_register_subdev_nodes(&vsp1->v4l2_dev);
 		if (ret < 0)
@@ -423,7 +413,6 @@
 	} else {
 		ret = vsp1_drm_init(vsp1);
 	}
->>>>>>> de38aab6
 
 done:
 	if (ret < 0)
@@ -584,12 +573,8 @@
 	{
 		.version = VI6_IP_VERSION_MODEL_VSPS_H2,
 		.gen = 2,
-<<<<<<< HEAD
-		.features = VSP1_HAS_BRU | VSP1_HAS_LUT | VSP1_HAS_SRU,
-=======
 		.features = VSP1_HAS_BRU | VSP1_HAS_HGO | VSP1_HAS_LUT
 			  | VSP1_HAS_SRU,
->>>>>>> de38aab6
 		.rpf_count = 5,
 		.uds_count = 3,
 		.wpf_count = 4,
@@ -607,12 +592,8 @@
 	}, {
 		.version = VI6_IP_VERSION_MODEL_VSPD_GEN2,
 		.gen = 2,
-<<<<<<< HEAD
-		.features = VSP1_HAS_BRU | VSP1_HAS_LIF | VSP1_HAS_LUT,
-=======
 		.features = VSP1_HAS_BRU | VSP1_HAS_HGO | VSP1_HAS_LIF
 			  | VSP1_HAS_LUT,
->>>>>>> de38aab6
 		.rpf_count = 4,
 		.uds_count = 1,
 		.wpf_count = 4,
@@ -621,12 +602,8 @@
 	}, {
 		.version = VI6_IP_VERSION_MODEL_VSPS_M2,
 		.gen = 2,
-<<<<<<< HEAD
-		.features = VSP1_HAS_BRU | VSP1_HAS_LUT | VSP1_HAS_SRU,
-=======
 		.features = VSP1_HAS_BRU | VSP1_HAS_HGO | VSP1_HAS_LUT
 			  | VSP1_HAS_SRU,
->>>>>>> de38aab6
 		.rpf_count = 5,
 		.uds_count = 3,
 		.wpf_count = 4,
@@ -635,11 +612,7 @@
 	}, {
 		.version = VI6_IP_VERSION_MODEL_VSPI_GEN3,
 		.gen = 3,
-<<<<<<< HEAD
-		.features = VSP1_HAS_LUT | VSP1_HAS_SRU,
-=======
 		.features = VSP1_HAS_HGO | VSP1_HAS_LUT | VSP1_HAS_SRU,
->>>>>>> de38aab6
 		.rpf_count = 1,
 		.uds_count = 1,
 		.wpf_count = 1,
@@ -655,11 +628,7 @@
 	}, {
 		.version = VI6_IP_VERSION_MODEL_VSPBC_GEN3,
 		.gen = 3,
-<<<<<<< HEAD
-		.features = VSP1_HAS_BRU | VSP1_HAS_LUT,
-=======
 		.features = VSP1_HAS_BRU | VSP1_HAS_HGO | VSP1_HAS_LUT,
->>>>>>> de38aab6
 		.rpf_count = 5,
 		.wpf_count = 1,
 		.num_bru_inputs = 5,
