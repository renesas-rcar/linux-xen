/*
 * vsp1_video.c  --  R-Car VSP1 Video Node
 *
 * Copyright (C) 2013-2015 Renesas Electronics Corporation
 *
 * Contact: Laurent Pinchart (laurent.pinchart@ideasonboard.com)
 *
 * This program is free software; you can redistribute it and/or modify
 * it under the terms of the GNU General Public License as published by
 * the Free Software Foundation; either version 2 of the License, or
 * (at your option) any later version.
 */

#include <linux/list.h>
#include <linux/module.h>
#include <linux/mutex.h>
#include <linux/slab.h>
#include <linux/v4l2-mediabus.h>
#include <linux/videodev2.h>
#include <linux/wait.h>

#include <media/media-entity.h>
#include <media/v4l2-dev.h>
#include <media/v4l2-fh.h>
#include <media/v4l2-ioctl.h>
#include <media/v4l2-subdev.h>
#include <media/videobuf2-v4l2.h>
#include <media/videobuf2-dma-contig.h>

#include "vsp1.h"
#include "vsp1_bru.h"
#include "vsp1_dl.h"
#include "vsp1_entity.h"
#include "vsp1_hgo.h"
#include "vsp1_hgt.h"
#include "vsp1_pipe.h"
#include "vsp1_rwpf.h"
#include "vsp1_uds.h"
#include "vsp1_video.h"

#define VSP1_VIDEO_DEF_FORMAT		V4L2_PIX_FMT_YUYV
#define VSP1_VIDEO_DEF_WIDTH		1024
#define VSP1_VIDEO_DEF_HEIGHT		768

#define VSP1_VIDEO_MIN_WIDTH		2U
#define VSP1_VIDEO_MAX_WIDTH		8190U
#define VSP1_VIDEO_MIN_HEIGHT		2U
#define VSP1_VIDEO_MAX_HEIGHT		8190U

/* -----------------------------------------------------------------------------
 * Helper functions
 */

static struct v4l2_subdev *
vsp1_video_remote_subdev(struct media_pad *local, u32 *pad)
{
	struct media_pad *remote;

	remote = media_entity_remote_pad(local);
	if (!remote || !is_media_entity_v4l2_subdev(remote->entity))
		return NULL;

	if (pad)
		*pad = remote->index;

	return media_entity_to_v4l2_subdev(remote->entity);
}

static int vsp1_video_verify_format(struct vsp1_video *video)
{
	struct v4l2_subdev_format fmt;
	struct v4l2_subdev *subdev;
	int ret;

	subdev = vsp1_video_remote_subdev(&video->pad, &fmt.pad);
	if (subdev == NULL)
		return -EINVAL;

	fmt.which = V4L2_SUBDEV_FORMAT_ACTIVE;
	ret = v4l2_subdev_call(subdev, pad, get_fmt, NULL, &fmt);
	if (ret < 0)
		return ret == -ENOIOCTLCMD ? -EINVAL : ret;

	if (video->rwpf->fmtinfo->mbus != fmt.format.code ||
	    video->rwpf->format.height != fmt.format.height ||
	    video->rwpf->format.width != fmt.format.width)
		return -EINVAL;

	return 0;
}

static int __vsp1_video_try_format(struct vsp1_video *video,
				   struct v4l2_pix_format_mplane *pix,
				   const struct vsp1_format_info **fmtinfo)
{
	static const u32 xrgb_formats[][2] = {
		{ V4L2_PIX_FMT_RGB444, V4L2_PIX_FMT_XRGB444 },
		{ V4L2_PIX_FMT_RGB555, V4L2_PIX_FMT_XRGB555 },
		{ V4L2_PIX_FMT_BGR32, V4L2_PIX_FMT_XBGR32 },
		{ V4L2_PIX_FMT_RGB32, V4L2_PIX_FMT_XRGB32 },
	};

	const struct vsp1_format_info *info;
	unsigned int width = pix->width;
	unsigned int height = pix->height;
	unsigned int i;

	/* Backward compatibility: replace deprecated RGB formats by their XRGB
	 * equivalent. This selects the format older userspace applications want
	 * while still exposing the new format.
	 */
	for (i = 0; i < ARRAY_SIZE(xrgb_formats); ++i) {
		if (xrgb_formats[i][0] == pix->pixelformat) {
			pix->pixelformat = xrgb_formats[i][1];
			break;
		}
	}

	/* Retrieve format information and select the default format if the
	 * requested format isn't supported.
	 */
	info = vsp1_get_format_info(video->vsp1, pix->pixelformat);
	if (info == NULL)
		info = vsp1_get_format_info(video->vsp1, VSP1_VIDEO_DEF_FORMAT);

	pix->pixelformat = info->fourcc;
	pix->colorspace = V4L2_COLORSPACE_SRGB;
	pix->field = V4L2_FIELD_NONE;
	memset(pix->reserved, 0, sizeof(pix->reserved));

	/* Align the width and height for YUV 4:2:2 and 4:2:0 formats. */
	width = round_down(width, info->hsub);
	height = round_down(height, info->vsub);

	/* Clamp the width and height. */
	pix->width = clamp(width, VSP1_VIDEO_MIN_WIDTH, VSP1_VIDEO_MAX_WIDTH);
	pix->height = clamp(height, VSP1_VIDEO_MIN_HEIGHT,
			    VSP1_VIDEO_MAX_HEIGHT);

	/* Compute and clamp the stride and image size. While not documented in
	 * the datasheet, strides not aligned to a multiple of 128 bytes result
	 * in image corruption.
	 */
	for (i = 0; i < min(info->planes, 2U); ++i) {
		unsigned int hsub = i > 0 ? info->hsub : 1;
		unsigned int vsub = i > 0 ? info->vsub : 1;
		unsigned int align = 128;
		unsigned int bpl;

		bpl = clamp_t(unsigned int, pix->plane_fmt[i].bytesperline,
			      pix->width / hsub * info->bpp[i] / 8,
			      round_down(65535U, align));

		pix->plane_fmt[i].bytesperline = round_up(bpl, align);
		pix->plane_fmt[i].sizeimage = pix->plane_fmt[i].bytesperline
					    * pix->height / vsub;
	}

	if (info->planes == 3) {
		/* The second and third planes must have the same stride. */
		pix->plane_fmt[2].bytesperline = pix->plane_fmt[1].bytesperline;
		pix->plane_fmt[2].sizeimage = pix->plane_fmt[1].sizeimage;
	}

	pix->num_planes = info->planes;

	if (fmtinfo)
		*fmtinfo = info;

	return 0;
}

/* -----------------------------------------------------------------------------
 * VSP1 Partition Algorithm support
 */

static void vsp1_video_pipeline_setup_partitions(struct vsp1_pipeline *pipe)
{
	struct vsp1_device *vsp1 = pipe->output->entity.vsp1;
	const struct v4l2_mbus_framefmt *format;
	struct vsp1_entity *entity;
	unsigned int div_size;

<<<<<<< HEAD
	format = vsp1_entity_get_pad_format(&pipe->output->entity,
					    pipe->output->entity.config,
					    RWPF_PAD_SOURCE);
=======
	/* Partitions are computed on the size before rotation, use the format
	 * at the WPF sink.
	 */
	format = vsp1_entity_get_pad_format(&pipe->output->entity,
					    pipe->output->entity.config,
					    RWPF_PAD_SINK);
>>>>>>> 959a133e
	div_size = format->width;

	/* Gen2 hardware doesn't require image partitioning. */
	if (vsp1->info->gen == 2) {
		pipe->div_size = div_size;
		pipe->partitions = 1;
		return;
	}

	list_for_each_entry(entity, &pipe->entities, list_pipe) {
		unsigned int entity_max = VSP1_VIDEO_MAX_WIDTH;

		if (entity->ops->max_width) {
			entity_max = entity->ops->max_width(entity, pipe);
			if (entity_max)
				div_size = min(div_size, entity_max);
		}
	}

	pipe->div_size = div_size;
	pipe->partitions = DIV_ROUND_UP(format->width, div_size);
}

<<<<<<< HEAD
/**
=======
/*
>>>>>>> 959a133e
 * vsp1_video_partition - Calculate the active partition output window
 *
 * @div_size: pre-determined maximum partition division size
 * @index: partition index
 *
 * Returns a v4l2_rect describing the partition window.
 */
static struct v4l2_rect vsp1_video_partition(struct vsp1_pipeline *pipe,
					     unsigned int div_size,
					     unsigned int index)
{
	const struct v4l2_mbus_framefmt *format;
	struct v4l2_rect partition;
	unsigned int modulus;

<<<<<<< HEAD
	format = vsp1_entity_get_pad_format(&pipe->output->entity,
					    pipe->output->entity.config,
					    RWPF_PAD_SOURCE);
=======
	/* Partitions are computed on the size before rotation, use the format
	 * at the WPF sink.
	 */
	format = vsp1_entity_get_pad_format(&pipe->output->entity,
					    pipe->output->entity.config,
					    RWPF_PAD_SINK);
>>>>>>> 959a133e

	/* A single partition simply processes the output size in full. */
	if (pipe->partitions <= 1) {
		partition.left = 0;
		partition.top = 0;
		partition.width = format->width;
		partition.height = format->height;
		return partition;
	}

	/* Initialise the partition with sane starting conditions. */
	partition.left = index * div_size;
	partition.top = 0;
	partition.width = div_size;
	partition.height = format->height;

	modulus = format->width % div_size;

<<<<<<< HEAD
	/*
	 * We need to prevent the last partition from being smaller than the
=======
	/* We need to prevent the last partition from being smaller than the
>>>>>>> 959a133e
	 * *minimum* width of the hardware capabilities.
	 *
	 * If the modulus is less than half of the partition size,
	 * the penultimate partition is reduced to half, which is added
	 * to the final partition: |1234|1234|1234|12|341|
	 * to prevents this:       |1234|1234|1234|1234|1|.
	 */
	if (modulus) {
<<<<<<< HEAD
		/*
		 * pipe->partitions is 1 based, whilst index is a 0 based index.
=======
		/* pipe->partitions is 1 based, whilst index is a 0 based index.
>>>>>>> 959a133e
		 * Normalise this locally.
		 */
		unsigned int partitions = pipe->partitions - 1;

		if (modulus < div_size / 2) {
			if (index == partitions - 1) {
				/* Halve the penultimate partition. */
				partition.width = div_size / 2;
			} else if (index == partitions) {
				/* Increase the final partition. */
				partition.width = (div_size / 2) + modulus;
				partition.left -= div_size / 2;
			}
		} else if (index == partitions) {
			partition.width = modulus;
		}
	}

	return partition;
}

/* -----------------------------------------------------------------------------
 * Pipeline Management
 */

/*
 * vsp1_video_complete_buffer - Complete the current buffer
 * @video: the video node
 *
 * This function completes the current buffer by filling its sequence number,
 * time stamp and payload size, and hands it back to the videobuf core.
 *
 * When operating in DU output mode (deep pipeline to the DU through the LIF),
 * the VSP1 needs to constantly supply frames to the display. In that case, if
 * no other buffer is queued, reuse the one that has just been processed instead
 * of handing it back to the videobuf core.
 *
 * Return the next queued buffer or NULL if the queue is empty.
 */
static struct vsp1_vb2_buffer *
vsp1_video_complete_buffer(struct vsp1_video *video)
{
	struct vsp1_pipeline *pipe = video->rwpf->pipe;
	struct vsp1_vb2_buffer *next = NULL;
	struct vsp1_vb2_buffer *done;
	unsigned long flags;
	unsigned int i;

	spin_lock_irqsave(&video->irqlock, flags);

	if (list_empty(&video->irqqueue)) {
		spin_unlock_irqrestore(&video->irqlock, flags);
		return NULL;
	}

	done = list_first_entry(&video->irqqueue,
				struct vsp1_vb2_buffer, queue);

	/* In DU output mode reuse the buffer if the list is singular. */
	if (pipe->lif && list_is_singular(&video->irqqueue)) {
		spin_unlock_irqrestore(&video->irqlock, flags);
		return done;
	}

	list_del(&done->queue);

	if (!list_empty(&video->irqqueue))
		next = list_first_entry(&video->irqqueue,
					struct vsp1_vb2_buffer, queue);

	spin_unlock_irqrestore(&video->irqlock, flags);

	done->buf.sequence = pipe->sequence;
	done->buf.vb2_buf.timestamp = ktime_get_ns();
	for (i = 0; i < done->buf.vb2_buf.num_planes; ++i)
		vb2_set_plane_payload(&done->buf.vb2_buf, i,
				      vb2_plane_size(&done->buf.vb2_buf, i));
	vb2_buffer_done(&done->buf.vb2_buf, VB2_BUF_STATE_DONE);

	return next;
}

static void vsp1_video_frame_end(struct vsp1_pipeline *pipe,
				 struct vsp1_rwpf *rwpf)
{
	struct vsp1_video *video = rwpf->video;
	struct vsp1_vb2_buffer *buf;

	buf = vsp1_video_complete_buffer(video);
	if (buf == NULL)
		return;

	video->rwpf->mem = buf->mem;
	pipe->buffers_ready |= 1 << video->pipe_index;
}

static void vsp1_video_pipeline_run_partition(struct vsp1_pipeline *pipe,
					      struct vsp1_dl_list *dl)
{
	struct vsp1_entity *entity;

	pipe->partition = vsp1_video_partition(pipe, pipe->div_size,
					       pipe->current_partition);

	list_for_each_entry(entity, &pipe->entities, list_pipe) {
		if (entity->ops->configure)
			entity->ops->configure(entity, pipe, dl,
					       VSP1_ENTITY_PARAMS_PARTITION);
	}
}

static void vsp1_video_pipeline_run(struct vsp1_pipeline *pipe)
{
	struct vsp1_device *vsp1 = pipe->output->entity.vsp1;
	struct vsp1_entity *entity;

	if (!pipe->dl)
		pipe->dl = vsp1_dl_list_get(pipe->output->dlm);

<<<<<<< HEAD
	/*
	 * Start with the runtime parameters as the configure operation can
=======
	/* Start with the runtime parameters as the configure operation can
>>>>>>> 959a133e
	 * compute/cache information needed when configuring partitions. This
	 * is the case with flipping in the WPF.
	 */
	list_for_each_entry(entity, &pipe->entities, list_pipe) {
		if (entity->ops->configure)
			entity->ops->configure(entity, pipe, pipe->dl,
					       VSP1_ENTITY_PARAMS_RUNTIME);
	}

	/* Run the first partition */
	pipe->current_partition = 0;
	vsp1_video_pipeline_run_partition(pipe, pipe->dl);

	/* Process consecutive partitions as necessary */
	for (pipe->current_partition = 1;
	     pipe->current_partition < pipe->partitions;
	     pipe->current_partition++) {
		struct vsp1_dl_list *dl;
<<<<<<< HEAD

		/*
		 * Partition configuration operations will utilise
		 * the pipe->current_partition variable to determine
		 * the work they should complete.
		 */
		dl = vsp1_dl_list_get(pipe->output->dlm);

		/*
		 * An incomplete chain will still function, but output only
		 * the partitions that had a dl available. The frame end
		 * interrupt will be marked on the last dl in the chain.
		 */
		if (!dl) {
			dev_err(vsp1->dev, "Failed to obtain a dl list. Frame will be incomplete\n");
			break;
		}

=======

		/* Partition configuration operations will utilise
		 * the pipe->current_partition variable to determine
		 * the work they should complete.
		 */
		dl = vsp1_dl_list_get(pipe->output->dlm);

		/* An incomplete chain will still function, but output only
		 * the partitions that had a dl available. The frame end
		 * interrupt will be marked on the last dl in the chain.
		 */
		if (!dl) {
			dev_err(vsp1->dev, "Failed to obtain a dl list. Frame will be incomplete\n");
			break;
		}

>>>>>>> 959a133e
		vsp1_video_pipeline_run_partition(pipe, dl);
		vsp1_dl_list_add_chain(pipe->dl, dl);
	}

	/* Complete, and commit the head display list. */
	vsp1_dl_list_commit(pipe->dl);
	pipe->dl = NULL;

	vsp1_pipeline_run(pipe);
}

static void vsp1_video_pipeline_frame_end(struct vsp1_pipeline *pipe)
{
	struct vsp1_device *vsp1 = pipe->output->entity.vsp1;
	enum vsp1_pipeline_state state;
	unsigned long flags;
	unsigned int i;

	spin_lock_irqsave(&pipe->irqlock, flags);

	/* Complete buffers on all video nodes. */
	for (i = 0; i < vsp1->info->rpf_count; ++i) {
		if (!pipe->inputs[i])
			continue;

		vsp1_video_frame_end(pipe, pipe->inputs[i]);
	}

	vsp1_video_frame_end(pipe, pipe->output);

	state = pipe->state;
	pipe->state = VSP1_PIPELINE_STOPPED;

	/* If a stop has been requested, mark the pipeline as stopped and
	 * return. Otherwise restart the pipeline if ready.
	 */
	if (state == VSP1_PIPELINE_STOPPING)
		wake_up(&pipe->wq);
	else if (vsp1_pipeline_ready(pipe))
		vsp1_video_pipeline_run(pipe);

	spin_unlock_irqrestore(&pipe->irqlock, flags);
}

static int vsp1_video_pipeline_build_branch(struct vsp1_pipeline *pipe,
					    struct vsp1_rwpf *input,
					    struct vsp1_rwpf *output)
{
	struct media_entity_enum ent_enum;
	struct vsp1_entity *entity;
	struct media_pad *pad;
	bool bru_found = false;
	int ret;

	ret = media_entity_enum_init(&ent_enum, &input->entity.vsp1->media_dev);
	if (ret < 0)
		return ret;

	/* The main data path doesn't include the HGO or HGT, use
	 * vsp1_entity_remote_pad() to traverse the graph.
	 */

	pad = vsp1_entity_remote_pad(&input->entity.pads[RWPF_PAD_SOURCE]);

	while (1) {
		if (pad == NULL) {
			ret = -EPIPE;
			goto out;
		}

		/* We've reached a video node, that shouldn't have happened. */
		if (!is_media_entity_v4l2_subdev(pad->entity)) {
			ret = -EPIPE;
			goto out;
		}

		entity = to_vsp1_entity(
			media_entity_to_v4l2_subdev(pad->entity));

		/* A BRU is present in the pipeline, store the BRU input pad
		 * number in the input RPF for use when configuring the RPF.
		 */
		if (entity->type == VSP1_ENTITY_BRU) {
			struct vsp1_bru *bru = to_bru(&entity->subdev);

			bru->inputs[pad->index].rpf = input;
			input->bru_input = pad->index;

			bru_found = true;
		}

		/* We've reached the WPF, we're done. */
		if (entity->type == VSP1_ENTITY_WPF)
			break;

		/* Ensure the branch has no loop. */
		if (media_entity_enum_test_and_set(&ent_enum,
						   &entity->subdev.entity)) {
			ret = -EPIPE;
			goto out;
		}

		/* UDS can't be chained. */
		if (entity->type == VSP1_ENTITY_UDS) {
			if (pipe->uds) {
				ret = -EPIPE;
				goto out;
			}

			pipe->uds = entity;
			pipe->uds_input = bru_found ? pipe->bru
					: &input->entity;
		}

		/* Follow the source link, ignoring any HGO or HGT. */
		pad = &entity->pads[entity->source_pad];
		pad = vsp1_entity_remote_pad(pad);
	}

	/* The last entity must be the output WPF. */
	if (entity != &output->entity)
		ret = -EPIPE;

out:
	media_entity_enum_cleanup(&ent_enum);

	return ret;
}

static int vsp1_video_pipeline_build(struct vsp1_pipeline *pipe,
				     struct vsp1_video *video)
{
	struct media_entity_graph graph;
	struct media_entity *entity = &video->video.entity;
	struct media_device *mdev = entity->graph_obj.mdev;
	unsigned int i;
	int ret;

	/* Walk the graph to locate the entities and video nodes. */
	ret = media_entity_graph_walk_init(&graph, mdev);
	if (ret)
		return ret;

	media_entity_graph_walk_start(&graph, entity);

	while ((entity = media_entity_graph_walk_next(&graph))) {
		struct v4l2_subdev *subdev;
		struct vsp1_rwpf *rwpf;
		struct vsp1_entity *e;

		if (!is_media_entity_v4l2_subdev(entity))
			continue;

		subdev = media_entity_to_v4l2_subdev(entity);
		e = to_vsp1_entity(subdev);
		list_add_tail(&e->list_pipe, &pipe->entities);

		if (e->type == VSP1_ENTITY_RPF) {
			rwpf = to_rwpf(subdev);
			pipe->inputs[rwpf->entity.index] = rwpf;
			rwpf->video->pipe_index = ++pipe->num_inputs;
			rwpf->pipe = pipe;
		} else if (e->type == VSP1_ENTITY_WPF) {
			rwpf = to_rwpf(subdev);
			pipe->output = rwpf;
			rwpf->video->pipe_index = 0;
			rwpf->pipe = pipe;
		} else if (e->type == VSP1_ENTITY_LIF) {
			pipe->lif = e;
		} else if (e->type == VSP1_ENTITY_BRU) {
			pipe->bru = e;
		} else if (e->type == VSP1_ENTITY_HGO) {
			struct vsp1_hgo *hgo = to_hgo(subdev);

			pipe->hgo = e;
			hgo->histo.pipe = pipe;
		} else if (e->type == VSP1_ENTITY_HGT) {
			struct vsp1_hgt *hgt = to_hgt(subdev);

			pipe->hgt = e;
			hgt->histo.pipe = pipe;
		}
	}

	media_entity_graph_walk_cleanup(&graph);

	/* We need one output and at least one input. */
	if (pipe->num_inputs == 0 || !pipe->output)
		return -EPIPE;

	/* Follow links downstream for each input and make sure the graph
	 * contains no loop and that all branches end at the output WPF.
	 */
	for (i = 0; i < video->vsp1->info->rpf_count; ++i) {
		if (!pipe->inputs[i])
			continue;

		ret = vsp1_video_pipeline_build_branch(pipe, pipe->inputs[i],
						       pipe->output);
		if (ret < 0)
			return ret;
	}

	return 0;
}

static int vsp1_video_pipeline_init(struct vsp1_pipeline *pipe,
				    struct vsp1_video *video)
{
	vsp1_pipeline_init(pipe);

	pipe->frame_end = vsp1_video_pipeline_frame_end;

	return vsp1_video_pipeline_build(pipe, video);
}

static struct vsp1_pipeline *vsp1_video_pipeline_get(struct vsp1_video *video)
{
	struct vsp1_pipeline *pipe;
	int ret;

	/* Get a pipeline object for the video node. If a pipeline has already
	 * been allocated just increment its reference count and return it.
	 * Otherwise allocate a new pipeline and initialize it, it will be freed
	 * when the last reference is released.
	 */
	if (!video->rwpf->pipe) {
		pipe = kzalloc(sizeof(*pipe), GFP_KERNEL);
		if (!pipe)
			return ERR_PTR(-ENOMEM);

		ret = vsp1_video_pipeline_init(pipe, video);
		if (ret < 0) {
			vsp1_pipeline_reset(pipe);
			kfree(pipe);
			return ERR_PTR(ret);
		}
	} else {
		pipe = video->rwpf->pipe;
		kref_get(&pipe->kref);
	}

	return pipe;
}

static void vsp1_video_pipeline_release(struct kref *kref)
{
	struct vsp1_pipeline *pipe = container_of(kref, typeof(*pipe), kref);

	vsp1_pipeline_reset(pipe);
	kfree(pipe);
}

static void vsp1_video_pipeline_put(struct vsp1_pipeline *pipe)
{
	struct media_device *mdev = &pipe->output->entity.vsp1->media_dev;

	mutex_lock(&mdev->graph_mutex);
	kref_put(&pipe->kref, vsp1_video_pipeline_release);
	mutex_unlock(&mdev->graph_mutex);
}

/* -----------------------------------------------------------------------------
 * videobuf2 Queue Operations
 */

static int
vsp1_video_queue_setup(struct vb2_queue *vq,
		       unsigned int *nbuffers, unsigned int *nplanes,
		       unsigned int sizes[], struct device *alloc_devs[])
{
	struct vsp1_video *video = vb2_get_drv_priv(vq);
	const struct v4l2_pix_format_mplane *format = &video->rwpf->format;
	unsigned int i;

	if (*nplanes) {
		if (*nplanes != format->num_planes)
			return -EINVAL;

		for (i = 0; i < *nplanes; i++)
			if (sizes[i] < format->plane_fmt[i].sizeimage)
				return -EINVAL;
		return 0;
	}

	*nplanes = format->num_planes;

	for (i = 0; i < format->num_planes; ++i)
		sizes[i] = format->plane_fmt[i].sizeimage;

	return 0;
}

static int vsp1_video_buffer_prepare(struct vb2_buffer *vb)
{
	struct vb2_v4l2_buffer *vbuf = to_vb2_v4l2_buffer(vb);
	struct vsp1_video *video = vb2_get_drv_priv(vb->vb2_queue);
	struct vsp1_vb2_buffer *buf = to_vsp1_vb2_buffer(vbuf);
	const struct v4l2_pix_format_mplane *format = &video->rwpf->format;
	unsigned int i;

	if (vb->num_planes < format->num_planes)
		return -EINVAL;

	for (i = 0; i < vb->num_planes; ++i) {
		buf->mem.addr[i] = vb2_dma_contig_plane_dma_addr(vb, i);

		if (vb2_plane_size(vb, i) < format->plane_fmt[i].sizeimage)
			return -EINVAL;
	}

	for ( ; i < 3; ++i)
		buf->mem.addr[i] = 0;

	return 0;
}

static void vsp1_video_buffer_queue(struct vb2_buffer *vb)
{
	struct vb2_v4l2_buffer *vbuf = to_vb2_v4l2_buffer(vb);
	struct vsp1_video *video = vb2_get_drv_priv(vb->vb2_queue);
	struct vsp1_pipeline *pipe = video->rwpf->pipe;
	struct vsp1_vb2_buffer *buf = to_vsp1_vb2_buffer(vbuf);
	unsigned long flags;
	bool empty;

	spin_lock_irqsave(&video->irqlock, flags);
	empty = list_empty(&video->irqqueue);
	list_add_tail(&buf->queue, &video->irqqueue);
	spin_unlock_irqrestore(&video->irqlock, flags);

	if (!empty)
		return;

	spin_lock_irqsave(&pipe->irqlock, flags);

	video->rwpf->mem = buf->mem;
	pipe->buffers_ready |= 1 << video->pipe_index;

	if (vb2_is_streaming(&video->queue) &&
	    vsp1_pipeline_ready(pipe))
		vsp1_video_pipeline_run(pipe);

	spin_unlock_irqrestore(&pipe->irqlock, flags);
}

static int vsp1_video_setup_pipeline(struct vsp1_pipeline *pipe)
{
	struct vsp1_entity *entity;

	/* Determine this pipelines sizes for image partitioning support. */
	vsp1_video_pipeline_setup_partitions(pipe);

	/* Prepare the display list. */
	pipe->dl = vsp1_dl_list_get(pipe->output->dlm);
	if (!pipe->dl)
		return -ENOMEM;

	if (pipe->uds) {
		struct vsp1_uds *uds = to_uds(&pipe->uds->subdev);

		/* If a BRU is present in the pipeline before the UDS, the alpha
		 * component doesn't need to be scaled as the BRU output alpha
		 * value is fixed to 255. Otherwise we need to scale the alpha
		 * component only when available at the input RPF.
		 */
		if (pipe->uds_input->type == VSP1_ENTITY_BRU) {
			uds->scale_alpha = false;
		} else {
			struct vsp1_rwpf *rpf =
				to_rwpf(&pipe->uds_input->subdev);

			uds->scale_alpha = rpf->fmtinfo->alpha;
		}
	}

	list_for_each_entry(entity, &pipe->entities, list_pipe) {
		vsp1_entity_route_setup(entity, pipe, pipe->dl);

		if (entity->ops->configure)
			entity->ops->configure(entity, pipe, pipe->dl,
					       VSP1_ENTITY_PARAMS_INIT);
	}

	return 0;
}

static int vsp1_video_start_streaming(struct vb2_queue *vq, unsigned int count)
{
	struct vsp1_video *video = vb2_get_drv_priv(vq);
	struct vsp1_pipeline *pipe = video->rwpf->pipe;
	unsigned long flags;
	int ret;

	mutex_lock(&pipe->lock);
	if (pipe->stream_count == pipe->num_inputs) {
		ret = vsp1_video_setup_pipeline(pipe);
		if (ret < 0) {
			mutex_unlock(&pipe->lock);
			return ret;
		}
	}

	pipe->stream_count++;
	mutex_unlock(&pipe->lock);

	spin_lock_irqsave(&pipe->irqlock, flags);
	if (vsp1_pipeline_ready(pipe))
		vsp1_video_pipeline_run(pipe);
	spin_unlock_irqrestore(&pipe->irqlock, flags);

	return 0;
}

static void vsp1_video_stop_streaming(struct vb2_queue *vq)
{
	struct vsp1_video *video = vb2_get_drv_priv(vq);
	struct vsp1_pipeline *pipe = video->rwpf->pipe;
	struct vsp1_vb2_buffer *buffer;
	unsigned long flags;
	int ret;

<<<<<<< HEAD
	/*
	 * Clear the buffers ready flag to make sure the device won't be started
=======
	/* Clear the buffers ready flag to make sure the device won't be started
>>>>>>> 959a133e
	 * by a QBUF on the video node on the other side of the pipeline.
	 */
	spin_lock_irqsave(&video->irqlock, flags);
	pipe->buffers_ready &= ~(1 << video->pipe_index);
	spin_unlock_irqrestore(&video->irqlock, flags);

	mutex_lock(&pipe->lock);
	if (--pipe->stream_count == pipe->num_inputs) {
		/* Stop the pipeline. */
		ret = vsp1_pipeline_stop(pipe);
		if (ret == -ETIMEDOUT)
			dev_err(video->vsp1->dev, "pipeline stop timeout\n");

		vsp1_dl_list_put(pipe->dl);
		pipe->dl = NULL;
	}
	mutex_unlock(&pipe->lock);

	media_entity_pipeline_stop(&video->video.entity);
	vsp1_video_pipeline_put(pipe);

	/* Remove all buffers from the IRQ queue. */
	spin_lock_irqsave(&video->irqlock, flags);
	list_for_each_entry(buffer, &video->irqqueue, queue)
		vb2_buffer_done(&buffer->buf.vb2_buf, VB2_BUF_STATE_ERROR);
	INIT_LIST_HEAD(&video->irqqueue);
	spin_unlock_irqrestore(&video->irqlock, flags);
}

static const struct vb2_ops vsp1_video_queue_qops = {
	.queue_setup = vsp1_video_queue_setup,
	.buf_prepare = vsp1_video_buffer_prepare,
	.buf_queue = vsp1_video_buffer_queue,
	.wait_prepare = vb2_ops_wait_prepare,
	.wait_finish = vb2_ops_wait_finish,
	.start_streaming = vsp1_video_start_streaming,
	.stop_streaming = vsp1_video_stop_streaming,
};

/* -----------------------------------------------------------------------------
 * V4L2 ioctls
 */

static int
vsp1_video_querycap(struct file *file, void *fh, struct v4l2_capability *cap)
{
	struct v4l2_fh *vfh = file->private_data;
	struct vsp1_video *video = to_vsp1_video(vfh->vdev);

	cap->capabilities = V4L2_CAP_DEVICE_CAPS | V4L2_CAP_STREAMING
			  | V4L2_CAP_VIDEO_CAPTURE_MPLANE
			  | V4L2_CAP_VIDEO_OUTPUT_MPLANE;

	if (video->type == V4L2_BUF_TYPE_VIDEO_CAPTURE_MPLANE)
		cap->device_caps = V4L2_CAP_VIDEO_CAPTURE_MPLANE
				 | V4L2_CAP_STREAMING;
	else
		cap->device_caps = V4L2_CAP_VIDEO_OUTPUT_MPLANE
				 | V4L2_CAP_STREAMING;

	strlcpy(cap->driver, "vsp1", sizeof(cap->driver));
	strlcpy(cap->card, video->video.name, sizeof(cap->card));
	snprintf(cap->bus_info, sizeof(cap->bus_info), "platform:%s",
		 dev_name(video->vsp1->dev));

	return 0;
}

static int
vsp1_video_get_format(struct file *file, void *fh, struct v4l2_format *format)
{
	struct v4l2_fh *vfh = file->private_data;
	struct vsp1_video *video = to_vsp1_video(vfh->vdev);

	if (format->type != video->queue.type)
		return -EINVAL;

	mutex_lock(&video->lock);
	format->fmt.pix_mp = video->rwpf->format;
	mutex_unlock(&video->lock);

	return 0;
}

static int
vsp1_video_try_format(struct file *file, void *fh, struct v4l2_format *format)
{
	struct v4l2_fh *vfh = file->private_data;
	struct vsp1_video *video = to_vsp1_video(vfh->vdev);

	if (format->type != video->queue.type)
		return -EINVAL;

	return __vsp1_video_try_format(video, &format->fmt.pix_mp, NULL);
}

static int
vsp1_video_set_format(struct file *file, void *fh, struct v4l2_format *format)
{
	struct v4l2_fh *vfh = file->private_data;
	struct vsp1_video *video = to_vsp1_video(vfh->vdev);
	const struct vsp1_format_info *info;
	int ret;

	if (format->type != video->queue.type)
		return -EINVAL;

	ret = __vsp1_video_try_format(video, &format->fmt.pix_mp, &info);
	if (ret < 0)
		return ret;

	mutex_lock(&video->lock);

	if (vb2_is_busy(&video->queue)) {
		ret = -EBUSY;
		goto done;
	}

	video->rwpf->format = format->fmt.pix_mp;
	video->rwpf->fmtinfo = info;

done:
	mutex_unlock(&video->lock);
	return ret;
}

static int
vsp1_video_streamon(struct file *file, void *fh, enum v4l2_buf_type type)
{
	struct v4l2_fh *vfh = file->private_data;
	struct vsp1_video *video = to_vsp1_video(vfh->vdev);
	struct media_device *mdev = &video->vsp1->media_dev;
	struct vsp1_pipeline *pipe;
	int ret;

	if (video->queue.owner && video->queue.owner != file->private_data)
		return -EBUSY;

	/* Get a pipeline for the video node and start streaming on it. No link
	 * touching an entity in the pipeline can be activated or deactivated
	 * once streaming is started.
	 */
	mutex_lock(&mdev->graph_mutex);

	pipe = vsp1_video_pipeline_get(video);
	if (IS_ERR(pipe)) {
		mutex_unlock(&mdev->graph_mutex);
		return PTR_ERR(pipe);
	}

	ret = __media_entity_pipeline_start(&video->video.entity, &pipe->pipe);
	if (ret < 0) {
		mutex_unlock(&mdev->graph_mutex);
		goto err_pipe;
	}

	mutex_unlock(&mdev->graph_mutex);

	/* Verify that the configured format matches the output of the connected
	 * subdev.
	 */
	ret = vsp1_video_verify_format(video);
	if (ret < 0)
		goto err_stop;

	/* Start the queue. */
	ret = vb2_streamon(&video->queue, type);
	if (ret < 0)
		goto err_stop;

	return 0;

err_stop:
	media_entity_pipeline_stop(&video->video.entity);
err_pipe:
	vsp1_video_pipeline_put(pipe);
	return ret;
}

static const struct v4l2_ioctl_ops vsp1_video_ioctl_ops = {
	.vidioc_querycap		= vsp1_video_querycap,
	.vidioc_g_fmt_vid_cap_mplane	= vsp1_video_get_format,
	.vidioc_s_fmt_vid_cap_mplane	= vsp1_video_set_format,
	.vidioc_try_fmt_vid_cap_mplane	= vsp1_video_try_format,
	.vidioc_g_fmt_vid_out_mplane	= vsp1_video_get_format,
	.vidioc_s_fmt_vid_out_mplane	= vsp1_video_set_format,
	.vidioc_try_fmt_vid_out_mplane	= vsp1_video_try_format,
	.vidioc_reqbufs			= vb2_ioctl_reqbufs,
	.vidioc_querybuf		= vb2_ioctl_querybuf,
	.vidioc_qbuf			= vb2_ioctl_qbuf,
	.vidioc_dqbuf			= vb2_ioctl_dqbuf,
	.vidioc_create_bufs		= vb2_ioctl_create_bufs,
	.vidioc_prepare_buf		= vb2_ioctl_prepare_buf,
	.vidioc_streamon		= vsp1_video_streamon,
	.vidioc_streamoff		= vb2_ioctl_streamoff,
};

/* -----------------------------------------------------------------------------
 * V4L2 File Operations
 */

static int vsp1_video_open(struct file *file)
{
	struct vsp1_video *video = video_drvdata(file);
	struct v4l2_fh *vfh;
	int ret = 0;

	vfh = kzalloc(sizeof(*vfh), GFP_KERNEL);
	if (vfh == NULL)
		return -ENOMEM;

	v4l2_fh_init(vfh, &video->video);
	v4l2_fh_add(vfh);

	file->private_data = vfh;

	ret = vsp1_device_get(video->vsp1);
	if (ret < 0) {
		v4l2_fh_del(vfh);
		kfree(vfh);
	}

	return ret;
}

static int vsp1_video_release(struct file *file)
{
	struct vsp1_video *video = video_drvdata(file);
	struct v4l2_fh *vfh = file->private_data;

	mutex_lock(&video->lock);
	if (video->queue.owner == vfh) {
		vb2_queue_release(&video->queue);
		video->queue.owner = NULL;
	}
	mutex_unlock(&video->lock);

	vsp1_device_put(video->vsp1);

	v4l2_fh_release(file);

	file->private_data = NULL;

	return 0;
}

static const struct v4l2_file_operations vsp1_video_fops = {
	.owner = THIS_MODULE,
	.unlocked_ioctl = video_ioctl2,
	.open = vsp1_video_open,
	.release = vsp1_video_release,
	.poll = vb2_fop_poll,
	.mmap = vb2_fop_mmap,
};

/* -----------------------------------------------------------------------------
 * Initialization and Cleanup
 */

struct vsp1_video *vsp1_video_create(struct vsp1_device *vsp1,
				     struct vsp1_rwpf *rwpf)
{
	struct vsp1_video *video;
	const char *direction;
	int ret;

	video = devm_kzalloc(vsp1->dev, sizeof(*video), GFP_KERNEL);
	if (!video)
		return ERR_PTR(-ENOMEM);

	rwpf->video = video;

	video->vsp1 = vsp1;
	video->rwpf = rwpf;

	if (rwpf->entity.type == VSP1_ENTITY_RPF) {
		direction = "input";
		video->type = V4L2_BUF_TYPE_VIDEO_OUTPUT_MPLANE;
		video->pad.flags = MEDIA_PAD_FL_SOURCE;
		video->video.vfl_dir = VFL_DIR_TX;
	} else {
		direction = "output";
		video->type = V4L2_BUF_TYPE_VIDEO_CAPTURE_MPLANE;
		video->pad.flags = MEDIA_PAD_FL_SINK;
		video->video.vfl_dir = VFL_DIR_RX;
	}

	mutex_init(&video->lock);
	spin_lock_init(&video->irqlock);
	INIT_LIST_HEAD(&video->irqqueue);

	/* Initialize the media entity... */
	ret = media_entity_pads_init(&video->video.entity, 1, &video->pad);
	if (ret < 0)
		return ERR_PTR(ret);

	/* ... and the format ... */
	rwpf->format.pixelformat = VSP1_VIDEO_DEF_FORMAT;
	rwpf->format.width = VSP1_VIDEO_DEF_WIDTH;
	rwpf->format.height = VSP1_VIDEO_DEF_HEIGHT;
	__vsp1_video_try_format(video, &rwpf->format, &rwpf->fmtinfo);

	/* ... and the video node... */
	video->video.v4l2_dev = &video->vsp1->v4l2_dev;
	video->video.fops = &vsp1_video_fops;
	snprintf(video->video.name, sizeof(video->video.name), "%s %s",
		 rwpf->entity.subdev.name, direction);
	video->video.vfl_type = VFL_TYPE_GRABBER;
	video->video.release = video_device_release_empty;
	video->video.ioctl_ops = &vsp1_video_ioctl_ops;

	video_set_drvdata(&video->video, video);

	video->queue.type = video->type;
	video->queue.io_modes = VB2_MMAP | VB2_USERPTR | VB2_DMABUF;
	video->queue.lock = &video->lock;
	video->queue.drv_priv = video;
	video->queue.buf_struct_size = sizeof(struct vsp1_vb2_buffer);
	video->queue.ops = &vsp1_video_queue_qops;
	video->queue.mem_ops = &vb2_dma_contig_memops;
	video->queue.timestamp_flags = V4L2_BUF_FLAG_TIMESTAMP_COPY;
	video->queue.dev = video->vsp1->dev;
	ret = vb2_queue_init(&video->queue);
	if (ret < 0) {
		dev_err(video->vsp1->dev, "failed to initialize vb2 queue\n");
		goto error;
	}

	/* ... and register the video device. */
	video->video.queue = &video->queue;
	ret = video_register_device(&video->video, VFL_TYPE_GRABBER, -1);
	if (ret < 0) {
		dev_err(video->vsp1->dev, "failed to register video device\n");
		goto error;
	}

	return video;

error:
	vsp1_video_cleanup(video);
	return ERR_PTR(ret);
}

void vsp1_video_cleanup(struct vsp1_video *video)
{
	if (video_is_registered(&video->video))
		video_unregister_device(&video->video);

	media_entity_cleanup(&video->video.entity);
}<|MERGE_RESOLUTION|>--- conflicted
+++ resolved
@@ -181,18 +181,13 @@
 	struct vsp1_entity *entity;
 	unsigned int div_size;
 
-<<<<<<< HEAD
-	format = vsp1_entity_get_pad_format(&pipe->output->entity,
-					    pipe->output->entity.config,
-					    RWPF_PAD_SOURCE);
-=======
-	/* Partitions are computed on the size before rotation, use the format
+	/*
+	 * Partitions are computed on the size before rotation, use the format
 	 * at the WPF sink.
 	 */
 	format = vsp1_entity_get_pad_format(&pipe->output->entity,
 					    pipe->output->entity.config,
 					    RWPF_PAD_SINK);
->>>>>>> 959a133e
 	div_size = format->width;
 
 	/* Gen2 hardware doesn't require image partitioning. */
@@ -216,11 +211,7 @@
 	pipe->partitions = DIV_ROUND_UP(format->width, div_size);
 }
 
-<<<<<<< HEAD
 /**
-=======
-/*
->>>>>>> 959a133e
  * vsp1_video_partition - Calculate the active partition output window
  *
  * @div_size: pre-determined maximum partition division size
@@ -236,18 +227,13 @@
 	struct v4l2_rect partition;
 	unsigned int modulus;
 
-<<<<<<< HEAD
-	format = vsp1_entity_get_pad_format(&pipe->output->entity,
-					    pipe->output->entity.config,
-					    RWPF_PAD_SOURCE);
-=======
-	/* Partitions are computed on the size before rotation, use the format
+	/*
+	 * Partitions are computed on the size before rotation, use the format
 	 * at the WPF sink.
 	 */
 	format = vsp1_entity_get_pad_format(&pipe->output->entity,
 					    pipe->output->entity.config,
 					    RWPF_PAD_SINK);
->>>>>>> 959a133e
 
 	/* A single partition simply processes the output size in full. */
 	if (pipe->partitions <= 1) {
@@ -266,12 +252,8 @@
 
 	modulus = format->width % div_size;
 
-<<<<<<< HEAD
 	/*
 	 * We need to prevent the last partition from being smaller than the
-=======
-	/* We need to prevent the last partition from being smaller than the
->>>>>>> 959a133e
 	 * *minimum* width of the hardware capabilities.
 	 *
 	 * If the modulus is less than half of the partition size,
@@ -280,12 +262,8 @@
 	 * to prevents this:       |1234|1234|1234|1234|1|.
 	 */
 	if (modulus) {
-<<<<<<< HEAD
 		/*
 		 * pipe->partitions is 1 based, whilst index is a 0 based index.
-=======
-		/* pipe->partitions is 1 based, whilst index is a 0 based index.
->>>>>>> 959a133e
 		 * Normalise this locally.
 		 */
 		unsigned int partitions = pipe->partitions - 1;
@@ -405,12 +383,8 @@
 	if (!pipe->dl)
 		pipe->dl = vsp1_dl_list_get(pipe->output->dlm);
 
-<<<<<<< HEAD
 	/*
 	 * Start with the runtime parameters as the configure operation can
-=======
-	/* Start with the runtime parameters as the configure operation can
->>>>>>> 959a133e
 	 * compute/cache information needed when configuring partitions. This
 	 * is the case with flipping in the WPF.
 	 */
@@ -429,7 +403,6 @@
 	     pipe->current_partition < pipe->partitions;
 	     pipe->current_partition++) {
 		struct vsp1_dl_list *dl;
-<<<<<<< HEAD
 
 		/*
 		 * Partition configuration operations will utilise
@@ -448,24 +421,6 @@
 			break;
 		}
 
-=======
-
-		/* Partition configuration operations will utilise
-		 * the pipe->current_partition variable to determine
-		 * the work they should complete.
-		 */
-		dl = vsp1_dl_list_get(pipe->output->dlm);
-
-		/* An incomplete chain will still function, but output only
-		 * the partitions that had a dl available. The frame end
-		 * interrupt will be marked on the last dl in the chain.
-		 */
-		if (!dl) {
-			dev_err(vsp1->dev, "Failed to obtain a dl list. Frame will be incomplete\n");
-			break;
-		}
-
->>>>>>> 959a133e
 		vsp1_video_pipeline_run_partition(pipe, dl);
 		vsp1_dl_list_add_chain(pipe->dl, dl);
 	}
@@ -888,12 +843,8 @@
 	unsigned long flags;
 	int ret;
 
-<<<<<<< HEAD
 	/*
 	 * Clear the buffers ready flag to make sure the device won't be started
-=======
-	/* Clear the buffers ready flag to make sure the device won't be started
->>>>>>> 959a133e
 	 * by a QBUF on the video node on the other side of the pipeline.
 	 */
 	spin_lock_irqsave(&video->irqlock, flags);
