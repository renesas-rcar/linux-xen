// SPDX-License-Identifier: GPL-2.0+
/*
 * Driver for Renesas R-Car VIN
 *
 * Copyright (C) 2016 Renesas Electronics Corp.
 * Copyright (C) 2011-2013 Renesas Solutions Corp.
 * Copyright (C) 2013 Cogent Embedded, Inc., <source@cogentembedded.com>
 * Copyright (C) 2008 Magnus Damm
 *
 * Based on the soc-camera rcar_vin driver
 */

#ifdef CONFIG_VIDEO_RCAR_VIN_DEBUG
#define DEBUG
#endif

#include <linux/clk-provider.h>
#include <linux/delay.h>
#include <linux/interrupt.h>
#include <linux/module.h>
#include <linux/pm_runtime.h>

#include <media/rcar-isp.h>
#include <media/videobuf2-dma-contig.h>

#include "rcar-vin.h"

/* -----------------------------------------------------------------------------
 * HW Functions
 */

/* Register offsets for R-Car VIN */
#define VNMC_REG	0x00	/* Video n Main Control Register */
#define VNMS_REG	0x04	/* Video n Module Status Register */
#define VNFC_REG	0x08	/* Video n Frame Capture Register */
#define VNSLPRC_REG	0x0C	/* Video n Start Line Pre-Clip Register */
#define VNELPRC_REG	0x10	/* Video n End Line Pre-Clip Register */
#define VNSPPRC_REG	0x14	/* Video n Start Pixel Pre-Clip Register */
#define VNEPPRC_REG	0x18	/* Video n End Pixel Pre-Clip Register */
#define VNIS_REG	0x2C	/* Video n Image Stride Register */
#define VNMB_REG(m)	(0x30 + ((m) << 2)) /* Video n Memory Base m Register */
#define VNIE_REG	0x40	/* Video n Interrupt Enable Register */
#define VNINTS_REG	0x44	/* Video n Interrupt Status Register */
#define VNSI_REG	0x48	/* Video n Scanline Interrupt Register */
#define VNMTC_REG	0x4C	/* Video n Memory Transfer Control Register */
#define VNDMR_REG	0x58	/* Video n Data Mode Register */
#define VNDMR2_REG	0x5C	/* Video n Data Mode Register 2 */
#define VNUVAOF_REG	0x60	/* Video n UV Address Offset Register */
#define VNUDS_CTRL_REG		0x80	/* Scaling Control Registers */
#define VNUDS_SCALE_REG		0x84	/* Scaling Factor Register */
#define VNUDS_PASS_BWIDTH_REG	0x90	/* Passband Registers */
#define VNUDS_IPC_REG		0x98	/* 2D IPC Setting Register */
#define VNUDS_CLIP_SIZE_REG	0xA4	/* UDS Output Size Clipping Register */

/* Register offsets specific for Gen2 */
#define VNSLPOC_REG	0x1C	/* Video n Start Line Post-Clip Register */
#define VNELPOC_REG	0x20	/* Video n End Line Post-Clip Register */
#define VNSPPOC_REG	0x24	/* Video n Start Pixel Post-Clip Register */
#define VNEPPOC_REG	0x28	/* Video n End Pixel Post-Clip Register */
#define VNYS_REG	0x50	/* Video n Y Scale Register */
#define VNXS_REG	0x54	/* Video n X Scale Register */
#define VNC1A_REG	0x80	/* Video n Coefficient Set C1A Register */
#define VNC1B_REG	0x84	/* Video n Coefficient Set C1B Register */
#define VNC1C_REG	0x88	/* Video n Coefficient Set C1C Register */
#define VNC2A_REG	0x90	/* Video n Coefficient Set C2A Register */
#define VNC2B_REG	0x94	/* Video n Coefficient Set C2B Register */
#define VNC2C_REG	0x98	/* Video n Coefficient Set C2C Register */
#define VNC3A_REG	0xA0	/* Video n Coefficient Set C3A Register */
#define VNC3B_REG	0xA4	/* Video n Coefficient Set C3B Register */
#define VNC3C_REG	0xA8	/* Video n Coefficient Set C3C Register */
#define VNC4A_REG	0xB0	/* Video n Coefficient Set C4A Register */
#define VNC4B_REG	0xB4	/* Video n Coefficient Set C4B Register */
#define VNC4C_REG	0xB8	/* Video n Coefficient Set C4C Register */
#define VNC5A_REG	0xC0	/* Video n Coefficient Set C5A Register */
#define VNC5B_REG	0xC4	/* Video n Coefficient Set C5B Register */
#define VNC5C_REG	0xC8	/* Video n Coefficient Set C5C Register */
#define VNC6A_REG	0xD0	/* Video n Coefficient Set C6A Register */
#define VNC6B_REG	0xD4	/* Video n Coefficient Set C6B Register */
#define VNC6C_REG	0xD8	/* Video n Coefficient Set C6C Register */
#define VNC7A_REG	0xE0	/* Video n Coefficient Set C7A Register */
#define VNC7B_REG	0xE4	/* Video n Coefficient Set C7B Register */
#define VNC7C_REG	0xE8	/* Video n Coefficient Set C7C Register */
#define VNC8A_REG	0xF0	/* Video n Coefficient Set C8A Register */
#define VNC8B_REG	0xF4	/* Video n Coefficient Set C8B Register */
#define VNC8C_REG	0xF8	/* Video n Coefficient Set C8C Register */

/* Register offsets specific for Gen3 */
#define VNCSI_IFMD_REG		0x20 /* Video n CSI2 Interface Mode Register */

/* Register bit fields for R-Car VIN */
/* Video n Main Control Register bits */
#define VNMC_DPINE		(1 << 27) /* Gen3 specific */
#define VNMC_SCLE		(1 << 26) /* Gen3 specific */
#define VNMC_FOC		(1 << 21)
#define VNMC_YCAL		(1 << 19)
#define VNMC_INF_YUV8_BT656	(0 << 16)
#define VNMC_INF_YUV8_BT601	(1 << 16)
#define VNMC_INF_YUV10_BT656	(2 << 16)
#define VNMC_INF_YUV10_BT601	(3 << 16)
#define VNMC_INF_RAW8		(4 << 16)
#define VNMC_INF_YUV16		(5 << 16)
#define VNMC_INF_RGB888		(6 << 16)
#define VNMC_INF_RGB666		(7 << 16)
#define VNMC_INF_RAWX_RGB565	(7 << 16) /* r8a779a0 only */
#define VNMC_INF_MASK		(7 << 16)
#define VNMC_VUP		(1 << 10)
#define VNMC_IM_ODD		(0 << 3)
#define VNMC_IM_ODD_EVEN	(1 << 3)
#define VNMC_IM_EVEN		(2 << 3)
#define VNMC_IM_FULL		(3 << 3)
#define VNMC_IM_MASK		0x18
#define VNMC_BPS		(1 << 1)
#define VNMC_ME			(1 << 0)

/* Video n Module Status Register bits */
#define VNMS_FBS_MASK		(3 << 3)
#define VNMS_FBS_SHIFT		3
#define VNMS_FS			(1 << 2)
#define VNMS_AV			(1 << 1)
#define VNMS_CA			(1 << 0)

/* Video n Frame Capture Register bits */
#define VNFC_C_FRAME		(1 << 1)
#define VNFC_S_FRAME		(1 << 0)

/* Video n Interrupt Enable Register bits */
#define VNIE_FIE		(1 << 4)
#define VNIE_EFE		(1 << 1)
#define VNIE_FOE		(1 << 0)

/* Video n Interrupt Status Register bits */
#define VNINTS_FIS		(1 << 4)
#define VNINTS_EFS		(1 << 1)
#define VNINTS_FOS		(1 << 0)

/* Video n Data Mode Register bits */
#define VNDMR_A8BIT(n)		(((n) & 0xff) << 24)
#define VNDMR_A8BIT_MASK	(0xff << 24)
#define VNDMR_RMODE_RAW8	(0 << 19)
#define VNDMR_RMODE_RAW10	(2 << 19)
#define VNDMR_RMODE_RAW12	(3 << 19)
#define VNDMR_RMODE_RAW14	(4 << 19)
#define VNDMR_RMODE_RAW20	(5 << 19)
<<<<<<< HEAD
=======
#define VNDMR_YMODE_Y8		(1 << 12)
>>>>>>> 42896c1e
#define VNDMR_YC_THR		(1 << 11)
#define VNDMR_EXRGB		(1 << 8)
#define VNDMR_BPSM		(1 << 4)
#define VNDMR_ABIT		(1 << 2)
#define VNDMR_DTMD_YCSEP	(1 << 1)
#define VNDMR_DTMD_ARGB		(1 << 0)
#define VNDMR_DTMD_YCSEP_YCBCR420	(3 << 0)

/* Video n Data Mode Register 2 bits */
#define VNDMR2_VPS		(1 << 30)
#define VNDMR2_HPS		(1 << 29)
#define VNDMR2_CES		(1 << 28)
#define VNDMR2_FTEV		(1 << 17)
#define VNDMR2_VLV(n)		((n & 0xf) << 12)

/* Video n CSI2 Interface Mode Register (Gen3) */
#define VNCSI_IFMD_DES1		(1 << 26)
#define VNCSI_IFMD_DES0		(1 << 25)
#define VNCSI_IFMD_CSI_CHSEL(n) (((n) & 0xf) << 0)
#define VNCSI_IFMD_CSI_CHSEL_MASK 0xf

struct rvin_buffer {
	struct vb2_v4l2_buffer vb;
	struct list_head list;
};

#define to_buf_list(vb2_buffer) (&container_of(vb2_buffer, \
					       struct rvin_buffer, \
					       vb)->list)

/* Video n UDS Control Register bits */
#define VNUDS_CTRL_AMD		(1 << 30)
#define VNUDS_CTRL_BC		(1 << 20)

#define VIN_UT_IRQ	0x01

static int vin_debug;
module_param_named(debug, vin_debug, int, 0600);
static int overflow_video[RCAR_VIN_NUM];
module_param_array(overflow_video, int, NULL, 0600);

#ifdef CONFIG_VIDEO_RCAR_VIN_DEBUG
#define VIN_IRQ_DEBUG(fmt, args...)					\
	do {								\
		if (unlikely(vin_debug & VIN_UT_IRQ))			\
			vin_ut_debug_printk(__func__, fmt, ##args);	\
	} while (0)

static void vin_ut_debug_printk(const char *function_name,
				const char *format, ...)
{
	struct va_format vaf;
	va_list args;

	va_start(args, format);
	vaf.fmt = format;
	vaf.va = &args;

	pr_debug("[" DRV_NAME ":%s] %pV", function_name, &vaf);

	va_end(args);
}
#else
#define VIN_IRQ_DEBUG(fmt, args...)
#endif

static void rvin_write(struct rvin_dev *vin, u32 value, u32 offset)
{
	iowrite32(value, vin->base + offset);
}

static u32 rvin_read(struct rvin_dev *vin, u32 offset)
{
	return ioread32(vin->base + offset);
}

/* -----------------------------------------------------------------------------
 * Crop and Scaling Gen2
 */

struct vin_coeff {
	unsigned short xs_value;
	u32 coeff_set[24];
};

static const struct vin_coeff vin_coeff_set[] = {
	{ 0x0000, {
			  0x00000000, 0x00000000, 0x00000000,
			  0x00000000, 0x00000000, 0x00000000,
			  0x00000000, 0x00000000, 0x00000000,
			  0x00000000, 0x00000000, 0x00000000,
			  0x00000000, 0x00000000, 0x00000000,
			  0x00000000, 0x00000000, 0x00000000,
			  0x00000000, 0x00000000, 0x00000000,
			  0x00000000, 0x00000000, 0x00000000 },
	},
	{ 0x1000, {
			  0x000fa400, 0x000fa400, 0x09625902,
			  0x000003f8, 0x00000403, 0x3de0d9f0,
			  0x001fffed, 0x00000804, 0x3cc1f9c3,
			  0x001003de, 0x00000c01, 0x3cb34d7f,
			  0x002003d2, 0x00000c00, 0x3d24a92d,
			  0x00200bca, 0x00000bff, 0x3df600d2,
			  0x002013cc, 0x000007ff, 0x3ed70c7e,
			  0x00100fde, 0x00000000, 0x3f87c036 },
	},
	{ 0x1200, {
			  0x002ffff1, 0x002ffff1, 0x02a0a9c8,
			  0x002003e7, 0x001ffffa, 0x000185bc,
			  0x002007dc, 0x000003ff, 0x3e52859c,
			  0x00200bd4, 0x00000002, 0x3d53996b,
			  0x00100fd0, 0x00000403, 0x3d04ad2d,
			  0x00000bd5, 0x00000403, 0x3d35ace7,
			  0x3ff003e4, 0x00000801, 0x3dc674a1,
			  0x3fffe800, 0x00000800, 0x3e76f461 },
	},
	{ 0x1400, {
			  0x00100be3, 0x00100be3, 0x04d1359a,
			  0x00000fdb, 0x002003ed, 0x0211fd93,
			  0x00000fd6, 0x002003f4, 0x0002d97b,
			  0x000007d6, 0x002ffffb, 0x3e93b956,
			  0x3ff003da, 0x001003ff, 0x3db49926,
			  0x3fffefe9, 0x00100001, 0x3d655cee,
			  0x3fffd400, 0x00000003, 0x3d65f4b6,
			  0x000fb421, 0x00000402, 0x3dc6547e },
	},
	{ 0x1600, {
			  0x00000bdd, 0x00000bdd, 0x06519578,
			  0x3ff007da, 0x00000be3, 0x03c24973,
			  0x3ff003d9, 0x00000be9, 0x01b30d5f,
			  0x3ffff7df, 0x001003f1, 0x0003c542,
			  0x000fdfec, 0x001003f7, 0x3ec4711d,
			  0x000fc400, 0x002ffffd, 0x3df504f1,
			  0x001fa81a, 0x002ffc00, 0x3d957cc2,
			  0x002f8c3c, 0x00100000, 0x3db5c891 },
	},
	{ 0x1800, {
			  0x3ff003dc, 0x3ff003dc, 0x0791e558,
			  0x000ff7dd, 0x3ff007de, 0x05328554,
			  0x000fe7e3, 0x3ff00be2, 0x03232546,
			  0x000fd7ee, 0x000007e9, 0x0143bd30,
			  0x001fb800, 0x000007ee, 0x00044511,
			  0x002fa015, 0x000007f4, 0x3ef4bcee,
			  0x002f8832, 0x001003f9, 0x3e4514c7,
			  0x001f7853, 0x001003fd, 0x3de54c9f },
	},
	{ 0x1a00, {
			  0x000fefe0, 0x000fefe0, 0x08721d3c,
			  0x001fdbe7, 0x000ffbde, 0x0652a139,
			  0x001fcbf0, 0x000003df, 0x0463292e,
			  0x002fb3ff, 0x3ff007e3, 0x0293a91d,
			  0x002f9c12, 0x3ff00be7, 0x01241905,
			  0x001f8c29, 0x000007ed, 0x3fe470eb,
			  0x000f7c46, 0x000007f2, 0x3f04b8ca,
			  0x3fef7865, 0x000007f6, 0x3e74e4a8 },
	},
	{ 0x1c00, {
			  0x001fd3e9, 0x001fd3e9, 0x08f23d26,
			  0x002fbff3, 0x001fe3e4, 0x0712ad23,
			  0x002fa800, 0x000ff3e0, 0x05631d1b,
			  0x001f9810, 0x000ffbe1, 0x03b3890d,
			  0x000f8c23, 0x000003e3, 0x0233e8fa,
			  0x3fef843b, 0x000003e7, 0x00f430e4,
			  0x3fbf8456, 0x3ff00bea, 0x00046cc8,
			  0x3f8f8c72, 0x3ff00bef, 0x3f3490ac },
	},
	{ 0x1e00, {
			  0x001fbbf4, 0x001fbbf4, 0x09425112,
			  0x001fa800, 0x002fc7ed, 0x0792b110,
			  0x000f980e, 0x001fdbe6, 0x0613110a,
			  0x3fff8c20, 0x001fe7e3, 0x04a368fd,
			  0x3fcf8c33, 0x000ff7e2, 0x0343b8ed,
			  0x3f9f8c4a, 0x000fffe3, 0x0203f8da,
			  0x3f5f9c61, 0x000003e6, 0x00e428c5,
			  0x3f1fb07b, 0x000003eb, 0x3fe440af },
	},
	{ 0x2000, {
			  0x000fa400, 0x000fa400, 0x09625902,
			  0x3fff980c, 0x001fb7f5, 0x0812b0ff,
			  0x3fdf901c, 0x001fc7ed, 0x06b2fcfa,
			  0x3faf902d, 0x001fd3e8, 0x055348f1,
			  0x3f7f983f, 0x001fe3e5, 0x04038ce3,
			  0x3f3fa454, 0x001fefe3, 0x02e3c8d1,
			  0x3f0fb86a, 0x001ff7e4, 0x01c3e8c0,
			  0x3ecfd880, 0x000fffe6, 0x00c404ac },
	},
	{ 0x2200, {
			  0x3fdf9c0b, 0x3fdf9c0b, 0x09725cf4,
			  0x3fbf9818, 0x3fffa400, 0x0842a8f1,
			  0x3f8f9827, 0x000fb3f7, 0x0702f0ec,
			  0x3f5fa037, 0x000fc3ef, 0x05d330e4,
			  0x3f2fac49, 0x001fcfea, 0x04a364d9,
			  0x3effc05c, 0x001fdbe7, 0x038394ca,
			  0x3ecfdc6f, 0x001fe7e6, 0x0273b0bb,
			  0x3ea00083, 0x001fefe6, 0x0183c0a9 },
	},
	{ 0x2400, {
			  0x3f9fa014, 0x3f9fa014, 0x098260e6,
			  0x3f7f9c23, 0x3fcf9c0a, 0x08629ce5,
			  0x3f4fa431, 0x3fefa400, 0x0742d8e1,
			  0x3f1fb440, 0x3fffb3f8, 0x062310d9,
			  0x3eefc850, 0x000fbbf2, 0x050340d0,
			  0x3ecfe062, 0x000fcbec, 0x041364c2,
			  0x3ea00073, 0x001fd3ea, 0x03037cb5,
			  0x3e902086, 0x001fdfe8, 0x022388a5 },
	},
	{ 0x2600, {
			  0x3f5fa81e, 0x3f5fa81e, 0x096258da,
			  0x3f3fac2b, 0x3f8fa412, 0x088290d8,
			  0x3f0fbc38, 0x3fafa408, 0x0772c8d5,
			  0x3eefcc47, 0x3fcfa800, 0x0672f4ce,
			  0x3ecfe456, 0x3fefaffa, 0x05531cc6,
			  0x3eb00066, 0x3fffbbf3, 0x047334bb,
			  0x3ea01c77, 0x000fc7ee, 0x039348ae,
			  0x3ea04486, 0x000fd3eb, 0x02b350a1 },
	},
	{ 0x2800, {
			  0x3f2fb426, 0x3f2fb426, 0x094250ce,
			  0x3f0fc032, 0x3f4fac1b, 0x086284cd,
			  0x3eefd040, 0x3f7fa811, 0x0782acc9,
			  0x3ecfe84c, 0x3f9fa807, 0x06a2d8c4,
			  0x3eb0005b, 0x3fbfac00, 0x05b2f4bc,
			  0x3eb0186a, 0x3fdfb3fa, 0x04c308b4,
			  0x3eb04077, 0x3fefbbf4, 0x03f31ca8,
			  0x3ec06884, 0x000fbff2, 0x03031c9e },
	},
	{ 0x2a00, {
			  0x3f0fc42d, 0x3f0fc42d, 0x090240c4,
			  0x3eefd439, 0x3f2fb822, 0x08526cc2,
			  0x3edfe845, 0x3f4fb018, 0x078294bf,
			  0x3ec00051, 0x3f6fac0f, 0x06b2b4bb,
			  0x3ec0185f, 0x3f8fac07, 0x05e2ccb4,
			  0x3ec0386b, 0x3fafac00, 0x0502e8ac,
			  0x3ed05c77, 0x3fcfb3fb, 0x0432f0a3,
			  0x3ef08482, 0x3fdfbbf6, 0x0372f898 },
	},
	{ 0x2c00, {
			  0x3eefdc31, 0x3eefdc31, 0x08e238b8,
			  0x3edfec3d, 0x3f0fc828, 0x082258b9,
			  0x3ed00049, 0x3f1fc01e, 0x077278b6,
			  0x3ed01455, 0x3f3fb815, 0x06c294b2,
			  0x3ed03460, 0x3f5fb40d, 0x0602acac,
			  0x3ef0506c, 0x3f7fb006, 0x0542c0a4,
			  0x3f107476, 0x3f9fb400, 0x0472c89d,
			  0x3f309c80, 0x3fbfb7fc, 0x03b2cc94 },
	},
	{ 0x2e00, {
			  0x3eefec37, 0x3eefec37, 0x088220b0,
			  0x3ee00041, 0x3effdc2d, 0x07f244ae,
			  0x3ee0144c, 0x3f0fd023, 0x07625cad,
			  0x3ef02c57, 0x3f1fc81a, 0x06c274a9,
			  0x3f004861, 0x3f3fbc13, 0x060288a6,
			  0x3f20686b, 0x3f5fb80c, 0x05529c9e,
			  0x3f408c74, 0x3f6fb805, 0x04b2ac96,
			  0x3f80ac7e, 0x3f8fb800, 0x0402ac8e },
	},
	{ 0x3000, {
			  0x3ef0003a, 0x3ef0003a, 0x084210a6,
			  0x3ef01045, 0x3effec32, 0x07b228a7,
			  0x3f00284e, 0x3f0fdc29, 0x073244a4,
			  0x3f104058, 0x3f0fd420, 0x06a258a2,
			  0x3f305c62, 0x3f2fc818, 0x0612689d,
			  0x3f508069, 0x3f3fc011, 0x05728496,
			  0x3f80a072, 0x3f4fc00a, 0x04d28c90,
			  0x3fc0c07b, 0x3f6fbc04, 0x04429088 },
	},
	{ 0x3200, {
			  0x3f00103e, 0x3f00103e, 0x07f1fc9e,
			  0x3f102447, 0x3f000035, 0x0782149d,
			  0x3f203c4f, 0x3f0ff02c, 0x07122c9c,
			  0x3f405458, 0x3f0fe424, 0x06924099,
			  0x3f607061, 0x3f1fd41d, 0x06024c97,
			  0x3f909068, 0x3f2fcc16, 0x05726490,
			  0x3fc0b070, 0x3f3fc80f, 0x04f26c8a,
			  0x0000d077, 0x3f4fc409, 0x04627484 },
	},
	{ 0x3400, {
			  0x3f202040, 0x3f202040, 0x07a1e898,
			  0x3f303449, 0x3f100c38, 0x0741fc98,
			  0x3f504c50, 0x3f10002f, 0x06e21495,
			  0x3f706459, 0x3f1ff028, 0x06722492,
			  0x3fa08060, 0x3f1fe421, 0x05f2348f,
			  0x3fd09c67, 0x3f1fdc19, 0x05824c89,
			  0x0000bc6e, 0x3f2fd014, 0x04f25086,
			  0x0040dc74, 0x3f3fcc0d, 0x04825c7f },
	},
	{ 0x3600, {
			  0x3f403042, 0x3f403042, 0x0761d890,
			  0x3f504848, 0x3f301c3b, 0x0701f090,
			  0x3f805c50, 0x3f200c33, 0x06a2008f,
			  0x3fa07458, 0x3f10002b, 0x06520c8d,
			  0x3fd0905e, 0x3f1ff424, 0x05e22089,
			  0x0000ac65, 0x3f1fe81d, 0x05823483,
			  0x0030cc6a, 0x3f2fdc18, 0x04f23c81,
			  0x0080e871, 0x3f2fd412, 0x0482407c },
	},
	{ 0x3800, {
			  0x3f604043, 0x3f604043, 0x0721c88a,
			  0x3f80544a, 0x3f502c3c, 0x06d1d88a,
			  0x3fb06851, 0x3f301c35, 0x0681e889,
			  0x3fd08456, 0x3f30082f, 0x0611fc88,
			  0x00009c5d, 0x3f200027, 0x05d20884,
			  0x0030b863, 0x3f2ff421, 0x05621880,
			  0x0070d468, 0x3f2fe81b, 0x0502247c,
			  0x00c0ec6f, 0x3f2fe015, 0x04a22877 },
	},
	{ 0x3a00, {
			  0x3f904c44, 0x3f904c44, 0x06e1b884,
			  0x3fb0604a, 0x3f70383e, 0x0691c885,
			  0x3fe07451, 0x3f502c36, 0x0661d483,
			  0x00009055, 0x3f401831, 0x0601ec81,
			  0x0030a85b, 0x3f300c2a, 0x05b1f480,
			  0x0070c061, 0x3f300024, 0x0562047a,
			  0x00b0d867, 0x3f3ff41e, 0x05020c77,
			  0x00f0f46b, 0x3f2fec19, 0x04a21474 },
	},
	{ 0x3c00, {
			  0x3fb05c43, 0x3fb05c43, 0x06c1b07e,
			  0x3fe06c4b, 0x3f902c3f, 0x0681c081,
			  0x0000844f, 0x3f703838, 0x0631cc7d,
			  0x00309855, 0x3f602433, 0x05d1d47e,
			  0x0060b459, 0x3f50142e, 0x0581e47b,
			  0x00a0c85f, 0x3f400828, 0x0531f078,
			  0x00e0e064, 0x3f300021, 0x0501fc73,
			  0x00b0fc6a, 0x3f3ff41d, 0x04a20873 },
	},
	{ 0x3e00, {
			  0x3fe06444, 0x3fe06444, 0x0681a07a,
			  0x00007849, 0x3fc0503f, 0x0641b07a,
			  0x0020904d, 0x3fa0403a, 0x05f1c07a,
			  0x0060a453, 0x3f803034, 0x05c1c878,
			  0x0090b858, 0x3f70202f, 0x0571d477,
			  0x00d0d05d, 0x3f501829, 0x0531e073,
			  0x0110e462, 0x3f500825, 0x04e1e471,
			  0x01510065, 0x3f40001f, 0x04a1f06d },
	},
	{ 0x4000, {
			  0x00007044, 0x00007044, 0x06519476,
			  0x00208448, 0x3fe05c3f, 0x0621a476,
			  0x0050984d, 0x3fc04c3a, 0x05e1b075,
			  0x0080ac52, 0x3fa03c35, 0x05a1b875,
			  0x00c0c056, 0x3f803030, 0x0561c473,
			  0x0100d45b, 0x3f70202b, 0x0521d46f,
			  0x0140e860, 0x3f601427, 0x04d1d46e,
			  0x01810064, 0x3f500822, 0x0491dc6b },
	},
	{ 0x5000, {
			  0x0110a442, 0x0110a442, 0x0551545e,
			  0x0140b045, 0x00e0983f, 0x0531585f,
			  0x0160c047, 0x00c08c3c, 0x0511645e,
			  0x0190cc4a, 0x00908039, 0x04f1685f,
			  0x01c0dc4c, 0x00707436, 0x04d1705e,
			  0x0200e850, 0x00506833, 0x04b1785b,
			  0x0230f453, 0x00305c30, 0x0491805a,
			  0x02710056, 0x0010542d, 0x04718059 },
	},
	{ 0x6000, {
			  0x01c0bc40, 0x01c0bc40, 0x04c13052,
			  0x01e0c841, 0x01a0b43d, 0x04c13851,
			  0x0210cc44, 0x0180a83c, 0x04a13453,
			  0x0230d845, 0x0160a03a, 0x04913c52,
			  0x0260e047, 0x01409838, 0x04714052,
			  0x0280ec49, 0x01208c37, 0x04514c50,
			  0x02b0f44b, 0x01008435, 0x04414c50,
			  0x02d1004c, 0x00e07c33, 0x0431544f },
	},
	{ 0x7000, {
			  0x0230c83e, 0x0230c83e, 0x04711c4c,
			  0x0250d03f, 0x0210c43c, 0x0471204b,
			  0x0270d840, 0x0200b83c, 0x0451244b,
			  0x0290dc42, 0x01e0b43a, 0x0441244c,
			  0x02b0e443, 0x01c0b038, 0x0441284b,
			  0x02d0ec44, 0x01b0a438, 0x0421304a,
			  0x02f0f445, 0x0190a036, 0x04213449,
			  0x0310f847, 0x01709c34, 0x04213848 },
	},
	{ 0x8000, {
			  0x0280d03d, 0x0280d03d, 0x04310c48,
			  0x02a0d43e, 0x0270c83c, 0x04311047,
			  0x02b0dc3e, 0x0250c83a, 0x04311447,
			  0x02d0e040, 0x0240c03a, 0x04211446,
			  0x02e0e840, 0x0220bc39, 0x04111847,
			  0x0300e842, 0x0210b438, 0x04012445,
			  0x0310f043, 0x0200b037, 0x04012045,
			  0x0330f444, 0x01e0ac36, 0x03f12445 },
	},
	{ 0xefff, {
			  0x0340dc3a, 0x0340dc3a, 0x03b0ec40,
			  0x0340e03a, 0x0330e039, 0x03c0f03e,
			  0x0350e03b, 0x0330dc39, 0x03c0ec3e,
			  0x0350e43a, 0x0320dc38, 0x03c0f43e,
			  0x0360e43b, 0x0320d839, 0x03b0f03e,
			  0x0360e83b, 0x0310d838, 0x03c0fc3b,
			  0x0370e83b, 0x0310d439, 0x03a0f83d,
			  0x0370e83c, 0x0300d438, 0x03b0fc3c },
	}
};

static void rvin_set_coeff(struct rvin_dev *vin, unsigned short xs)
{
	int i;
	const struct vin_coeff *p_prev_set = NULL;
	const struct vin_coeff *p_set = NULL;

	/* Look for suitable coefficient values */
	for (i = 0; i < ARRAY_SIZE(vin_coeff_set); i++) {
		p_prev_set = p_set;
		p_set = &vin_coeff_set[i];

		if (xs < p_set->xs_value)
			break;
	}

	/* Use previous value if its XS value is closer */
	if (p_prev_set &&
	    xs - p_prev_set->xs_value < p_set->xs_value - xs)
		p_set = p_prev_set;

	/* Set coefficient registers */
	rvin_write(vin, p_set->coeff_set[0], VNC1A_REG);
	rvin_write(vin, p_set->coeff_set[1], VNC1B_REG);
	rvin_write(vin, p_set->coeff_set[2], VNC1C_REG);

	rvin_write(vin, p_set->coeff_set[3], VNC2A_REG);
	rvin_write(vin, p_set->coeff_set[4], VNC2B_REG);
	rvin_write(vin, p_set->coeff_set[5], VNC2C_REG);

	rvin_write(vin, p_set->coeff_set[6], VNC3A_REG);
	rvin_write(vin, p_set->coeff_set[7], VNC3B_REG);
	rvin_write(vin, p_set->coeff_set[8], VNC3C_REG);

	rvin_write(vin, p_set->coeff_set[9], VNC4A_REG);
	rvin_write(vin, p_set->coeff_set[10], VNC4B_REG);
	rvin_write(vin, p_set->coeff_set[11], VNC4C_REG);

	rvin_write(vin, p_set->coeff_set[12], VNC5A_REG);
	rvin_write(vin, p_set->coeff_set[13], VNC5B_REG);
	rvin_write(vin, p_set->coeff_set[14], VNC5C_REG);

	rvin_write(vin, p_set->coeff_set[15], VNC6A_REG);
	rvin_write(vin, p_set->coeff_set[16], VNC6B_REG);
	rvin_write(vin, p_set->coeff_set[17], VNC6C_REG);

	rvin_write(vin, p_set->coeff_set[18], VNC7A_REG);
	rvin_write(vin, p_set->coeff_set[19], VNC7B_REG);
	rvin_write(vin, p_set->coeff_set[20], VNC7C_REG);

	rvin_write(vin, p_set->coeff_set[21], VNC8A_REG);
	rvin_write(vin, p_set->coeff_set[22], VNC8B_REG);
	rvin_write(vin, p_set->coeff_set[23], VNC8C_REG);
}

static void rvin_crop_scale_comp_gen2(struct rvin_dev *vin)
{
	u32 xs, ys;

	/* Set scaling coefficient */
	ys = 0;
	if (vin->crop.height != vin->compose.height)
		ys = (4096 * vin->crop.height) / vin->compose.height;
	rvin_write(vin, ys, VNYS_REG);

	xs = 0;
	if (vin->crop.width != vin->compose.width)
		xs = (4096 * vin->crop.width) / vin->compose.width;

	/* Horizontal upscaling is up to double size */
	if (xs > 0 && xs < 2048)
		xs = 2048;

	rvin_write(vin, xs, VNXS_REG);

	/* Horizontal upscaling is done out by scaling down from double size */
	if (xs < 4096)
		xs *= 2;

	rvin_set_coeff(vin, xs);

	/* Set Start/End Pixel/Line Post-Clip */
	rvin_write(vin, 0, VNSPPOC_REG);
	rvin_write(vin, 0, VNSLPOC_REG);
	rvin_write(vin, vin->format.width - 1, VNEPPOC_REG);
	switch (vin->format.field) {
	case V4L2_FIELD_INTERLACED:
	case V4L2_FIELD_INTERLACED_TB:
	case V4L2_FIELD_INTERLACED_BT:
		rvin_write(vin, vin->format.height / 2 - 1, VNELPOC_REG);
		break;
	default:
		rvin_write(vin, vin->format.height - 1, VNELPOC_REG);
		break;
	}

	vin_dbg(vin,
		"Pre-Clip: %ux%u@%u:%u YS: %d XS: %d Post-Clip: %ux%u@%u:%u\n",
		vin->crop.width, vin->crop.height, vin->crop.left,
		vin->crop.top, ys, xs, vin->format.width, vin->format.height,
		0, 0);
}


static unsigned long rvin_get_bwidth(unsigned long ratio)
{
	unsigned long bwidth;
	unsigned long mant, frac;

	mant = (ratio & 0xF000) >> 12;
	frac = ratio & 0x0FFF;
	if (mant)
		bwidth = 64 * 4096 * mant / (4096 * mant + frac);
	else
		bwidth = 64;

	return bwidth;
}

static unsigned long rvin_compute_ratio(unsigned int input,
					unsigned int output)
{
	return ((input * 4096 / output) == 0x10000) ?
		 0xFFFF : (input * 4096 / output);
}

static int rvin_crop_scale_comp_gen3(struct rvin_dev *vin)
{
	struct rvin_uds_regs regs;
	unsigned long ratio_h, ratio_v;
	unsigned long bwidth_h, bwidth_v;
	unsigned long ctrl;
	unsigned long clip_size;
	u32 vnmc;

	if (vin->chip_info & RCAR_VIN_R8A779A0_REATURE)
		return 0;

	ratio_h = rvin_compute_ratio(vin->crop.width, vin->format.width);
	ratio_v = rvin_compute_ratio(vin->crop.height, vin->format.height);

	if (ratio_h > 0x10000 || ratio_v > 0x10000)
		dev_warn(vin->dev, "Scaling rate parameter error\n");

	bwidth_h = rvin_get_bwidth(ratio_h);
	bwidth_v = rvin_get_bwidth(ratio_v);

	ctrl = VNUDS_CTRL_AMD;

	if (vin->format.field == V4L2_FIELD_NONE)
		clip_size = (vin->format.width << 16) |
			    (vin->format.height);
	else
		clip_size = (vin->format.width << 16) |
			    (vin->format.height / 2);

	regs.ctrl = ctrl;
	regs.scale = (ratio_h << 16) | ratio_v;
	regs.pass_bwidth = (bwidth_h << 16) | bwidth_v;
	regs.clip_size = clip_size;

	vnmc = rvin_read(vin, VNMC_REG);
	rvin_write(vin, vnmc | VNMC_SCLE, VNMC_REG);
	rvin_write(vin, regs.ctrl, VNUDS_CTRL_REG);
	rvin_write(vin, regs.scale, VNUDS_SCALE_REG);
	rvin_write(vin, regs.pass_bwidth, VNUDS_PASS_BWIDTH_REG);
	rvin_write(vin, regs.clip_size, VNUDS_CLIP_SIZE_REG);
	rvin_write(vin, vnmc, VNMC_REG);

	vin_dbg(vin, "Pre-Clip: %ux%u@%u:%u Post-Clip: %ux%u@%u:%u\n",
		vin->crop.width, vin->crop.height, vin->crop.left,
		vin->crop.top, vin->format.width, vin->format.height, 0, 0);

	return 0;
}

static void rvin_crop_scale_comp(struct rvin_dev *vin)
{
	const struct rvin_video_format *fmt;
	u32 stride;

	/* Set Start/End Pixel/Line Pre-Clip */
	rvin_write(vin, vin->crop.left, VNSPPRC_REG);

	if (vin->format.pixelformat == V4L2_PIX_FMT_Y10)
		rvin_write(vin, vin->crop.left + (vin->crop.width * 2) - 1,
			   VNEPPRC_REG);
	else
		rvin_write(vin, vin->crop.left + vin->crop.width - 1,
			   VNEPPRC_REG);

	switch (vin->format.field) {
	case V4L2_FIELD_INTERLACED:
	case V4L2_FIELD_INTERLACED_TB:
	case V4L2_FIELD_INTERLACED_BT:
		rvin_write(vin, vin->crop.top / 2, VNSLPRC_REG);
		rvin_write(vin, (vin->crop.top + vin->crop.height) / 2 - 1,
			   VNELPRC_REG);
		break;
	default:
		rvin_write(vin, vin->crop.top, VNSLPRC_REG);
		rvin_write(vin, vin->crop.top + vin->crop.height - 1,
			   VNELPRC_REG);
		break;
	}

	if (vin->info->model != RCAR_GEN3)
		rvin_crop_scale_comp_gen2(vin);
	else
		rvin_crop_scale_comp_gen3(vin);

	fmt = rvin_format_from_pixel(vin, vin->format.pixelformat);
	stride = vin->format.bytesperline / fmt->bpp;

	/* For RAW8 format bpp is 1, but the hardware process RAW8
	 * format in 2 pixel unit hence configure VNIS_REG as stride / 2.
	 */
	switch (vin->format.pixelformat) {
	case V4L2_PIX_FMT_SBGGR8:
	case V4L2_PIX_FMT_SGBRG8:
	case V4L2_PIX_FMT_SGRBG8:
	case V4L2_PIX_FMT_SRGGB8:
	case V4L2_PIX_FMT_GREY: /* Y8 bypass */
		stride /= 2;
		break;
	default:
		break;
	}

	rvin_write(vin, stride, VNIS_REG);
}

/* -----------------------------------------------------------------------------
 * Hardware setup
 */

static bool rvin_is_scaling(struct rvin_dev *vin)
{
	if (vin->info->model == RCAR_GEN3) {
		if (vin->crop.width != vin->compose.width ||
		    vin->crop.height != vin->compose.height)
			return true;
	}

	return false;
}

static int rvin_setup(struct rvin_dev *vin)
{
	u32 vnmc, dmr = 0, dmr2, interrupts;
	bool progressive = false, output_is_yuv = false, input_is_yuv = false;

	switch (vin->format.field) {
	case V4L2_FIELD_TOP:
		vnmc = VNMC_IM_ODD;
		break;
	case V4L2_FIELD_BOTTOM:
		vnmc = VNMC_IM_EVEN;
		break;
	case V4L2_FIELD_INTERLACED:
		/* Default to TB */
		vnmc = VNMC_IM_FULL;
		/* Use BT if video standard can be read and is 60 Hz format */
		if (!vin->info->use_mc && vin->std & V4L2_STD_525_60)
			vnmc = VNMC_IM_FULL | VNMC_FOC;
		break;
	case V4L2_FIELD_INTERLACED_TB:
		vnmc = VNMC_IM_FULL;
		break;
	case V4L2_FIELD_INTERLACED_BT:
		vnmc = VNMC_IM_FULL | VNMC_FOC;
		break;
	case V4L2_FIELD_SEQ_TB:
		vnmc = VNMC_IM_ODD;
		break;
	case V4L2_FIELD_SEQ_BT:
		vnmc = VNMC_IM_EVEN;
		break;
	case V4L2_FIELD_NONE:
		if (vin->continuous) {
			vnmc = VNMC_IM_ODD_EVEN;
			progressive = true;
		} else {
			vnmc = VNMC_IM_ODD;
		}
		break;
	default:
		vnmc = VNMC_IM_ODD;
		break;
	}

	/*
	 * Input interface
	 */
	switch (vin->mbus_code) {
	case MEDIA_BUS_FMT_YUYV8_1X16:
		/* BT.601/BT.1358 16bit YCbCr422 */
		vnmc |= VNMC_INF_YUV16;
		input_is_yuv = true;
		break;
	case MEDIA_BUS_FMT_UYVY8_1X16:
		vnmc |= VNMC_INF_YUV16 | VNMC_YCAL;
		input_is_yuv = true;
		break;
	case MEDIA_BUS_FMT_UYVY8_2X8:
		/* BT.656 8bit YCbCr422 or BT.601 8bit YCbCr422 */
		if (!vin->is_csi &&
		    vin->parallel->mbus_type == V4L2_MBUS_BT656)
			vnmc |= VNMC_INF_YUV8_BT656;
		else
			vnmc |= VNMC_INF_YUV8_BT601;

		input_is_yuv = true;
		break;
	case MEDIA_BUS_FMT_RGB888_1X24:
		vnmc |= VNMC_INF_RGB888;
		break;
	case MEDIA_BUS_FMT_UYVY10_2X10:
		/* BT.656 10bit YCbCr422 or BT.601 10bit YCbCr422 */
		if (!vin->is_csi &&
		    vin->parallel->mbus_type == V4L2_MBUS_BT656)
			vnmc |= VNMC_INF_YUV10_BT656;
		else
			vnmc |= VNMC_INF_YUV10_BT601;

		input_is_yuv = true;
		break;
	case MEDIA_BUS_FMT_Y10_1X10:
		 /* RAW8/10/12/14/16/RGB565 in case of R8A779A0 */
		if (vin->chip_info & RCAR_VIN_R8A779A0_REATURE)
			vnmc |= VNMC_INF_RAWX_RGB565;
		break;
<<<<<<< HEAD
=======
	case MEDIA_BUS_FMT_SBGGR8_1X8:
	case MEDIA_BUS_FMT_SGBRG8_1X8:
	case MEDIA_BUS_FMT_SGRBG8_1X8:
	case MEDIA_BUS_FMT_SRGGB8_1X8:
	case MEDIA_BUS_FMT_Y8_1X8:
		vnmc |= VNMC_INF_RAW8;
		break;
>>>>>>> 42896c1e
	default:
		break;
	}

	/* Enable VSYNC Field Toggle mode after one VSYNC input */
	if (vin->info->model == RCAR_GEN3)
		dmr2 = VNDMR2_FTEV;
	else
		dmr2 = VNDMR2_FTEV | VNDMR2_VLV(1);

	if (!vin->is_csi) {
		/* Hsync Signal Polarity Select */
		if (!(vin->parallel->mbus_flags & V4L2_MBUS_HSYNC_ACTIVE_LOW))
			dmr2 |= VNDMR2_HPS;

		/* Vsync Signal Polarity Select */
		if (!(vin->parallel->mbus_flags & V4L2_MBUS_VSYNC_ACTIVE_LOW))
			dmr2 |= VNDMR2_VPS;

		/* Data Enable Polarity Select */
		if (vin->parallel->mbus_flags & V4L2_MBUS_DATA_ENABLE_LOW)
			dmr2 |= VNDMR2_CES;
	}

	/*
	 * Output format
	 */
	switch (vin->format.pixelformat) {
	case V4L2_PIX_FMT_NV12:
		rvin_write(vin,
			   ALIGN(vin->format.width * vin->format.height, 0x80),
			   VNUVAOF_REG);
		dmr = VNDMR_DTMD_YCSEP_YCBCR420;
		output_is_yuv = true;
		break;
	case V4L2_PIX_FMT_NV16:
		rvin_write(vin,
			   ALIGN(vin->format.width * vin->format.height, 0x80),
			   VNUVAOF_REG);
		dmr = VNDMR_DTMD_YCSEP;
		output_is_yuv = true;
		break;
	case V4L2_PIX_FMT_YUYV:
		dmr = VNDMR_BPSM;
		output_is_yuv = true;
		break;
	case V4L2_PIX_FMT_UYVY:
		dmr = 0;
		output_is_yuv = true;
		break;
	case V4L2_PIX_FMT_XRGB555:
		dmr = VNDMR_DTMD_ARGB;
		break;
	case V4L2_PIX_FMT_RGB565:
		dmr = 0;
		break;
	case V4L2_PIX_FMT_XBGR32:
		/* Note: not supported on M1 */
		dmr = VNDMR_EXRGB;
		break;
	case V4L2_PIX_FMT_ARGB555:
		dmr = (vin->alpha ? VNDMR_ABIT : 0) | VNDMR_DTMD_ARGB;
		break;
	case V4L2_PIX_FMT_ABGR32:
		dmr = VNDMR_A8BIT(vin->alpha) | VNDMR_EXRGB | VNDMR_DTMD_ARGB;
		break;
	case V4L2_PIX_FMT_Y10:
		if (vin->chip_info & RCAR_VIN_R8A779A0_REATURE)
			dmr = VNDMR_RMODE_RAW10 | VNDMR_YC_THR;
		break;
<<<<<<< HEAD
=======
	case V4L2_PIX_FMT_SBGGR8:
	case V4L2_PIX_FMT_SGBRG8:
	case V4L2_PIX_FMT_SGRBG8:
	case V4L2_PIX_FMT_SRGGB8:
		dmr = 0;
		break;
	case V4L2_PIX_FMT_GREY:
		if (input_is_yuv) {
			dmr = VNDMR_DTMD_YCSEP | VNDMR_YMODE_Y8;
			output_is_yuv = true;
		} else
			dmr = 0;
		break;
>>>>>>> 42896c1e
	default:
		vin_err(vin, "Invalid pixelformat (0x%x)\n",
			vin->format.pixelformat);
		return -EINVAL;
	}

	/* Always update on field change */
	vnmc |= VNMC_VUP;

	/* If input and output use the same colorspace, use bypass mode */
	if (input_is_yuv == output_is_yuv &&
	   !(vin->chip_info & RCAR_VIN_R8A779A0_REATURE))
		vnmc |= VNMC_BPS;

	if (vin->info->model == RCAR_GEN3) {
		/* Select between CSI-2 and parallel input */
		if (vin->is_csi)
			vnmc &= ~VNMC_DPINE;
		else
			vnmc |= VNMC_DPINE;
	}

	if (vin->format.pixelformat != V4L2_PIX_FMT_NV12 &&
	   !(vin->chip_info & RCAR_VIN_R8A779A0_REATURE) &&
	    rvin_is_scaling(vin))
		vnmc |= VNMC_SCLE;

	/* Progressive or interlaced mode */
	interrupts = progressive ? VNIE_FIE : VNIE_EFE;

	/* Enable Overflow */
	if (vin_debug) {
		vin_dbg(vin, "Enable Overflow\n");
		interrupts |= VNIE_FOE;
	}

	/* Check INF bit in VnMR register setting */
	if ((vin->info->model == RCAR_GEN3) &&
	    !(vin->chip_info & RCAR_VIN_R8A779A0_REATURE)) {
		if (vin->is_csi) {
			if (((vnmc & VNMC_INF_MASK) == VNMC_INF_YUV8_BT656) ||
			    ((vnmc & VNMC_INF_MASK) == VNMC_INF_YUV10_BT656) ||
			    ((vnmc & VNMC_INF_MASK) == VNMC_INF_YUV16) ||
			    ((vnmc & VNMC_INF_MASK) == VNMC_INF_RGB666)) {
				vin_err(vin, "Invalid setting in MIPI CSI2\n");

				return -EINVAL;
			}
		} else {
			if ((vnmc & VNMC_INF_MASK) == VNMC_INF_RAW8) {
				vin_err(vin,
					"Invalid setting in Digital Pins\n");

				return -EINVAL;
			}
		}
	} else if (vin->chip_info & RCAR_VIN_R8A779A0_REATURE) {
		if (((vnmc & VNMC_INF_MASK) == VNMC_INF_YUV8_BT656) ||
		    ((vnmc & VNMC_INF_MASK) == VNMC_INF_YUV10_BT656) ||
		    ((vnmc & VNMC_INF_MASK) == VNMC_INF_YUV16)) {
			vin_err(vin, "Invalid when ISP (Channel Selector)\n");

			return -EINVAL;
		}
	}

	/* Ack interrupts */
	rvin_write(vin, interrupts, VNINTS_REG);
	/* Enable interrupts */
	rvin_write(vin, interrupts, VNIE_REG);
	/* Start capturing */
	rvin_write(vin, dmr, VNDMR_REG);
	rvin_write(vin, dmr2, VNDMR2_REG);

	/* Enable module */
	rvin_write(vin, vnmc | VNMC_ME, VNMC_REG);

	return 0;
}

static void rvin_disable_interrupts(struct rvin_dev *vin)
{
	rvin_write(vin, 0, VNIE_REG);
}

static u32 rvin_get_interrupt_status(struct rvin_dev *vin)
{
	return rvin_read(vin, VNINTS_REG);
}

static void rvin_ack_interrupt(struct rvin_dev *vin)
{
	rvin_write(vin, rvin_read(vin, VNINTS_REG), VNINTS_REG);
}

static bool rvin_capture_active(struct rvin_dev *vin)
{
	return rvin_read(vin, VNMS_REG) & VNMS_CA;
}

static void rvin_disable_uds(struct rvin_dev *vin)
{
	rvin_write(vin, rvin_read(vin, VNMC_REG) & ~VNMC_SCLE, VNMC_REG);
}

static void rvin_set_slot_addr(struct rvin_dev *vin, int slot, dma_addr_t addr)
{
	const struct rvin_video_format *fmt;
	int offsetx, offsety;
	dma_addr_t offset;

	fmt = rvin_format_from_pixel(vin, vin->format.pixelformat);

	/*
	 * There is no HW support for composition do the beast we can
	 * by modifying the buffer offset
	 */
	offsetx = vin->compose.left * fmt->bpp;
	offsety = vin->compose.top * vin->format.bytesperline;
	offset = addr + offsetx + offsety;

	/*
	 * The address needs to be 128 bytes aligned. Driver should never accept
	 * settings that do not satisfy this in the first place...
	 */
	if (WARN_ON((offsetx | offsety | offset) & HW_BUFFER_MASK))
		return;

	rvin_write(vin, offset, VNMB_REG(slot));
}

/*
 * Moves a buffer from the queue to the HW slot. If no buffer is
 * available use the scratch buffer. The scratch buffer is never
 * returned to userspace, its only function is to enable the capture
 * loop to keep running.
 */
static void rvin_fill_hw_slot(struct rvin_dev *vin, int slot)
{
	struct rvin_buffer *buf;
	struct vb2_v4l2_buffer *vbuf;
	dma_addr_t phys_addr;

	/* A already populated slot shall never be overwritten. */
	if (WARN_ON(vin->queue_buf[slot] != NULL))
		return;

	vin_dbg(vin, "Filling HW slot: %d\n", slot);

	if (list_empty(&vin->buf_list)) {
		vin->queue_buf[slot] = NULL;
		phys_addr = vin->scratch_phys;
	} else {
		/* Keep track of buffer we give to HW */
		buf = list_entry(vin->buf_list.next, struct rvin_buffer, list);
		vbuf = &buf->vb;
		list_del_init(to_buf_list(vbuf));
		vin->queue_buf[slot] = vbuf;

		/* Setup DMA */
		phys_addr = vb2_dma_contig_plane_dma_addr(&vbuf->vb2_buf, 0);
	}

	rvin_set_slot_addr(vin, slot, phys_addr);
}

static void rvin_capture_on(struct rvin_dev *vin)
{
	vin_dbg(vin, "Capture on in %s mode\n",
		vin->continuous ? "continuous" : "single");

	if (vin->continuous)
		/* Continuous Frame Capture Mode */
		rvin_write(vin, VNFC_C_FRAME, VNFC_REG);
	else
		/* Single Frame Capture Mode */
		rvin_write(vin, VNFC_S_FRAME, VNFC_REG);
}

static int rvin_capture_start(struct rvin_dev *vin)
{
	int slot, ret, limit;

	limit = vin->continuous ? HW_BUFFER_NUM : 1;
	for (slot = 0; slot < limit; slot++)
		rvin_fill_hw_slot(vin, slot);

	rvin_crop_scale_comp(vin);

	ret = rvin_setup(vin);
	if (ret)
		return ret;

	rcar_isp_init(vin->isp, vin->mbus_code);

	rvin_capture_on(vin);

	vin->state = STARTING;

	return 0;
}

static void rvin_capture_stop(struct rvin_dev *vin)
{
	/* Set continuous & single transfer off */
	rvin_write(vin, 0, VNFC_REG);

	if (vin->info->model == RCAR_GEN3) {
		u32 vnmc;

		vnmc = rvin_read(vin, VNMC_REG);
		rvin_write(vin, vnmc & ~VNMC_VUP, VNMC_REG);
	}

	/* Disable module */
	rvin_write(vin, rvin_read(vin, VNMC_REG) & ~VNMC_ME, VNMC_REG);
}

/* -----------------------------------------------------------------------------
 * DMA Functions
 */

#define RVIN_TIMEOUT_MS 100
#define RVIN_RETRIES 10

static bool rvin_seq_field_done(struct rvin_dev *vin)
{
	dma_addr_t phys_addr;
	u32 vnmc, next;

	/* Only handle sequential formats */
	if (vin->format.field != V4L2_FIELD_SEQ_TB &&
	    vin->format.field != V4L2_FIELD_SEQ_BT)
		return true;

	/* Update field for next capture */
	vnmc = rvin_read(vin, VNMC_REG);
	next = (vnmc & VNMC_IM_MASK) == VNMC_IM_ODD ?
		VNMC_IM_EVEN : VNMC_IM_ODD;

	vin_dbg(vin, "SEQ Mode: %s Cap: %s Next: %s\n",
		vin->format.field == V4L2_FIELD_SEQ_TB ? "TB" : "BT",
		(vnmc & VNMC_IM_MASK) == VNMC_IM_ODD ? "T" : "B",
		next == VNMC_IM_ODD ? "T" : "B");

	vnmc = (vnmc & ~VNMC_IM_MASK) | next;
	rvin_write(vin, vnmc, VNMC_REG);

	/* If capture is second part of frame signal frame done */
	if ((vin->format.field == V4L2_FIELD_SEQ_TB && next == VNMC_IM_ODD) ||
	    (vin->format.field == V4L2_FIELD_SEQ_BT && next == VNMC_IM_EVEN)) {
		vin_dbg(vin, "SEQ frame done\n");
		return true;
	}

	/*
	 * Need to capture second half of the frame. Increment the
	 * offset for the capture buffer so it appends to the already
	 * captured first field. Start one new capture (in single mode)
	 * and signal that frame is not complete.
	 */

	vin_dbg(vin, "SEQ frame need to capture other half, frame not done\n");

	phys_addr =
		vb2_dma_contig_plane_dma_addr(&vin->queue_buf[0]->vb2_buf, 0) +
		vin->format.sizeimage / 2;
	rvin_set_slot_addr(vin, 0, phys_addr);

	rvin_capture_on(vin);

	return false;
}

static irqreturn_t rvin_irq(int irq, void *data)
{
	struct rvin_dev *vin = data;
	u32 int_status, vnms;
	int slot;
	unsigned int handled = 0;
	unsigned long flags;

	spin_lock_irqsave(&vin->qlock, flags);

	int_status = rvin_get_interrupt_status(vin);
	if (!int_status)
		goto done;

	rvin_ack_interrupt(vin);
	handled = 1;

	/* overflow occurs */
	if (vin_debug && (int_status & VNINTS_FOS)) {
		VIN_IRQ_DEBUG("overflow occurrs num[%d] at VIN (%s)\n",
			      ++overflow_video[vin->id],
			      dev_name(vin->v4l2_dev.dev));
		goto done;
	}

	/* Nothing to do if capture status is 'STOPPED' */
	if (vin->state == STOPPED) {
		vin_dbg(vin, "IRQ while state stopped\n");
		goto done;
	}

	/* Nothing to do if capture status is 'STOPPING' */
	if (vin->state == STOPPING) {
		vin_dbg(vin, "IRQ while state stopping\n");
		goto done;
	}

	if (!rvin_seq_field_done(vin))
		goto done;

	/* Check FIS bit before reading VnMS register */
	if (!(int_status & VNINTS_FIS))
		goto done;

	/* Prepare for capture and update state */
	vnms = rvin_read(vin, VNMS_REG);
	slot = (vnms & VNMS_FBS_MASK) >> VNMS_FBS_SHIFT;

	/*
	 * To hand buffers back in a known order to userspace start
	 * to capture first from slot 0.
	 */
	if (vin->state == STARTING) {
		if (slot != 0) {
			vin_dbg(vin, "Starting sync slot: %d\n", slot);
			goto done;
		}

		vin_dbg(vin, "Capture start synced!\n");
		vin->state = RUNNING;
	}

	/* Capture frame */
	if (vin->queue_buf[slot]) {
		vin->queue_buf[slot]->field = vin->format.field;
		vin->queue_buf[slot]->sequence = vin->sequence;
		vin->queue_buf[slot]->vb2_buf.timestamp = ktime_get_ns();
		vb2_buffer_done(&vin->queue_buf[slot]->vb2_buf,
				VB2_BUF_STATE_DONE);
		vin->queue_buf[slot] = NULL;
	} else {
		/* Scratch buffer was used, dropping frame. */
		vin_dbg(vin, "Dropping frame %u\n", vin->sequence);
	}

	vin->sequence++;

	/* Prepare for next frame */
	rvin_fill_hw_slot(vin, slot);

	/*
	 * The single capturing requires an explicit capture
	 * operation to fetch the next frame.
	 */
	if (!vin->continuous) {
		if (vin->queue_buf[slot])
			rvin_capture_on(vin);
		else
			vin->state = STALLED;
	}
done:
	spin_unlock_irqrestore(&vin->qlock, flags);

	return IRQ_RETVAL(handled);
}

/* Need to hold qlock before calling */
static void return_all_buffers(struct rvin_dev *vin,
			       enum vb2_buffer_state state)
{
	struct rvin_buffer *buf, *node;
	int i;

	for (i = 0; i < HW_BUFFER_NUM; i++) {
		if (vin->queue_buf[i]) {
			vb2_buffer_done(&vin->queue_buf[i]->vb2_buf,
					state);
			vin->queue_buf[i] = NULL;
		}
	}

	list_for_each_entry_safe(buf, node, &vin->buf_list, list) {
		vb2_buffer_done(&buf->vb.vb2_buf, state);
		list_del(&buf->list);
	}
}

static int rvin_queue_setup(struct vb2_queue *vq, unsigned int *nbuffers,
			    unsigned int *nplanes, unsigned int sizes[],
			    struct device *alloc_devs[])

{
	struct rvin_dev *vin = vb2_get_drv_priv(vq);

	/* Make sure the image size is large enough. */
	if (*nplanes)
		return sizes[0] < vin->format.sizeimage ? -EINVAL : 0;

	*nplanes = 1;
	sizes[0] = vin->format.sizeimage;

	return 0;
};

static int rvin_buffer_prepare(struct vb2_buffer *vb)
{
	struct rvin_dev *vin = vb2_get_drv_priv(vb->vb2_queue);
	unsigned long size = vin->format.sizeimage;

	if (vb2_plane_size(vb, 0) < size) {
		vin_err(vin, "buffer too small (%lu < %lu)\n",
			vb2_plane_size(vb, 0), size);
		return -EINVAL;
	}

	vb2_set_plane_payload(vb, 0, size);

	return 0;
}

static void rvin_buffer_queue(struct vb2_buffer *vb)
{
	struct vb2_v4l2_buffer *vbuf = to_vb2_v4l2_buffer(vb);
	struct rvin_dev *vin = vb2_get_drv_priv(vb->vb2_queue);
	unsigned long flags;

	if (vin->suspend) {
		if (!wait_event_timeout(vin->setup_wait,
					!vin->suspend,
					msecs_to_jiffies(SETUP_WAIT_TIME))) {
			dev_warn(vin->dev, "set up timeout\n");
			spin_lock_irqsave(&vin->qlock, flags);
			return_all_buffers(vin, VB2_BUF_STATE_ERROR);
			spin_unlock_irqrestore(&vin->qlock, flags);
		}

		rvin_capture_start(vin);
		vin->suspend = false;
	}

	spin_lock_irqsave(&vin->qlock, flags);

	list_add_tail(to_buf_list(vbuf), &vin->buf_list);

	spin_unlock_irqrestore(&vin->qlock, flags);

	if (!vin->continuous) {
		if (vin->state == STALLED) {
			rvin_fill_hw_slot(vin, 0);
			rvin_capture_on(vin);
			vin->state = RUNNING;
		}
	}
}

static int rvin_mc_validate_format(struct rvin_dev *vin, struct v4l2_subdev *sd,
				   struct media_pad *pad)
{
	struct v4l2_subdev_format fmt = {
		.which = V4L2_SUBDEV_FORMAT_ACTIVE,
	};

	fmt.pad = pad->index;
	if (v4l2_subdev_call(sd, pad, get_fmt, NULL, &fmt))
		return -EPIPE;

	switch (fmt.format.code) {
	case MEDIA_BUS_FMT_YUYV8_1X16:
	case MEDIA_BUS_FMT_UYVY8_1X16:
	case MEDIA_BUS_FMT_UYVY8_2X8:
	case MEDIA_BUS_FMT_UYVY10_2X10:
	case MEDIA_BUS_FMT_Y10_1X10:
	case MEDIA_BUS_FMT_RGB888_1X24:
		break;
	case MEDIA_BUS_FMT_SBGGR8_1X8:
		if (vin->format.pixelformat != V4L2_PIX_FMT_SBGGR8)
			return -EPIPE;
		break;
	case MEDIA_BUS_FMT_SGBRG8_1X8:
		if (vin->format.pixelformat != V4L2_PIX_FMT_SGBRG8)
			return -EPIPE;
		break;
	case MEDIA_BUS_FMT_SGRBG8_1X8:
		if (vin->format.pixelformat != V4L2_PIX_FMT_SGRBG8)
			return -EPIPE;
		break;
	case MEDIA_BUS_FMT_SRGGB8_1X8:
		if (vin->format.pixelformat != V4L2_PIX_FMT_SRGGB8)
			return -EPIPE;
		break;
	case MEDIA_BUS_FMT_Y8_1X8:
		if (vin->format.pixelformat != V4L2_PIX_FMT_GREY)
			return -EPIPE;
		break;
	default:
		return -EPIPE;
	}
	vin->mbus_code = fmt.format.code;

	switch (fmt.format.field) {
	case V4L2_FIELD_TOP:
	case V4L2_FIELD_BOTTOM:
	case V4L2_FIELD_NONE:
	case V4L2_FIELD_INTERLACED_TB:
	case V4L2_FIELD_INTERLACED_BT:
	case V4L2_FIELD_INTERLACED:
	case V4L2_FIELD_SEQ_TB:
	case V4L2_FIELD_SEQ_BT:
		/* Supported natively */
		break;
	case V4L2_FIELD_ALTERNATE:
		switch (vin->format.field) {
		case V4L2_FIELD_TOP:
		case V4L2_FIELD_BOTTOM:
		case V4L2_FIELD_NONE:
			break;
		case V4L2_FIELD_INTERLACED_TB:
		case V4L2_FIELD_INTERLACED_BT:
		case V4L2_FIELD_INTERLACED:
		case V4L2_FIELD_SEQ_TB:
		case V4L2_FIELD_SEQ_BT:
			/* Use VIN hardware to combine the two fields */
			fmt.format.height *= 2;
			break;
		default:
			return -EPIPE;
		}
		break;
	default:
		return -EPIPE;
	}

	return 0;
}

static int rvin_set_stream(struct rvin_dev *vin, int on)
{
	struct media_pipeline *pipe;
	struct media_device *mdev;
	struct v4l2_subdev *sd;
	struct media_pad *pad;
	int ret;

	/* No media controller used, simply pass operation to subdevice. */
	if (!vin->info->use_mc) {
		ret = v4l2_subdev_call(vin->parallel->subdev, video, s_stream,
				       on);

		return ret == -ENOIOCTLCMD ? 0 : ret;
	}

	pad = media_entity_remote_pad(&vin->pad);
	if (!pad)
		return -EPIPE;

	sd = media_entity_to_v4l2_subdev(pad->entity);

	if (!on) {
		if (vin->vdev.entity.stream_count <= 0)
			return 0;

		media_pipeline_stop(&vin->vdev.entity);
		ret = v4l2_subdev_call(sd, video, s_stream, 0);
		rcar_isp_disable(vin->isp);

		return ret;
	}

	ret = rvin_mc_validate_format(vin, sd, pad);
	if (ret)
		return ret;

	/*
	 * The graph lock needs to be taken to protect concurrent
	 * starts of multiple VIN instances as they might share
	 * a common subdevice down the line and then should use
	 * the same pipe.
	 */
	mdev = vin->vdev.entity.graph_obj.mdev;
	mutex_lock(&mdev->graph_mutex);
	pipe = sd->entity.pipe ? sd->entity.pipe : &vin->vdev.pipe;
	ret = __media_pipeline_start(&vin->vdev.entity, pipe);
	mutex_unlock(&mdev->graph_mutex);
	if (ret)
		return ret;

	rcar_isp_enable(vin->isp);

	ret = v4l2_subdev_call(sd, video, s_stream, 1);
	if (ret == -ENOIOCTLCMD)
		ret = 0;
	if (ret)
		media_pipeline_stop(&vin->vdev.entity);

	return ret;
}

static int rvin_start_streaming(struct vb2_queue *vq, unsigned int count)
{
	struct rvin_dev *vin = vb2_get_drv_priv(vq);
	unsigned long flags;
	int ret;

	/* Continuous capture requires more buffers then there are HW slots */
<<<<<<< HEAD
	vin->continuous = count > HW_BUFFER_NUM;
=======
	vin->continuous = vq->num_buffers > HW_BUFFER_NUM;
>>>>>>> 42896c1e

	/* We can't support continues mode for sequential field formats */
	if (vin->format.field == V4L2_FIELD_SEQ_TB ||
	    vin->format.field == V4L2_FIELD_SEQ_BT)
		vin->continuous = false;

	if (!vin->continuous)
		goto buffer_skip;

	/* Allocate scratch buffer. */
	vin->scratch = dma_alloc_coherent(vin->dev, vin->format.sizeimage,
					  &vin->scratch_phys, GFP_KERNEL);
	if (!vin->scratch) {
		spin_lock_irqsave(&vin->qlock, flags);
		return_all_buffers(vin, VB2_BUF_STATE_QUEUED);
		spin_unlock_irqrestore(&vin->qlock, flags);
		vin_err(vin, "Failed to allocate scratch buffer\n");
		return -ENOMEM;
	}

buffer_skip:
	if (vin->info->use_mc)
		pm_runtime_get_sync(vin->dev);

	ret = rvin_set_stream(vin, 1);
	if (ret) {
		spin_lock_irqsave(&vin->qlock, flags);
		return_all_buffers(vin, VB2_BUF_STATE_QUEUED);
		spin_unlock_irqrestore(&vin->qlock, flags);
		goto out;
	}

	spin_lock_irqsave(&vin->qlock, flags);

	vin->sequence = 0;

	ret = rvin_capture_start(vin);
	if (ret) {
		return_all_buffers(vin, VB2_BUF_STATE_QUEUED);
		spin_unlock_irqrestore(&vin->qlock, flags);
		rvin_set_stream(vin, 0);
		goto out;
	}

	spin_unlock_irqrestore(&vin->qlock, flags);

	return 0;
out:
	if (vin->info->use_mc)
		pm_runtime_put(vin->dev);

	if (ret && vin->continuous)
		dma_free_coherent(vin->dev, vin->format.sizeimage, vin->scratch,
				  vin->scratch_phys);

	return ret;
}

static void rvin_stop_streaming(struct vb2_queue *vq)
{
	struct rvin_dev *vin = vb2_get_drv_priv(vq);
	unsigned long flags;
	int retries = 0;

	spin_lock_irqsave(&vin->qlock, flags);

	vin->state = STOPPING;

	/* Wait for streaming to stop */
	while (retries++ < RVIN_RETRIES) {

		rvin_capture_stop(vin);

		/* Check if HW is stopped */
		if (!rvin_capture_active(vin)) {
			vin->state = STOPPED;
			break;
		}

		spin_unlock_irqrestore(&vin->qlock, flags);
		msleep(RVIN_TIMEOUT_MS);
		spin_lock_irqsave(&vin->qlock, flags);
	}

	if (vin->state != STOPPED) {
		/*
		 * If this happens something have gone horribly wrong.
		 * Set state to stopped to prevent the interrupt handler
		 * to make things worse...
		 */
		vin_err(vin, "Failed stop HW, something is seriously broken\n");
		vin->state = STOPPED;
	}

	/* Release all active buffers */
	return_all_buffers(vin, VB2_BUF_STATE_ERROR);

	spin_unlock_irqrestore(&vin->qlock, flags);

	rvin_set_stream(vin, 0);

	/* disable UDS */
	if (vin->info->model == RCAR_GEN3)
		rvin_disable_uds(vin);

	/* disable interrupts */
	rvin_disable_interrupts(vin);

	if (vin->info->use_mc) {
		u32 timeout = MSTP_WAIT_TIME;

		pm_runtime_put_sync(vin->dev);
		while (1) {
			bool enable;

			enable = __clk_is_enabled(vin->clk);
			if (!enable)
				break;
			if (!timeout) {
				dev_warn(vin->dev, "MSTP status timeout\n");
				break;
			}
			usleep_range(10, 15);
			timeout--;
		}
		reset_control_assert(vin->rstc);
		reset_control_deassert(vin->rstc);
	}

	/* Free scratch buffer. */
	if (vin->continuous)
		dma_free_coherent(vin->dev, vin->format.sizeimage,
				  vin->scratch, vin->scratch_phys);
}

void rvin_resume_start_streaming(struct work_struct *work)
{
	struct delayed_work *dwork = to_delayed_work(work);
	struct rvin_dev *vin =
			container_of(dwork, struct rvin_dev, rvin_resume);
	unsigned long flags;
	int ret;

	ret = rvin_set_stream(vin, 1);
	if (ret) {
		dev_warn(vin->dev, "Warning at streaming when resuming.\n");
		spin_lock_irqsave(&vin->qlock, flags);
		return_all_buffers(vin, VB2_BUF_STATE_ERROR);
		spin_unlock_irqrestore(&vin->qlock, flags);
	}

	spin_lock_irqsave(&vin->qlock, flags);
	vin->sequence = 0;
	spin_unlock_irqrestore(&vin->qlock, flags);

	vin->suspend = false;
	wake_up(&vin->setup_wait);
}

void rvin_suspend_stop_streaming(struct rvin_dev *vin)
{
	unsigned long flags;
	int retries = 0;

	spin_lock_irqsave(&vin->qlock, flags);

	/* Wait for streaming to stop */
	while (retries++ < RVIN_RETRIES) {
		rvin_capture_stop(vin);

		/* Check if HW is stopped */
		if (!rvin_capture_active(vin))
			break;

		spin_unlock_irqrestore(&vin->qlock, flags);
		msleep(RVIN_TIMEOUT_MS);
		spin_lock_irqsave(&vin->qlock, flags);
	}

	/* Release all active buffers */
	return_all_buffers(vin, VB2_BUF_STATE_ERROR);

	spin_unlock_irqrestore(&vin->qlock, flags);

	rvin_set_stream(vin, 0);

	/* disable UDS */
	if (vin->info->model == RCAR_GEN3)
		rvin_disable_uds(vin);

	/* disable interrupts */
	rvin_disable_interrupts(vin);

	if (vin->info->use_mc) {
		u32 timeout = MSTP_WAIT_TIME;

		pm_runtime_put_sync(vin->dev);
		pm_runtime_force_suspend(vin->dev);

		while (1) {
			bool enable;

			enable = __clk_is_enabled(vin->clk);
			if (!enable)
				break;
			if (!timeout) {
				dev_warn(vin->dev, "MSTP status timeout\n");
				break;
			}
			usleep_range(10, 15);
			timeout--;
		}
		reset_control_assert(vin->rstc);
		reset_control_deassert(vin->rstc);
	}

	vin->suspend = true;
}

static const struct vb2_ops rvin_qops = {
	.queue_setup		= rvin_queue_setup,
	.buf_prepare		= rvin_buffer_prepare,
	.buf_queue		= rvin_buffer_queue,
	.start_streaming	= rvin_start_streaming,
	.stop_streaming		= rvin_stop_streaming,
	.wait_prepare		= vb2_ops_wait_prepare,
	.wait_finish		= vb2_ops_wait_finish,
};

void rvin_dma_unregister(struct rvin_dev *vin)
{
	mutex_destroy(&vin->lock);

	v4l2_device_unregister(&vin->v4l2_dev);
}

int rvin_dma_register(struct rvin_dev *vin, int irq)
{
	struct vb2_queue *q = &vin->queue;
	int i, ret;

	/* Initialize the top-level structure */
	ret = v4l2_device_register(vin->dev, &vin->v4l2_dev);
	if (ret)
		return ret;

	mutex_init(&vin->lock);
	INIT_LIST_HEAD(&vin->buf_list);

	spin_lock_init(&vin->qlock);

	vin->state = STOPPED;
	vin->suspend = false;
	init_waitqueue_head(&vin->setup_wait);

	for (i = 0; i < HW_BUFFER_NUM; i++)
		vin->queue_buf[i] = NULL;

	/* buffer queue */
	q->type = V4L2_BUF_TYPE_VIDEO_CAPTURE;
	q->io_modes = VB2_MMAP | VB2_READ | VB2_DMABUF | VB2_USERPTR;
	q->lock = &vin->lock;
	q->drv_priv = vin;
	q->buf_struct_size = sizeof(struct rvin_buffer);
	q->ops = &rvin_qops;
	q->mem_ops = &vb2_dma_contig_memops;
	q->timestamp_flags = V4L2_BUF_FLAG_TIMESTAMP_MONOTONIC;
	q->min_buffers_needed = 1;
	q->dev = vin->dev;

	ret = vb2_queue_init(q);
	if (ret < 0) {
		vin_err(vin, "failed to initialize VB2 queue\n");
		goto error;
	}

	/* irq */
	ret = devm_request_irq(vin->dev, irq, rvin_irq, IRQF_SHARED,
			       KBUILD_MODNAME, vin);
	if (ret) {
		vin_err(vin, "failed to request irq\n");
		goto error;
	}

	vin_debug = 0;

	return 0;
error:
	rvin_dma_unregister(vin);

	return ret;
}

/* -----------------------------------------------------------------------------
 * Gen3 CHSEL manipulation
 */

/*
 * There is no need to have locking around changing the routing
 * as it's only possible to do so when no VIN in the group is
 * streaming so nothing can race with the VNMC register.
 */
int rvin_set_channel_routing(struct rvin_dev *vin, u8 chsel)
{
	u32 ifmd, vnmc;
	int ret;

	if (vin->chip_info & RCAR_VIN_R8A779A0_REATURE)
		return 0;

	ret = pm_runtime_get_sync(vin->dev);
	if (ret < 0)
		return ret;

	/* Make register writes take effect immediately. */
	vnmc = rvin_read(vin, VNMC_REG);
	rvin_write(vin, vnmc & ~VNMC_VUP, VNMC_REG);

	ifmd = VNCSI_IFMD_DES1 | VNCSI_IFMD_DES0 | VNCSI_IFMD_CSI_CHSEL(chsel);

	vin->chsel = chsel;

	if (vin->chip_info & RCAR_VIN_DES1_RESERVED)
		ifmd &= (u32)~VNCSI_IFMD_DES1;

	rvin_write(vin, ifmd, VNCSI_IFMD_REG);

	vin_dbg(vin, "Set IFMD 0x%x\n", ifmd);

	/* Restore VNMC. */
	rvin_write(vin, vnmc, VNMC_REG);

	pm_runtime_put(vin->dev);

	return 0;
}

void rvin_set_alpha(struct rvin_dev *vin, unsigned int alpha)
{
	unsigned long flags;
	u32 dmr;

	spin_lock_irqsave(&vin->qlock, flags);

	vin->alpha = alpha;

	if (vin->state == STOPPED)
		goto out;

	switch (vin->format.pixelformat) {
	case V4L2_PIX_FMT_ARGB555:
		dmr = rvin_read(vin, VNDMR_REG) & ~VNDMR_ABIT;
		if (vin->alpha)
			dmr |= VNDMR_ABIT;
		break;
	case V4L2_PIX_FMT_ABGR32:
		dmr = rvin_read(vin, VNDMR_REG) & ~VNDMR_A8BIT_MASK;
		dmr |= VNDMR_A8BIT(vin->alpha);
		break;
	default:
		goto out;
	}

	rvin_write(vin, dmr,  VNDMR_REG);
out:
	spin_unlock_irqrestore(&vin->qlock, flags);
}<|MERGE_RESOLUTION|>--- conflicted
+++ resolved
@@ -141,10 +141,7 @@
 #define VNDMR_RMODE_RAW12	(3 << 19)
 #define VNDMR_RMODE_RAW14	(4 << 19)
 #define VNDMR_RMODE_RAW20	(5 << 19)
-<<<<<<< HEAD
-=======
 #define VNDMR_YMODE_Y8		(1 << 12)
->>>>>>> 42896c1e
 #define VNDMR_YC_THR		(1 << 11)
 #define VNDMR_EXRGB		(1 << 8)
 #define VNDMR_BPSM		(1 << 4)
@@ -874,8 +871,6 @@
 		if (vin->chip_info & RCAR_VIN_R8A779A0_REATURE)
 			vnmc |= VNMC_INF_RAWX_RGB565;
 		break;
-<<<<<<< HEAD
-=======
 	case MEDIA_BUS_FMT_SBGGR8_1X8:
 	case MEDIA_BUS_FMT_SGBRG8_1X8:
 	case MEDIA_BUS_FMT_SGRBG8_1X8:
@@ -883,7 +878,6 @@
 	case MEDIA_BUS_FMT_Y8_1X8:
 		vnmc |= VNMC_INF_RAW8;
 		break;
->>>>>>> 42896c1e
 	default:
 		break;
 	}
@@ -954,8 +948,6 @@
 		if (vin->chip_info & RCAR_VIN_R8A779A0_REATURE)
 			dmr = VNDMR_RMODE_RAW10 | VNDMR_YC_THR;
 		break;
-<<<<<<< HEAD
-=======
 	case V4L2_PIX_FMT_SBGGR8:
 	case V4L2_PIX_FMT_SGBRG8:
 	case V4L2_PIX_FMT_SGRBG8:
@@ -969,7 +961,6 @@
 		} else
 			dmr = 0;
 		break;
->>>>>>> 42896c1e
 	default:
 		vin_err(vin, "Invalid pixelformat (0x%x)\n",
 			vin->format.pixelformat);
@@ -1578,11 +1569,7 @@
 	int ret;
 
 	/* Continuous capture requires more buffers then there are HW slots */
-<<<<<<< HEAD
-	vin->continuous = count > HW_BUFFER_NUM;
-=======
 	vin->continuous = vq->num_buffers > HW_BUFFER_NUM;
->>>>>>> 42896c1e
 
 	/* We can't support continues mode for sequential field formats */
 	if (vin->format.field == V4L2_FIELD_SEQ_TB ||
