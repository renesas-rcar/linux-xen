// SPDX-License-Identifier: GPL-2.0
/*
 * Driver for Renesas R-Car MIPI CSI-2 Receiver
 *
 * Copyright (C) 2018 Renesas Electronics Corp.
 */

#include <linux/delay.h>
#include <linux/interrupt.h>
#include <linux/io.h>
#include <linux/module.h>
#include <linux/of.h>
#include <linux/of_device.h>
#include <linux/of_graph.h>
#include <linux/platform_device.h>
#include <linux/pm_runtime.h>
#include <linux/reset.h>
#include <linux/sys_soc.h>

#include <media/v4l2-ctrls.h>
#include <media/v4l2-device.h>
#include <media/v4l2-fwnode.h>
#include <media/v4l2-mc.h>
#include <media/v4l2-subdev.h>

struct rcar_csi2;

/* Register offsets and bits */

/* Control Timing Select */
#define TREF_REG			0x00
#define TREF_TREF			BIT(0)

/* Software Reset */
#define SRST_REG			0x04
#define SRST_SRST			BIT(0)

/* PHY Operation Control */
#define PHYCNT_REG			0x08
#define PHYCNT_SHUTDOWNZ		BIT(17)
#define PHYCNT_RSTZ			BIT(16)
#define PHYCNT_ENABLECLK		BIT(4)
#define PHYCNT_ENABLE_3			BIT(3)
#define PHYCNT_ENABLE_2			BIT(2)
#define PHYCNT_ENABLE_1			BIT(1)
#define PHYCNT_ENABLE_0			BIT(0)

/* Checksum Control */
#define CHKSUM_REG			0x0c
#define CHKSUM_ECC_EN			BIT(1)
#define CHKSUM_CRC_EN			BIT(0)

/*
 * Channel Data Type Select
 * VCDT[0-15]:  Channel 1 VCDT[16-31]:  Channel 2
 * VCDT2[0-15]: Channel 3 VCDT2[16-31]: Channel 4
 */
#define VCDT_REG			0x10
#define VCDT2_REG			0x14
#define VCDT_VCDTN_EN			BIT(15)
#define VCDT_SEL_VC(n)			(((n) & 0x3) << 8)
#define VCDT_SEL_DTN_ON			BIT(6)
#define VCDT_SEL_DT(n)			(((n) & 0x3f) << 0)

/* Frame Data Type Select */
#define FRDT_REG			0x18

/* Field Detection Control */
#define FLD_REG				0x1c
#define FLD_FLD_NUM(n)			(((n) & 0xff) << 16)
#define FLD_DET_SEL(n)			(((n) & 0x3) << 4)
#define FLD_FLD_EN4			BIT(3)
#define FLD_FLD_EN3			BIT(2)
#define FLD_FLD_EN2			BIT(1)
#define FLD_FLD_EN			BIT(0)

/* Automatic Standby Control */
#define ASTBY_REG			0x20

/* Long Data Type Setting 0 */
#define LNGDT0_REG			0x28

/* Long Data Type Setting 1 */
#define LNGDT1_REG			0x2c

/* Interrupt Enable */
#define INTEN_REG			0x30
#define INTEN_INT_AFIFO_OF		BIT(27)
#define INTEN_INT_ERRSOTHS		BIT(4)
#define INTEN_INT_ERRSOTSYNCHS		BIT(3)

/* Interrupt Source Mask */
#define INTCLOSE_REG			0x34

/* Interrupt Status Monitor */
#define INTSTATE_REG			0x38
#define INTSTATE_INT_ULPS_START		BIT(7)
#define INTSTATE_INT_ULPS_END		BIT(6)

/* Interrupt Error Status Monitor */
#define INTERRSTATE_REG			0x3c

/* Short Packet Data */
#define SHPDAT_REG			0x40

/* Short Packet Count */
#define SHPCNT_REG			0x44

/* LINK Operation Control */
#define LINKCNT_REG			0x48
#define LINKCNT_MONITOR_EN		BIT(31)
#define LINKCNT_REG_MONI_PACT_EN	BIT(25)
#define LINKCNT_ICLK_NONSTOP		BIT(24)

/* Lane Swap */
#define LSWAP_REG			0x4c
#define LSWAP_L3SEL(n)			(((n) & 0x3) << 6)
#define LSWAP_L2SEL(n)			(((n) & 0x3) << 4)
#define LSWAP_L1SEL(n)			(((n) & 0x3) << 2)
#define LSWAP_L0SEL(n)			(((n) & 0x3) << 0)

/* PHY Test Interface Write Register */
#define PHTW_REG			0x50
#define PHTW_DWEN			BIT(24)
#define PHTW_TESTDIN_DATA(n)		(((n & 0xff)) << 16)
#define PHTW_CWEN			BIT(8)
#define PHTW_TESTDIN_CODE(n)		((n & 0xff))

#define PHYFRX_REG			0x64
#define PHYFRX_FORCERX_MODE_3		BIT(3)
#define PHYFRX_FORCERX_MODE_2		BIT(2)
#define PHYFRX_FORCERX_MODE_1		BIT(1)
#define PHYFRX_FORCERX_MODE_0		BIT(0)

struct phtw_value {
	u16 data;
	u16 code;
};

struct rcsi2_mbps_reg {
	u16 mbps;
	u16 reg;
};

static const struct rcsi2_mbps_reg phtw_mbps_v3u[] = {
	{ .mbps = 1500, .reg = 0xcc },
	{ .mbps = 1550, .reg = 0x1d },
	{ .mbps = 1600, .reg = 0x27 },
	{ .mbps = 1650, .reg = 0x30 },
	{ .mbps = 1700, .reg = 0x39 },
	{ .mbps = 1750, .reg = 0x42 },
	{ .mbps = 1800, .reg = 0x4b },
	{ .mbps = 1850, .reg = 0x55 },
	{ .mbps = 1900, .reg = 0x5e },
	{ .mbps = 1950, .reg = 0x67 },
	{ .mbps = 2000, .reg = 0x71 },
	{ .mbps = 2050, .reg = 0x79 },
	{ .mbps = 2100, .reg = 0x83 },
	{ .mbps = 2150, .reg = 0x8c },
	{ .mbps = 2200, .reg = 0x95 },
	{ .mbps = 2250, .reg = 0x9e },
	{ .mbps = 2300, .reg = 0xa7 },
	{ .mbps = 2350, .reg = 0xb0 },
	{ .mbps = 2400, .reg = 0xba },
	{ .mbps = 2450, .reg = 0xc3 },
	{ .mbps = 2500, .reg = 0xcc },
	{ /* sentinel */ },
};

static const struct rcsi2_mbps_reg phtw_mbps_h3_v3h_m3n[] = {
	{ .mbps =   80, .reg = 0x86 },
	{ .mbps =   90, .reg = 0x86 },
	{ .mbps =  100, .reg = 0x87 },
	{ .mbps =  110, .reg = 0x87 },
	{ .mbps =  120, .reg = 0x88 },
	{ .mbps =  130, .reg = 0x88 },
	{ .mbps =  140, .reg = 0x89 },
	{ .mbps =  150, .reg = 0x89 },
	{ .mbps =  160, .reg = 0x8a },
	{ .mbps =  170, .reg = 0x8a },
	{ .mbps =  180, .reg = 0x8b },
	{ .mbps =  190, .reg = 0x8b },
	{ .mbps =  205, .reg = 0x8c },
	{ .mbps =  220, .reg = 0x8d },
	{ .mbps =  235, .reg = 0x8e },
	{ .mbps =  250, .reg = 0x8e },
	{ /* sentinel */ },
};

static const struct rcsi2_mbps_reg phtw_mbps_v3m_e3[] = {
	{ .mbps =   80, .reg = 0x00 },
	{ .mbps =   90, .reg = 0x20 },
	{ .mbps =  100, .reg = 0x40 },
	{ .mbps =  110, .reg = 0x02 },
	{ .mbps =  130, .reg = 0x22 },
	{ .mbps =  140, .reg = 0x42 },
	{ .mbps =  150, .reg = 0x04 },
	{ .mbps =  170, .reg = 0x24 },
	{ .mbps =  180, .reg = 0x44 },
	{ .mbps =  200, .reg = 0x06 },
	{ .mbps =  220, .reg = 0x26 },
	{ .mbps =  240, .reg = 0x46 },
	{ .mbps =  250, .reg = 0x08 },
	{ .mbps =  270, .reg = 0x28 },
	{ .mbps =  300, .reg = 0x0a },
	{ .mbps =  330, .reg = 0x2a },
	{ .mbps =  360, .reg = 0x4a },
	{ .mbps =  400, .reg = 0x0c },
	{ .mbps =  450, .reg = 0x2c },
	{ .mbps =  500, .reg = 0x0e },
	{ .mbps =  550, .reg = 0x2e },
	{ .mbps =  600, .reg = 0x10 },
	{ .mbps =  650, .reg = 0x30 },
	{ .mbps =  700, .reg = 0x12 },
	{ .mbps =  750, .reg = 0x32 },
	{ .mbps =  800, .reg = 0x52 },
	{ .mbps =  850, .reg = 0x72 },
	{ .mbps =  900, .reg = 0x14 },
	{ .mbps =  950, .reg = 0x34 },
	{ .mbps = 1000, .reg = 0x54 },
	{ .mbps = 1050, .reg = 0x74 },
	{ .mbps = 1125, .reg = 0x16 },
	{ /* sentinel */ },
};

/* PHY Test Interface Clear */
#define PHTC_REG			0x58
#define PHTC_TESTCLR			BIT(0)

/* PHY Frequency Control */
#define PHYPLL_REG			0x68
#define PHYPLL_HSFREQRANGE(n)		((n) << 16)

static const struct rcsi2_mbps_reg hsfreqrange_v3u[] = {
	{ .mbps =   80, .reg = 0x00 },
	{ .mbps =   90, .reg = 0x10 },
	{ .mbps =  100, .reg = 0x20 },
	{ .mbps =  110, .reg = 0x30 },
	{ .mbps =  120, .reg = 0x01 },
	{ .mbps =  130, .reg = 0x11 },
	{ .mbps =  140, .reg = 0x21 },
	{ .mbps =  150, .reg = 0x31 },
	{ .mbps =  160, .reg = 0x02 },
	{ .mbps =  170, .reg = 0x12 },
	{ .mbps =  180, .reg = 0x22 },
	{ .mbps =  190, .reg = 0x32 },
	{ .mbps =  205, .reg = 0x03 },
	{ .mbps =  220, .reg = 0x13 },
	{ .mbps =  235, .reg = 0x23 },
	{ .mbps =  250, .reg = 0x33 },
	{ .mbps =  275, .reg = 0x04 },
	{ .mbps =  300, .reg = 0x14 },
	{ .mbps =  325, .reg = 0x25 },
	{ .mbps =  350, .reg = 0x35 },
	{ .mbps =  400, .reg = 0x05 },
	{ .mbps =  450, .reg = 0x16 },
	{ .mbps =  500, .reg = 0x26 },
	{ .mbps =  550, .reg = 0x37 },
	{ .mbps =  600, .reg = 0x07 },
	{ .mbps =  650, .reg = 0x18 },
	{ .mbps =  700, .reg = 0x28 },
	{ .mbps =  750, .reg = 0x39 },
	{ .mbps =  800, .reg = 0x09 },
	{ .mbps =  850, .reg = 0x19 },
	{ .mbps =  900, .reg = 0x29 },
	{ .mbps =  950, .reg = 0x3a },
	{ .mbps = 1000, .reg = 0x0a },
	{ .mbps = 1050, .reg = 0x1a },
	{ .mbps = 1100, .reg = 0x2a },
	{ .mbps = 1150, .reg = 0x3b },
	{ .mbps = 1200, .reg = 0x0b },
	{ .mbps = 1250, .reg = 0x1b },
	{ .mbps = 1300, .reg = 0x2b },
	{ .mbps = 1350, .reg = 0x3c },
	{ .mbps = 1400, .reg = 0x0c },
	{ .mbps = 1450, .reg = 0x1c },
	{ .mbps = 1500, .reg = 0x2c },
	{ .mbps = 1550, .reg = 0x3d },
	{ .mbps = 1600, .reg = 0x0d },
	{ .mbps = 1650, .reg = 0x1d },
	{ .mbps = 1700, .reg = 0x2e },
	{ .mbps = 1750, .reg = 0x3e },
	{ .mbps = 1800, .reg = 0x0e },
	{ .mbps = 1850, .reg = 0x1e },
	{ .mbps = 1900, .reg = 0x2f },
	{ .mbps = 1950, .reg = 0x3f },
	{ .mbps = 2000, .reg = 0x0f },
	{ .mbps = 2050, .reg = 0x40 },
	{ .mbps = 2100, .reg = 0x41 },
	{ .mbps = 2150, .reg = 0x42 },
	{ .mbps = 2200, .reg = 0x43 },
	{ .mbps = 2300, .reg = 0x45 },
	{ .mbps = 2350, .reg = 0x46 },
	{ .mbps = 2400, .reg = 0x47 },
	{ .mbps = 2450, .reg = 0x48 },
	{ .mbps = 2500, .reg = 0x49 },
	{ /* sentinel */ },
};

static const struct rcsi2_mbps_reg hsfreqrange_h3_v3h_m3n[] = {
	{ .mbps =   80, .reg = 0x00 },
	{ .mbps =   90, .reg = 0x10 },
	{ .mbps =  100, .reg = 0x20 },
	{ .mbps =  110, .reg = 0x30 },
	{ .mbps =  120, .reg = 0x01 },
	{ .mbps =  130, .reg = 0x11 },
	{ .mbps =  140, .reg = 0x21 },
	{ .mbps =  150, .reg = 0x31 },
	{ .mbps =  160, .reg = 0x02 },
	{ .mbps =  170, .reg = 0x12 },
	{ .mbps =  180, .reg = 0x22 },
	{ .mbps =  190, .reg = 0x32 },
	{ .mbps =  205, .reg = 0x03 },
	{ .mbps =  220, .reg = 0x13 },
	{ .mbps =  235, .reg = 0x23 },
	{ .mbps =  250, .reg = 0x33 },
	{ .mbps =  275, .reg = 0x04 },
	{ .mbps =  300, .reg = 0x14 },
	{ .mbps =  325, .reg = 0x25 },
	{ .mbps =  350, .reg = 0x35 },
	{ .mbps =  400, .reg = 0x05 },
	{ .mbps =  450, .reg = 0x16 },
	{ .mbps =  500, .reg = 0x26 },
	{ .mbps =  550, .reg = 0x37 },
	{ .mbps =  600, .reg = 0x07 },
	{ .mbps =  650, .reg = 0x18 },
	{ .mbps =  700, .reg = 0x28 },
	{ .mbps =  750, .reg = 0x39 },
	{ .mbps =  800, .reg = 0x09 },
	{ .mbps =  850, .reg = 0x19 },
	{ .mbps =  900, .reg = 0x29 },
	{ .mbps =  950, .reg = 0x3a },
	{ .mbps = 1000, .reg = 0x0a },
	{ .mbps = 1050, .reg = 0x1a },
	{ .mbps = 1100, .reg = 0x2a },
	{ .mbps = 1150, .reg = 0x3b },
	{ .mbps = 1200, .reg = 0x0b },
	{ .mbps = 1250, .reg = 0x1b },
	{ .mbps = 1300, .reg = 0x2b },
	{ .mbps = 1350, .reg = 0x3c },
	{ .mbps = 1400, .reg = 0x0c },
	{ .mbps = 1450, .reg = 0x1c },
	{ .mbps = 1500, .reg = 0x2c },
	{ /* sentinel */ },
};

static const struct rcsi2_mbps_reg hsfreqrange_m3w_h3es1[] = {
	{ .mbps =   80,	.reg = 0x00 },
	{ .mbps =   90,	.reg = 0x10 },
	{ .mbps =  100,	.reg = 0x20 },
	{ .mbps =  110,	.reg = 0x30 },
	{ .mbps =  120,	.reg = 0x01 },
	{ .mbps =  130,	.reg = 0x11 },
	{ .mbps =  140,	.reg = 0x21 },
	{ .mbps =  150,	.reg = 0x31 },
	{ .mbps =  160,	.reg = 0x02 },
	{ .mbps =  170,	.reg = 0x12 },
	{ .mbps =  180,	.reg = 0x22 },
	{ .mbps =  190,	.reg = 0x32 },
	{ .mbps =  205,	.reg = 0x03 },
	{ .mbps =  220,	.reg = 0x13 },
	{ .mbps =  235,	.reg = 0x23 },
	{ .mbps =  250,	.reg = 0x33 },
	{ .mbps =  275,	.reg = 0x04 },
	{ .mbps =  300,	.reg = 0x14 },
	{ .mbps =  325,	.reg = 0x05 },
	{ .mbps =  350,	.reg = 0x15 },
	{ .mbps =  400,	.reg = 0x25 },
	{ .mbps =  450,	.reg = 0x06 },
	{ .mbps =  500,	.reg = 0x16 },
	{ .mbps =  550,	.reg = 0x07 },
	{ .mbps =  600,	.reg = 0x17 },
	{ .mbps =  650,	.reg = 0x08 },
	{ .mbps =  700,	.reg = 0x18 },
	{ .mbps =  750,	.reg = 0x09 },
	{ .mbps =  800,	.reg = 0x19 },
	{ .mbps =  850,	.reg = 0x29 },
	{ .mbps =  900,	.reg = 0x39 },
	{ .mbps =  950,	.reg = 0x0a },
	{ .mbps = 1000,	.reg = 0x1a },
	{ .mbps = 1050,	.reg = 0x2a },
	{ .mbps = 1100,	.reg = 0x3a },
	{ .mbps = 1150,	.reg = 0x0b },
	{ .mbps = 1200,	.reg = 0x1b },
	{ .mbps = 1250,	.reg = 0x2b },
	{ .mbps = 1300,	.reg = 0x3b },
	{ .mbps = 1350,	.reg = 0x0c },
	{ .mbps = 1400,	.reg = 0x1c },
	{ .mbps = 1450,	.reg = 0x2c },
	{ .mbps = 1500,	.reg = 0x3c },
	{ /* sentinel */ },
};

/* PHY ESC Error Monitor */
#define PHEERM_REG			0x74

/* PHY Clock Lane Monitor */
#define PHCLM_REG			0x78
#define PHCLM_STOPSTATECKL		BIT(0)

/* PHY Data Lane Monitor */
#define PHDLM_REG			0x7c

/* CSI0CLK Frequency Configuration Preset Register */
#define CSI0CLKFCPR_REG			0x260
#define CSI0CLKFREQRANGE(n)		((n & 0x3f) << 16)

struct rcar_csi2_format {
	u32 code;
	unsigned int datatype;
	unsigned int bpp;
};

static const struct rcar_csi2_format rcar_csi2_formats[] = {
	{ .code = MEDIA_BUS_FMT_RGB888_1X24,	.datatype = 0x24, .bpp = 24 },
	{ .code = MEDIA_BUS_FMT_UYVY8_1X16,	.datatype = 0x1e, .bpp = 16 },
	{ .code = MEDIA_BUS_FMT_YUYV8_1X16,	.datatype = 0x1e, .bpp = 16 },
	{ .code = MEDIA_BUS_FMT_UYVY8_2X8,	.datatype = 0x1e, .bpp = 16 },
	{ .code = MEDIA_BUS_FMT_YUYV10_2X10,	.datatype = 0x1e, .bpp = 20 },
	{ .code = MEDIA_BUS_FMT_Y10_1X10,	.datatype = 0x2b, .bpp = 10 },
<<<<<<< HEAD
=======
	{ .code = MEDIA_BUS_FMT_SBGGR8_1X8,     .datatype = 0x2a, .bpp = 8 },
	{ .code = MEDIA_BUS_FMT_SGBRG8_1X8,     .datatype = 0x2a, .bpp = 8 },
	{ .code = MEDIA_BUS_FMT_SGRBG8_1X8,     .datatype = 0x2a, .bpp = 8 },
	{ .code = MEDIA_BUS_FMT_SRGGB8_1X8,     .datatype = 0x2a, .bpp = 8 },
	{ .code = MEDIA_BUS_FMT_Y8_1X8,		.datatype = 0x2a, .bpp = 8 },
>>>>>>> 42896c1e
};

static const struct rcar_csi2_format *rcsi2_code_to_fmt(unsigned int code)
{
	unsigned int i;

	for (i = 0; i < ARRAY_SIZE(rcar_csi2_formats); i++)
		if (rcar_csi2_formats[i].code == code)
			return &rcar_csi2_formats[i];

	return NULL;
}

enum rcar_csi2_pads {
	RCAR_CSI2_SINK,
	RCAR_CSI2_SOURCE_VC0,
	RCAR_CSI2_SOURCE_VC1,
	RCAR_CSI2_SOURCE_VC2,
	RCAR_CSI2_SOURCE_VC3,
	NR_OF_RCAR_CSI2_PAD,
};

struct rcar_csi2_info {
	int (*init_phtw)(struct rcar_csi2 *priv, unsigned int mbps);
	int (*confirm_start)(struct rcar_csi2 *priv);
	const struct rcsi2_mbps_reg *hsfreqrange;
	unsigned int csi0clkfreqrange;
	unsigned int num_channels;
	bool clear_ulps;
	bool no_use_vdt;
	bool has_phyfrx_reg;
};

struct rcar_csi2 {
	struct device *dev;
	void __iomem *base;
	const struct rcar_csi2_info *info;
	struct reset_control *rstc;

	struct v4l2_subdev subdev;
	struct media_pad pads[NR_OF_RCAR_CSI2_PAD];

	struct v4l2_async_notifier notifier;
	struct v4l2_subdev *remote;

	struct v4l2_mbus_framefmt mf;

	struct mutex lock;
	int stream_count;

	unsigned short lanes;
	unsigned char lane_swap[4];
};

static inline struct rcar_csi2 *sd_to_csi2(struct v4l2_subdev *sd)
{
	return container_of(sd, struct rcar_csi2, subdev);
}

static inline struct rcar_csi2 *notifier_to_csi2(struct v4l2_async_notifier *n)
{
	return container_of(n, struct rcar_csi2, notifier);
}

static u32 rcsi2_read(struct rcar_csi2 *priv, unsigned int reg)
{
	return ioread32(priv->base + reg);
}

static void rcsi2_write(struct rcar_csi2 *priv, unsigned int reg, u32 data)
{
	iowrite32(data, priv->base + reg);
}

static void rcsi2_enter_standby(struct rcar_csi2 *priv)
{
	rcsi2_write(priv, PHYCNT_REG, 0);
	rcsi2_write(priv, PHTC_REG, PHTC_TESTCLR);
	reset_control_assert(priv->rstc);
	usleep_range(100, 150);
	pm_runtime_put(priv->dev);
}

static void rcsi2_exit_standby(struct rcar_csi2 *priv)
{
	pm_runtime_get_sync(priv->dev);
	reset_control_deassert(priv->rstc);
}

static int rcsi2_wait_phy_start(struct rcar_csi2 *priv)
{
	unsigned int timeout;

	/* Wait for the clock and data lanes to enter LP-11 state. */
	for (timeout = 0; timeout <= 20; timeout++) {
		const u32 lane_mask = (1 << priv->lanes) - 1;

		if ((rcsi2_read(priv, PHCLM_REG) & PHCLM_STOPSTATECKL)  &&
		    (rcsi2_read(priv, PHDLM_REG) & lane_mask) == lane_mask)
			return 0;

		usleep_range(1000, 2000);
	}

	dev_err(priv->dev, "Timeout waiting for LP-11 state\n");

	return -ETIMEDOUT;
}

static int rcsi2_set_phypll(struct rcar_csi2 *priv, unsigned int mbps)
{
	const struct rcsi2_mbps_reg *hsfreq;

	for (hsfreq = priv->info->hsfreqrange; hsfreq->mbps != 0; hsfreq++)
		if (hsfreq->mbps >= mbps)
			break;

	if (!hsfreq->mbps) {
		dev_err(priv->dev, "Unsupported PHY speed (%u Mbps)", mbps);
		return -ERANGE;
	}

	rcsi2_write(priv, PHYPLL_REG, PHYPLL_HSFREQRANGE(hsfreq->reg));

	return 0;
}

static int rcsi2_calc_mbps(struct rcar_csi2 *priv, unsigned int bpp)
{
	struct v4l2_subdev *source;
	struct v4l2_ctrl *ctrl;
	u64 mbps;

	if (!priv->remote)
		return -ENODEV;

	source = priv->remote;

	/* Read the pixel rate control from remote. */
	ctrl = v4l2_ctrl_find(source->ctrl_handler, V4L2_CID_PIXEL_RATE);
	if (!ctrl) {
		dev_err(priv->dev, "no pixel rate control in subdev %s\n",
			source->name);
		return -EINVAL;
	}

	/*
	 * Calculate the phypll in mbps.
	 * link_freq = (pixel_rate * bits_per_sample) / (2 * nr_of_lanes)
	 * bps = link_freq * 2
	 */
	mbps = v4l2_ctrl_g_ctrl_int64(ctrl) * bpp;
	do_div(mbps, priv->lanes * 1000000);

	return mbps;
}

static int rcsi2_start_receiver(struct rcar_csi2 *priv)
{
	const struct rcar_csi2_format *format;
	u32 phycnt, vcdt = 0, vcdt2 = 0, fld = 0;
	unsigned int i;
	int mbps, ret;

	dev_dbg(priv->dev, "Input size (%ux%u%c)\n",
		priv->mf.width, priv->mf.height,
		priv->mf.field == V4L2_FIELD_NONE ? 'p' : 'i');

	/* Code is validated in set_fmt. */
	format = rcsi2_code_to_fmt(priv->mf.code);

	/*
	 * Enable all supported CSI-2 channels with virtual channel and
	 * data type matching.
	 *
	 * NOTE: It's not possible to get individual datatype for each
	 *       source virtual channel. Once this is possible in V4L2
	 *       it should be used here.
	 */
	for (i = 0; i < priv->info->num_channels; i++) {
		u32 vcdt_part;

		vcdt_part = VCDT_SEL_VC(i) | VCDT_VCDTN_EN | VCDT_SEL_DTN_ON |
			VCDT_SEL_DT(format->datatype);

		/* Store in correct reg and offset. */
		if (i < 2)
			vcdt |= vcdt_part << ((i % 2) * 16);
		else
			vcdt2 |= vcdt_part << ((i % 2) * 16);
	}

	if (priv->mf.field == V4L2_FIELD_ALTERNATE) {
		fld = FLD_DET_SEL(1) | FLD_FLD_EN4 | FLD_FLD_EN3 | FLD_FLD_EN2
			| FLD_FLD_EN;

		if (priv->mf.height == 240)
			fld |= FLD_FLD_NUM(0);
		else
			fld |= FLD_FLD_NUM(1);
	}

	phycnt = PHYCNT_ENABLECLK;
	phycnt |= (1 << priv->lanes) - 1;

	mbps = rcsi2_calc_mbps(priv, format->bpp);
	if (mbps < 0)
		return mbps;

	/* Enable interrupts. */
	rcsi2_write(priv, INTEN_REG, INTEN_INT_AFIFO_OF | INTEN_INT_ERRSOTHS
		    | INTEN_INT_ERRSOTSYNCHS);

	/* Init */
	rcsi2_write(priv, TREF_REG, TREF_TREF);
	rcsi2_write(priv, PHTC_REG, 0);

	/* Configure */
	if (!priv->info->no_use_vdt) {
		rcsi2_write(priv, VCDT_REG, vcdt);
		if (vcdt2)
			rcsi2_write(priv, VCDT2_REG, vcdt2);
	}

	/* Lanes are zero indexed. */
	rcsi2_write(priv, LSWAP_REG,
		    LSWAP_L0SEL(priv->lane_swap[0] - 1) |
		    LSWAP_L1SEL(priv->lane_swap[1] - 1) |
		    LSWAP_L2SEL(priv->lane_swap[2] - 1) |
		    LSWAP_L3SEL(priv->lane_swap[3] - 1));

	/* Start */
	if (priv->info->init_phtw) {
		ret = priv->info->init_phtw(priv, mbps);
		if (ret)
			return ret;
	}

	if (priv->info->hsfreqrange) {
		ret = rcsi2_set_phypll(priv, mbps);
		if (ret)
			return ret;
	}

	if (priv->info->csi0clkfreqrange)
		rcsi2_write(priv, CSI0CLKFCPR_REG,
			    CSI0CLKFREQRANGE(priv->info->csi0clkfreqrange));

	if (priv->info->has_phyfrx_reg)
		rcsi2_write(priv, PHYFRX_REG, PHYFRX_FORCERX_MODE_3 |
					      PHYFRX_FORCERX_MODE_2 |
					      PHYFRX_FORCERX_MODE_1 |
					      PHYFRX_FORCERX_MODE_0);

	rcsi2_write(priv, PHYCNT_REG, phycnt);
	rcsi2_write(priv, LINKCNT_REG, LINKCNT_MONITOR_EN |
		    LINKCNT_REG_MONI_PACT_EN | LINKCNT_ICLK_NONSTOP);
	rcsi2_write(priv, FLD_REG, fld);
	rcsi2_write(priv, PHYCNT_REG, phycnt | PHYCNT_SHUTDOWNZ);
	rcsi2_write(priv, PHYCNT_REG, phycnt | PHYCNT_SHUTDOWNZ | PHYCNT_RSTZ);

	ret = rcsi2_wait_phy_start(priv);
	if (ret)
		return ret;

	if (priv->info->has_phyfrx_reg)
		rcsi2_write(priv, PHYFRX_REG, 0);

	/* Confirm start */
	if (priv->info->confirm_start) {
		ret = priv->info->confirm_start(priv);
		if (ret)
			return ret;
	}

	/* Clear Ultra Low Power interrupt. */
	if (priv->info->clear_ulps)
		rcsi2_write(priv, INTSTATE_REG,
			    INTSTATE_INT_ULPS_START |
			    INTSTATE_INT_ULPS_END);
	return 0;
}

static int rcsi2_start(struct rcar_csi2 *priv)
{
	int ret;

	rcsi2_exit_standby(priv);

	ret = rcsi2_start_receiver(priv);
	if (ret) {
		rcsi2_enter_standby(priv);
		return ret;
	}

	ret = v4l2_subdev_call(priv->remote, video, s_stream, 1);
	if (ret) {
		rcsi2_enter_standby(priv);
		return ret;
	}

	return 0;
}

static void rcsi2_stop(struct rcar_csi2 *priv)
{
	rcsi2_enter_standby(priv);
	v4l2_subdev_call(priv->remote, video, s_stream, 0);
}

static int rcsi2_s_stream(struct v4l2_subdev *sd, int enable)
{
	struct rcar_csi2 *priv = sd_to_csi2(sd);
	int ret = 0;

	mutex_lock(&priv->lock);

	if (!priv->remote) {
		ret = -ENODEV;
		goto out;
	}

	if (enable && priv->stream_count == 0) {
		ret = rcsi2_start(priv);
		if (ret)
			goto out;
	} else if (!enable && priv->stream_count == 1) {
		rcsi2_stop(priv);
	}

	priv->stream_count += enable ? 1 : -1;
out:
	mutex_unlock(&priv->lock);

	return ret;
}

static int rcsi2_set_pad_format(struct v4l2_subdev *sd,
				struct v4l2_subdev_pad_config *cfg,
				struct v4l2_subdev_format *format)
{
	struct rcar_csi2 *priv = sd_to_csi2(sd);
	struct v4l2_mbus_framefmt *framefmt;

	if (!rcsi2_code_to_fmt(format->format.code))
		format->format.code = rcar_csi2_formats[0].code;

	if (format->which == V4L2_SUBDEV_FORMAT_ACTIVE) {
		priv->mf = format->format;
	} else {
		framefmt = v4l2_subdev_get_try_format(sd, cfg, 0);
		*framefmt = format->format;
	}

	return 0;
}

static int rcsi2_get_pad_format(struct v4l2_subdev *sd,
				struct v4l2_subdev_pad_config *cfg,
				struct v4l2_subdev_format *format)
{
	struct rcar_csi2 *priv = sd_to_csi2(sd);

	if (format->which == V4L2_SUBDEV_FORMAT_ACTIVE)
		format->format = priv->mf;
	else
		format->format = *v4l2_subdev_get_try_format(sd, cfg, 0);

	return 0;
}

static const struct v4l2_subdev_video_ops rcar_csi2_video_ops = {
	.s_stream = rcsi2_s_stream,
};

static const struct v4l2_subdev_pad_ops rcar_csi2_pad_ops = {
	.set_fmt = rcsi2_set_pad_format,
	.get_fmt = rcsi2_get_pad_format,
};

static const struct v4l2_subdev_ops rcar_csi2_subdev_ops = {
	.video	= &rcar_csi2_video_ops,
	.pad	= &rcar_csi2_pad_ops,
};

static irqreturn_t rcsi2_irq(int irq, void *data)
{
	struct rcar_csi2 *priv = data;
	u32 status, err_status;

	status = rcsi2_read(priv, INTSTATE_REG);
	err_status = rcsi2_read(priv, INTERRSTATE_REG);

	if (!status)
		return IRQ_HANDLED;

	rcsi2_write(priv, INTSTATE_REG, status);

	if (!err_status)
		return IRQ_HANDLED;

	rcsi2_write(priv, INTERRSTATE_REG, err_status);

	dev_info(priv->dev, "Transfer error, restarting CSI-2 receiver\n");

	return IRQ_WAKE_THREAD;
}

static irqreturn_t rcsi2_irq_thread(int irq, void *data)
{
	struct rcar_csi2 *priv = data;

	mutex_lock(&priv->lock);
	rcsi2_stop(priv);
	usleep_range(1000, 2000);
	if (rcsi2_start(priv))
		dev_warn(priv->dev, "Failed to restart CSI-2 receiver\n");
	mutex_unlock(&priv->lock);

	return IRQ_HANDLED;
}

/* -----------------------------------------------------------------------------
 * Async handling and registration of subdevices and links.
 */

static int rcsi2_notify_bound(struct v4l2_async_notifier *notifier,
			      struct v4l2_subdev *subdev,
			      struct v4l2_async_subdev *asd)
{
	struct rcar_csi2 *priv = notifier_to_csi2(notifier);
	int pad;

	pad = media_entity_get_fwnode_pad(&subdev->entity, asd->match.fwnode,
					  MEDIA_PAD_FL_SOURCE);
	if (pad < 0) {
		dev_err(priv->dev, "Failed to find pad for %s\n", subdev->name);
		return pad;
	}

	priv->remote = subdev;

	dev_dbg(priv->dev, "Bound %s pad: %d\n", subdev->name, pad);

	return media_create_pad_link(&subdev->entity, pad,
				     &priv->subdev.entity, 0,
				     MEDIA_LNK_FL_ENABLED |
				     MEDIA_LNK_FL_IMMUTABLE);
}

static void rcsi2_notify_unbind(struct v4l2_async_notifier *notifier,
				struct v4l2_subdev *subdev,
				struct v4l2_async_subdev *asd)
{
	struct rcar_csi2 *priv = notifier_to_csi2(notifier);

	priv->remote = NULL;

	dev_dbg(priv->dev, "Unbind %s\n", subdev->name);
}

static const struct v4l2_async_notifier_operations rcar_csi2_notify_ops = {
	.bound = rcsi2_notify_bound,
	.unbind = rcsi2_notify_unbind,
};

static int rcsi2_parse_v4l2(struct rcar_csi2 *priv,
			    struct v4l2_fwnode_endpoint *vep)
{
	unsigned int i;

	/* Only port 0 endpoint 0 is valid. */
	if (vep->base.port || vep->base.id)
		return -ENOTCONN;

	if (vep->bus_type != V4L2_MBUS_CSI2_DPHY) {
		dev_err(priv->dev, "Unsupported bus: %u\n", vep->bus_type);
		return -EINVAL;
	}

	priv->lanes = vep->bus.mipi_csi2.num_data_lanes;
	if (priv->lanes != 1 && priv->lanes != 2 && priv->lanes != 4) {
		dev_err(priv->dev, "Unsupported number of data-lanes: %u\n",
			priv->lanes);
		return -EINVAL;
	}

	for (i = 0; i < ARRAY_SIZE(priv->lane_swap); i++) {
		priv->lane_swap[i] = i < priv->lanes ?
			vep->bus.mipi_csi2.data_lanes[i] : i;

		/* Check for valid lane number. */
		if (priv->lane_swap[i] < 1 || priv->lane_swap[i] > 4) {
			dev_err(priv->dev, "data-lanes must be in 1-4 range\n");
			return -EINVAL;
		}
	}

	return 0;
}

static int rcsi2_parse_dt(struct rcar_csi2 *priv)
{
	struct v4l2_async_subdev *asd;
	struct fwnode_handle *fwnode;
	struct device_node *ep;
	struct v4l2_fwnode_endpoint v4l2_ep = { .bus_type = 0 };
	int ret;

	ep = of_graph_get_endpoint_by_regs(priv->dev->of_node, 0, 0);
	if (!ep) {
		dev_dbg(priv->dev, "Not connected to subdevice\n");
		return 0;
	}

	ret = v4l2_fwnode_endpoint_parse(of_fwnode_handle(ep), &v4l2_ep);
	if (ret) {
		dev_err(priv->dev, "Could not parse v4l2 endpoint\n");
		of_node_put(ep);
		return -EINVAL;
	}

	ret = rcsi2_parse_v4l2(priv, &v4l2_ep);
	if (ret) {
		of_node_put(ep);
		return ret;
	}

	fwnode = fwnode_graph_get_remote_endpoint(of_fwnode_handle(ep));
	of_node_put(ep);

	dev_dbg(priv->dev, "Found '%pOF'\n", to_of_node(fwnode));

	v4l2_async_notifier_init(&priv->notifier);
	priv->notifier.ops = &rcar_csi2_notify_ops;

	asd = v4l2_async_notifier_add_fwnode_subdev(&priv->notifier, fwnode,
						    sizeof(*asd));
	fwnode_handle_put(fwnode);
	if (IS_ERR(asd))
		return PTR_ERR(asd);

	ret = v4l2_async_subdev_notifier_register(&priv->subdev,
						  &priv->notifier);
	if (ret)
		v4l2_async_notifier_cleanup(&priv->notifier);

	return ret;
}

/* -----------------------------------------------------------------------------
 * PHTW initialization sequences.
 *
 * NOTE: Magic values are from the datasheet and lack documentation.
 */

static int rcsi2_phtw_write(struct rcar_csi2 *priv, u16 data, u16 code)
{
	unsigned int timeout;

	rcsi2_write(priv, PHTW_REG,
		    PHTW_DWEN | PHTW_TESTDIN_DATA(data) |
		    PHTW_CWEN | PHTW_TESTDIN_CODE(code));

	/* Wait for DWEN and CWEN to be cleared by hardware. */
	for (timeout = 0; timeout <= 20; timeout++) {
		if (!(rcsi2_read(priv, PHTW_REG) & (PHTW_DWEN | PHTW_CWEN)))
			return 0;

		usleep_range(1000, 2000);
	}

	dev_err(priv->dev, "Timeout waiting for PHTW_DWEN and/or PHTW_CWEN\n");

	return -ETIMEDOUT;
}

static int rcsi2_phtw_write_array(struct rcar_csi2 *priv,
				  const struct phtw_value *values)
{
	const struct phtw_value *value;
	int ret;

	for (value = values; value->data || value->code; value++) {
		ret = rcsi2_phtw_write(priv, value->data, value->code);
		if (ret)
			return ret;
	}

	return 0;
}

static int rcsi2_phtw_write_mbps(struct rcar_csi2 *priv, unsigned int mbps,
				 const struct rcsi2_mbps_reg *values, u16 code)
{
	const struct rcsi2_mbps_reg *value;

	for (value = values; value->mbps; value++)
		if (value->mbps >= mbps)
			break;

	if (!value->mbps) {
		dev_err(priv->dev, "Unsupported PHY speed (%u Mbps)", mbps);
		return -ERANGE;
	}

	return rcsi2_phtw_write(priv, value->reg, code);
}

static int __rcsi2_init_phtw_h3_v3h_m3n(struct rcar_csi2 *priv,
					unsigned int mbps)
{
	static const struct phtw_value step1[] = {
		{ .data = 0xcc, .code = 0xe2 },
		{ .data = 0x01, .code = 0xe3 },
		{ .data = 0x11, .code = 0xe4 },
		{ .data = 0x01, .code = 0xe5 },
		{ .data = 0x10, .code = 0x04 },
		{ /* sentinel */ },
	};

	static const struct phtw_value step2[] = {
		{ .data = 0x38, .code = 0x08 },
		{ .data = 0x01, .code = 0x00 },
		{ .data = 0x4b, .code = 0xac },
		{ .data = 0x03, .code = 0x00 },
		{ .data = 0x80, .code = 0x07 },
		{ /* sentinel */ },
	};

	int ret;

	ret = rcsi2_phtw_write_array(priv, step1);
	if (ret)
		return ret;

	if (mbps != 0 && mbps <= 250) {
		ret = rcsi2_phtw_write(priv, 0x39, 0x05);
		if (ret)
			return ret;

		ret = rcsi2_phtw_write_mbps(priv, mbps, phtw_mbps_h3_v3h_m3n,
					    0xf1);
		if (ret)
			return ret;
	}

	return rcsi2_phtw_write_array(priv, step2);
}

static int rcsi2_init_phtw_h3_v3h_m3n(struct rcar_csi2 *priv, unsigned int mbps)
{
	return __rcsi2_init_phtw_h3_v3h_m3n(priv, mbps);
}

static int rcsi2_init_phtw_h3es2(struct rcar_csi2 *priv, unsigned int mbps)
{
	return __rcsi2_init_phtw_h3_v3h_m3n(priv, 0);
}

static int rcsi2_init_phtw_v3m_e3(struct rcar_csi2 *priv, unsigned int mbps)
{
	return rcsi2_phtw_write_mbps(priv, mbps, phtw_mbps_v3m_e3, 0x44);
}

static int rcsi2_confirm_start_v3m_e3(struct rcar_csi2 *priv)
{
	static const struct phtw_value step1[] = {
		{ .data = 0xee, .code = 0x34 },
		{ .data = 0xee, .code = 0x44 },
		{ .data = 0xee, .code = 0x54 },
		{ .data = 0xee, .code = 0x84 },
		{ .data = 0xee, .code = 0x94 },
		{ /* sentinel */ },
	};

	return rcsi2_phtw_write_array(priv, step1);
}

static int rcsi2_init_phtw_v3u(struct rcar_csi2 *priv,
			       unsigned int mbps)
{
	/* In case of 1500Mbps or less */
	static const struct phtw_value step1[] = {
		{ .data = 0xcc, .code = 0xe2 },
		{ /* sentinel */ },
	};

	static const struct phtw_value step2[] = {
		{ .data = 0x01, .code = 0xe3 },
		{ .data = 0x11, .code = 0xe4 },
		{ .data = 0x01, .code = 0xe5 },
		{ /* sentinel */ },
	};

	/* In case of 1500Mbps or less */
	static const struct phtw_value step3[] = {
		{ .data = 0x38, .code = 0x08 },
		{ /* sentinel */ },
	};

	static const struct phtw_value step4[] = {
		{ .data = 0x01, .code = 0x00 },
		{ .data = 0x4b, .code = 0xac },
		{ .data = 0x03, .code = 0x00 },
		{ .data = 0x80, .code = 0x07 },
		{ /* sentinel */ },
	};

	int ret;

	if (mbps != 0 && mbps <= 1500)
		ret = rcsi2_phtw_write_array(priv, step1);
	else
		ret = rcsi2_phtw_write_mbps(priv, mbps, phtw_mbps_v3u, 0xe2);
	if (ret)
		return ret;

	ret = rcsi2_phtw_write_array(priv, step2);
	if (ret)
		return ret;

	if (mbps != 0 && mbps <= 1500) {
		ret = rcsi2_phtw_write_array(priv, step3);
		if (ret)
			return ret;
	}

	ret = rcsi2_phtw_write_array(priv, step4);
	if (ret)
		return ret;

	return ret;
}

/* -----------------------------------------------------------------------------
 * Platform Device Driver.
 */

static const struct media_entity_operations rcar_csi2_entity_ops = {
	.link_validate = v4l2_subdev_link_validate,
};

static int rcsi2_probe_resources(struct rcar_csi2 *priv,
				 struct platform_device *pdev)
{
	struct resource *res;
	int irq, ret;

	res = platform_get_resource(pdev, IORESOURCE_MEM, 0);
	priv->base = devm_ioremap_resource(&pdev->dev, res);
	if (IS_ERR(priv->base))
		return PTR_ERR(priv->base);

	irq = platform_get_irq(pdev, 0);
	if (irq < 0)
		return irq;

	ret = devm_request_threaded_irq(&pdev->dev, irq, rcsi2_irq,
					rcsi2_irq_thread, IRQF_SHARED,
					KBUILD_MODNAME, priv);
	if (ret)
		return ret;

	priv->rstc = devm_reset_control_get(&pdev->dev, NULL);

	return PTR_ERR_OR_ZERO(priv->rstc);
}

static const struct rcar_csi2_info rcar_csi2_info_r8a7795 = {
	.init_phtw = rcsi2_init_phtw_h3_v3h_m3n,
	.hsfreqrange = hsfreqrange_h3_v3h_m3n,
	.csi0clkfreqrange = 0x20,
	.num_channels = 4,
	.clear_ulps = true,
};

static const struct rcar_csi2_info rcar_csi2_info_r8a7795es1 = {
	.hsfreqrange = hsfreqrange_m3w_h3es1,
	.num_channels = 4,
};

static const struct rcar_csi2_info rcar_csi2_info_r8a7795es2 = {
	.init_phtw = rcsi2_init_phtw_h3es2,
	.hsfreqrange = hsfreqrange_h3_v3h_m3n,
	.csi0clkfreqrange = 0x20,
	.num_channels = 4,
	.clear_ulps = true,
};

static const struct rcar_csi2_info rcar_csi2_info_r8a7796 = {
	.hsfreqrange = hsfreqrange_m3w_h3es1,
	.num_channels = 4,
};

static const struct rcar_csi2_info rcar_csi2_info_r8a77965 = {
	.init_phtw = rcsi2_init_phtw_h3_v3h_m3n,
	.hsfreqrange = hsfreqrange_h3_v3h_m3n,
	.csi0clkfreqrange = 0x20,
	.num_channels = 4,
	.clear_ulps = true,
};

static const struct rcar_csi2_info rcar_csi2_info_r8a77970 = {
	.init_phtw = rcsi2_init_phtw_v3m_e3,
	.confirm_start = rcsi2_confirm_start_v3m_e3,
	.num_channels = 4,
};

static const struct rcar_csi2_info rcar_csi2_info_r8a77980 = {
	.init_phtw = rcsi2_init_phtw_h3_v3h_m3n,
	.hsfreqrange = hsfreqrange_h3_v3h_m3n,
	.csi0clkfreqrange = 0x20,
	.num_channels = 4,
	.clear_ulps = true,
};

static const struct rcar_csi2_info rcar_csi2_info_r8a77990 = {
	.init_phtw = rcsi2_init_phtw_v3m_e3,
	.confirm_start = rcsi2_confirm_start_v3m_e3,
	.num_channels = 2,
};

static const struct rcar_csi2_info rcar_csi2_info_r8a779a0 = {
	.init_phtw = rcsi2_init_phtw_v3u,
	.hsfreqrange = hsfreqrange_v3u,
	.csi0clkfreqrange = 0x20,
	.clear_ulps = true,
	.num_channels = 4,
	.no_use_vdt = true,
	.has_phyfrx_reg = true,
};

static const struct of_device_id rcar_csi2_of_table[] = {
	{
		.compatible = "renesas,r8a774a1-csi2",
		.data = &rcar_csi2_info_r8a7796,
	},
	{
		.compatible = "renesas,r8a774c0-csi2",
		.data = &rcar_csi2_info_r8a77990,
	},
	{
		.compatible = "renesas,r8a7795-csi2",
		.data = &rcar_csi2_info_r8a7795,
	},
	{
		.compatible = "renesas,r8a7796-csi2",
		.data = &rcar_csi2_info_r8a7796,
	},
	{
		.compatible = "renesas,r8a77965-csi2",
		.data = &rcar_csi2_info_r8a77965,
	},
	{
		.compatible = "renesas,r8a77970-csi2",
		.data = &rcar_csi2_info_r8a77970,
	},
	{
		.compatible = "renesas,r8a77980-csi2",
		.data = &rcar_csi2_info_r8a77980,
	},
	{
		.compatible = "renesas,r8a77990-csi2",
		.data = &rcar_csi2_info_r8a77990,
	},
	{
		.compatible = "renesas,r8a779a0-csi2",
		.data = &rcar_csi2_info_r8a779a0,
	},
	{ /* sentinel */ },
};
MODULE_DEVICE_TABLE(of, rcar_csi2_of_table);

static const struct soc_device_attribute r8a7795[] = {
	{
		.soc_id = "r8a7795", .revision = "ES1.*",
		.data = &rcar_csi2_info_r8a7795es1,
	},
	{
		.soc_id = "r8a7795", .revision = "ES2.*",
		.data = &rcar_csi2_info_r8a7795es2,
	},
	{ /* sentinel */ },
};

static int rcsi2_probe(struct platform_device *pdev)
{
	const struct soc_device_attribute *attr;
	struct rcar_csi2 *priv;
	unsigned int i;
	int ret;

	priv = devm_kzalloc(&pdev->dev, sizeof(*priv), GFP_KERNEL);
	if (!priv)
		return -ENOMEM;

	priv->info = of_device_get_match_data(&pdev->dev);

	/*
	 * The different ES versions of r8a7795 (H3) behave differently but
	 * share the same compatible string.
	 */
	attr = soc_device_match(r8a7795);
	if (attr)
		priv->info = attr->data;

	priv->dev = &pdev->dev;

	mutex_init(&priv->lock);
	priv->stream_count = 0;

	ret = rcsi2_probe_resources(priv, pdev);
	if (ret) {
		dev_err(priv->dev, "Failed to get resources\n");
		return ret;
	}

	platform_set_drvdata(pdev, priv);

	ret = rcsi2_parse_dt(priv);
	if (ret)
		return ret;

	priv->subdev.owner = THIS_MODULE;
	priv->subdev.dev = &pdev->dev;
	v4l2_subdev_init(&priv->subdev, &rcar_csi2_subdev_ops);
	v4l2_set_subdevdata(&priv->subdev, &pdev->dev);
	snprintf(priv->subdev.name, V4L2_SUBDEV_NAME_SIZE, "%s %s",
		 KBUILD_MODNAME, dev_name(&pdev->dev));
	priv->subdev.flags = V4L2_SUBDEV_FL_HAS_DEVNODE;

	priv->subdev.entity.function = MEDIA_ENT_F_PROC_VIDEO_PIXEL_FORMATTER;
	priv->subdev.entity.ops = &rcar_csi2_entity_ops;

	priv->pads[RCAR_CSI2_SINK].flags = MEDIA_PAD_FL_SINK;
	for (i = RCAR_CSI2_SOURCE_VC0; i < NR_OF_RCAR_CSI2_PAD; i++)
		priv->pads[i].flags = MEDIA_PAD_FL_SOURCE;

	ret = media_entity_pads_init(&priv->subdev.entity, NR_OF_RCAR_CSI2_PAD,
				     priv->pads);
	if (ret)
		goto error;

	pm_runtime_enable(&pdev->dev);

	ret = v4l2_async_register_subdev(&priv->subdev);
	if (ret < 0)
		goto error;

	dev_info(priv->dev, "%d lanes found\n", priv->lanes);

	return 0;

error:
	v4l2_async_notifier_unregister(&priv->notifier);
	v4l2_async_notifier_cleanup(&priv->notifier);

	return ret;
}

static int rcsi2_remove(struct platform_device *pdev)
{
	struct rcar_csi2 *priv = platform_get_drvdata(pdev);

	v4l2_async_notifier_unregister(&priv->notifier);
	v4l2_async_unregister_subdev(&priv->subdev);

	pm_runtime_disable(&pdev->dev);

	return 0;
}

static struct platform_driver rcar_csi2_pdrv = {
	.remove	= rcsi2_remove,
	.probe	= rcsi2_probe,
	.driver	= {
		.name	= "rcar-csi2",
		.of_match_table	= rcar_csi2_of_table,
	},
};

module_platform_driver(rcar_csi2_pdrv);

MODULE_AUTHOR("Niklas Söderlund <niklas.soderlund@ragnatech.se>");
MODULE_DESCRIPTION("Renesas R-Car MIPI CSI-2 receiver driver");
MODULE_LICENSE("GPL");<|MERGE_RESOLUTION|>--- conflicted
+++ resolved
@@ -418,14 +418,11 @@
 	{ .code = MEDIA_BUS_FMT_UYVY8_2X8,	.datatype = 0x1e, .bpp = 16 },
 	{ .code = MEDIA_BUS_FMT_YUYV10_2X10,	.datatype = 0x1e, .bpp = 20 },
 	{ .code = MEDIA_BUS_FMT_Y10_1X10,	.datatype = 0x2b, .bpp = 10 },
-<<<<<<< HEAD
-=======
 	{ .code = MEDIA_BUS_FMT_SBGGR8_1X8,     .datatype = 0x2a, .bpp = 8 },
 	{ .code = MEDIA_BUS_FMT_SGBRG8_1X8,     .datatype = 0x2a, .bpp = 8 },
 	{ .code = MEDIA_BUS_FMT_SGRBG8_1X8,     .datatype = 0x2a, .bpp = 8 },
 	{ .code = MEDIA_BUS_FMT_SRGGB8_1X8,     .datatype = 0x2a, .bpp = 8 },
 	{ .code = MEDIA_BUS_FMT_Y8_1X8,		.datatype = 0x2a, .bpp = 8 },
->>>>>>> 42896c1e
 };
 
 static const struct rcar_csi2_format *rcsi2_code_to_fmt(unsigned int code)
