--- conflicted
+++ resolved
@@ -527,10 +527,6 @@
 	set_compound_page_dtor(page, TRANSHUGE_PAGE_DTOR);
 }
 
-<<<<<<< HEAD
-static unsigned long __thp_get_unmapped_area(struct file *filp,
-		unsigned long addr, unsigned long len,
-=======
 bool is_transparent_hugepage(struct page *page)
 {
 	if (!PageCompound(page))
@@ -542,8 +538,8 @@
 }
 EXPORT_SYMBOL_GPL(is_transparent_hugepage);
 
-static unsigned long __thp_get_unmapped_area(struct file *filp, unsigned long len,
->>>>>>> 4cbc418a
+static unsigned long __thp_get_unmapped_area(struct file *filp,
+		unsigned long addr, unsigned long len,
 		loff_t off, unsigned long flags, unsigned long size)
 {
 	loff_t off_end = off + len;
