--- conflicted
+++ resolved
@@ -2604,8 +2604,6 @@
 }
 #endif /* CONFIG_MM_OWNER */
 
-<<<<<<< HEAD
-=======
 static inline unsigned long task_rlimit(const struct task_struct *tsk,
 		unsigned int limit)
 {
@@ -2628,7 +2626,6 @@
 	return task_rlimit_max(current, limit);
 }
 
->>>>>>> 6be32571
 #endif /* __KERNEL__ */
 
 #endif