// SPDX-License-Identifier: GPL-2.0-or-later
/* handling of writes to regular files and writing back to the server
 *
 * Copyright (C) 2007 Red Hat, Inc. All Rights Reserved.
 * Written by David Howells (dhowells@redhat.com)
 */

#include <linux/backing-dev.h>
#include <linux/slab.h>
#include <linux/fs.h>
#include <linux/pagemap.h>
#include <linux/writeback.h>
#include <linux/pagevec.h>
#include "internal.h"

/*
 * mark a page as having been made dirty and thus needing writeback
 */
int afs_set_page_dirty(struct page *page)
{
	_enter("");
	return __set_page_dirty_nobuffers(page);
}

/*
 * partly or wholly fill a page that's under preparation for writing
 */
static int afs_fill_page(struct afs_vnode *vnode, struct key *key,
			 loff_t pos, unsigned int len, struct page *page)
{
	struct afs_read *req;
	size_t p;
	void *data;
	int ret;

	_enter(",,%llu", (unsigned long long)pos);

	if (pos >= vnode->vfs_inode.i_size) {
		p = pos & ~PAGE_MASK;
		ASSERTCMP(p + len, <=, PAGE_SIZE);
		data = kmap(page);
		memset(data + p, 0, len);
		kunmap(page);
		return 0;
	}

	req = kzalloc(struct_size(req, array, 1), GFP_KERNEL);
	if (!req)
		return -ENOMEM;

	refcount_set(&req->usage, 1);
	req->pos = pos;
	req->len = len;
	req->nr_pages = 1;
	req->pages = req->array;
	req->pages[0] = page;
	get_page(page);

	ret = afs_fetch_data(vnode, key, req);
	afs_put_read(req);
	if (ret < 0) {
		if (ret == -ENOENT) {
			_debug("got NOENT from server"
			       " - marking file deleted and stale");
			set_bit(AFS_VNODE_DELETED, &vnode->flags);
			ret = -ESTALE;
		}
	}

	_leave(" = %d", ret);
	return ret;
}

/*
 * prepare to perform part of a write to a page
 */
int afs_write_begin(struct file *file, struct address_space *mapping,
		    loff_t pos, unsigned len, unsigned flags,
		    struct page **pagep, void **fsdata)
{
	struct afs_vnode *vnode = AFS_FS_I(file_inode(file));
	struct page *page;
	struct key *key = afs_file_key(file);
	unsigned long priv;
	unsigned f, from = pos & (PAGE_SIZE - 1);
	unsigned t, to = from + len;
	pgoff_t index = pos >> PAGE_SHIFT;
	int ret;

	_enter("{%llx:%llu},{%lx},%u,%u",
	       vnode->fid.vid, vnode->fid.vnode, index, from, to);

	/* We want to store information about how much of a page is altered in
	 * page->private.
	 */
	BUILD_BUG_ON(PAGE_SIZE > 32768 && sizeof(page->private) < 8);

	page = grab_cache_page_write_begin(mapping, index, flags);
	if (!page)
		return -ENOMEM;

	if (!PageUptodate(page) && len != PAGE_SIZE) {
		ret = afs_fill_page(vnode, key, pos & PAGE_MASK, PAGE_SIZE, page);
		if (ret < 0) {
			unlock_page(page);
			put_page(page);
			_leave(" = %d [prep]", ret);
			return ret;
		}
		SetPageUptodate(page);
	}

	/* page won't leak in error case: it eventually gets cleaned off LRU */
	*pagep = page;

try_again:
	/* See if this page is already partially written in a way that we can
	 * merge the new write with.
	 */
	t = f = 0;
	if (PagePrivate(page)) {
		priv = page_private(page);
		f = priv & AFS_PRIV_MAX;
		t = priv >> AFS_PRIV_SHIFT;
		ASSERTCMP(f, <=, t);
	}

	if (f != t) {
		if (PageWriteback(page)) {
			trace_afs_page_dirty(vnode, tracepoint_string("alrdy"),
					     page->index, priv);
			goto flush_conflicting_write;
		}
		/* If the file is being filled locally, allow inter-write
		 * spaces to be merged into writes.  If it's not, only write
		 * back what the user gives us.
		 */
		if (!test_bit(AFS_VNODE_NEW_CONTENT, &vnode->flags) &&
		    (to < f || from > t))
			goto flush_conflicting_write;
		if (from < f)
			f = from;
		if (to > t)
			t = to;
	} else {
		f = from;
		t = to;
	}

	priv = (unsigned long)t << AFS_PRIV_SHIFT;
	priv |= f;
	trace_afs_page_dirty(vnode, tracepoint_string("begin"),
			     page->index, priv);
	SetPagePrivate(page);
	set_page_private(page, priv);
	_leave(" = 0");
	return 0;

	/* The previous write and this write aren't adjacent or overlapping, so
	 * flush the page out.
	 */
flush_conflicting_write:
	_debug("flush conflict");
	ret = write_one_page(page);
	if (ret < 0) {
		_leave(" = %d", ret);
		return ret;
	}

	ret = lock_page_killable(page);
	if (ret < 0) {
		_leave(" = %d", ret);
		return ret;
	}
	goto try_again;
}

/*
 * finalise part of a write to a page
 */
int afs_write_end(struct file *file, struct address_space *mapping,
		  loff_t pos, unsigned len, unsigned copied,
		  struct page *page, void *fsdata)
{
	struct afs_vnode *vnode = AFS_FS_I(file_inode(file));
	struct key *key = afs_file_key(file);
	loff_t i_size, maybe_i_size;
	int ret;

	_enter("{%llx:%llu},{%lx}",
	       vnode->fid.vid, vnode->fid.vnode, page->index);

	maybe_i_size = pos + copied;

	i_size = i_size_read(&vnode->vfs_inode);
	if (maybe_i_size > i_size) {
		write_seqlock(&vnode->cb_lock);
		i_size = i_size_read(&vnode->vfs_inode);
		if (maybe_i_size > i_size)
			i_size_write(&vnode->vfs_inode, maybe_i_size);
		write_sequnlock(&vnode->cb_lock);
	}

	if (!PageUptodate(page)) {
		if (copied < len) {
			/* Try and load any missing data from the server.  The
			 * unmarshalling routine will take care of clearing any
			 * bits that are beyond the EOF.
			 */
			ret = afs_fill_page(vnode, key, pos + copied,
					    len - copied, page);
			if (ret < 0)
				goto out;
		}
		SetPageUptodate(page);
	}

	set_page_dirty(page);
	if (PageDirty(page))
		_debug("dirtied");
	ret = copied;

out:
	unlock_page(page);
	put_page(page);
	return ret;
}

/*
 * kill all the pages in the given range
 */
static void afs_kill_pages(struct address_space *mapping,
			   pgoff_t first, pgoff_t last)
{
	struct afs_vnode *vnode = AFS_FS_I(mapping->host);
	struct pagevec pv;
	unsigned count, loop;

	_enter("{%llx:%llu},%lx-%lx",
	       vnode->fid.vid, vnode->fid.vnode, first, last);

	pagevec_init(&pv);

	do {
		_debug("kill %lx-%lx", first, last);

		count = last - first + 1;
		if (count > PAGEVEC_SIZE)
			count = PAGEVEC_SIZE;
		pv.nr = find_get_pages_contig(mapping, first, count, pv.pages);
		ASSERTCMP(pv.nr, ==, count);

		for (loop = 0; loop < count; loop++) {
			struct page *page = pv.pages[loop];
			ClearPageUptodate(page);
			SetPageError(page);
			end_page_writeback(page);
			if (page->index >= first)
				first = page->index + 1;
			lock_page(page);
			generic_error_remove_page(mapping, page);
			unlock_page(page);
		}

		__pagevec_release(&pv);
	} while (first <= last);

	_leave("");
}

/*
 * Redirty all the pages in a given range.
 */
static void afs_redirty_pages(struct writeback_control *wbc,
			      struct address_space *mapping,
			      pgoff_t first, pgoff_t last)
{
	struct afs_vnode *vnode = AFS_FS_I(mapping->host);
	struct pagevec pv;
	unsigned count, loop;

	_enter("{%llx:%llu},%lx-%lx",
	       vnode->fid.vid, vnode->fid.vnode, first, last);

	pagevec_init(&pv);

	do {
		_debug("redirty %lx-%lx", first, last);

		count = last - first + 1;
		if (count > PAGEVEC_SIZE)
			count = PAGEVEC_SIZE;
		pv.nr = find_get_pages_contig(mapping, first, count, pv.pages);
		ASSERTCMP(pv.nr, ==, count);

		for (loop = 0; loop < count; loop++) {
			struct page *page = pv.pages[loop];

			redirty_page_for_writepage(wbc, page);
			end_page_writeback(page);
			if (page->index >= first)
				first = page->index + 1;
		}

		__pagevec_release(&pv);
	} while (first <= last);

	_leave("");
}

/*
 * completion of write to server
 */
static void afs_pages_written_back(struct afs_vnode *vnode,
				   pgoff_t first, pgoff_t last)
{
	struct pagevec pv;
	unsigned long priv;
	unsigned count, loop;

	_enter("{%llx:%llu},{%lx-%lx}",
	       vnode->fid.vid, vnode->fid.vnode, first, last);

	pagevec_init(&pv);

	do {
		_debug("done %lx-%lx", first, last);

		count = last - first + 1;
		if (count > PAGEVEC_SIZE)
			count = PAGEVEC_SIZE;
		pv.nr = find_get_pages_contig(vnode->vfs_inode.i_mapping,
					      first, count, pv.pages);
		ASSERTCMP(pv.nr, ==, count);

		for (loop = 0; loop < count; loop++) {
			priv = page_private(pv.pages[loop]);
			trace_afs_page_dirty(vnode, tracepoint_string("clear"),
					     pv.pages[loop]->index, priv);
			set_page_private(pv.pages[loop], 0);
			end_page_writeback(pv.pages[loop]);
		}
		first += count;
		__pagevec_release(&pv);
	} while (first <= last);

	afs_prune_wb_keys(vnode);
	_leave("");
}

/*
 * Find a key to use for the writeback.  We cached the keys used to author the
 * writes on the vnode.  *_wbk will contain the last writeback key used or NULL
 * and we need to start from there if it's set.
 */
static int afs_get_writeback_key(struct afs_vnode *vnode,
				 struct afs_wb_key **_wbk)
{
	struct afs_wb_key *wbk = NULL;
	struct list_head *p;
	int ret = -ENOKEY, ret2;

	spin_lock(&vnode->wb_lock);
	if (*_wbk)
		p = (*_wbk)->vnode_link.next;
	else
		p = vnode->wb_keys.next;

	while (p != &vnode->wb_keys) {
		wbk = list_entry(p, struct afs_wb_key, vnode_link);
		_debug("wbk %u", key_serial(wbk->key));
		ret2 = key_validate(wbk->key);
		if (ret2 == 0) {
			refcount_inc(&wbk->usage);
			_debug("USE WB KEY %u", key_serial(wbk->key));
			break;
		}

		wbk = NULL;
		if (ret == -ENOKEY)
			ret = ret2;
		p = p->next;
	}

	spin_unlock(&vnode->wb_lock);
	if (*_wbk)
		afs_put_wb_key(*_wbk);
	*_wbk = wbk;
	return 0;
}

static void afs_store_data_success(struct afs_operation *op)
{
	struct afs_vnode *vnode = op->file[0].vnode;

<<<<<<< HEAD
=======
	op->ctime = op->file[0].scb.status.mtime_client;
>>>>>>> 84569f32
	afs_vnode_commit_status(op, &op->file[0]);
	if (op->error == 0) {
		afs_pages_written_back(vnode, op->store.first, op->store.last);
		afs_stat_v(vnode, n_stores);
		atomic_long_add((op->store.last * PAGE_SIZE + op->store.last_to) -
				(op->store.first * PAGE_SIZE + op->store.first_offset),
				&afs_v2net(vnode)->n_store_bytes);
	}
}

static const struct afs_operation_ops afs_store_data_operation = {
	.issue_afs_rpc	= afs_fs_store_data,
	.issue_yfs_rpc	= yfs_fs_store_data,
	.success	= afs_store_data_success,
};

/*
 * write to a file
 */
static int afs_store_data(struct address_space *mapping,
			  pgoff_t first, pgoff_t last,
			  unsigned offset, unsigned to)
{
	struct afs_vnode *vnode = AFS_FS_I(mapping->host);
	struct afs_operation *op;
	struct afs_wb_key *wbk = NULL;
	int ret;

	_enter("%s{%llx:%llu.%u},%lx,%lx,%x,%x",
	       vnode->volume->name,
	       vnode->fid.vid,
	       vnode->fid.vnode,
	       vnode->fid.unique,
	       first, last, offset, to);

	ret = afs_get_writeback_key(vnode, &wbk);
	if (ret) {
		_leave(" = %d [no keys]", ret);
		return ret;
	}

	op = afs_alloc_operation(wbk->key, vnode->volume);
	if (IS_ERR(op)) {
		afs_put_wb_key(wbk);
		return -ENOMEM;
	}

	afs_op_set_vnode(op, 0, vnode);
	op->file[0].dv_delta = 1;
	op->store.mapping = mapping;
	op->store.first = first;
	op->store.last = last;
	op->store.first_offset = offset;
	op->store.last_to = to;
	op->mtime = vnode->vfs_inode.i_mtime;
<<<<<<< HEAD
=======
	op->flags |= AFS_OPERATION_UNINTR;
>>>>>>> 84569f32
	op->ops = &afs_store_data_operation;

try_next_key:
	afs_begin_vnode_operation(op);
	afs_wait_for_operation(op);

	switch (op->error) {
	case -EACCES:
	case -EPERM:
	case -ENOKEY:
	case -EKEYEXPIRED:
	case -EKEYREJECTED:
	case -EKEYREVOKED:
		_debug("next");

		ret = afs_get_writeback_key(vnode, &wbk);
		if (ret == 0) {
			key_put(op->key);
			op->key = key_get(wbk->key);
			goto try_next_key;
		}
		break;
	}

	afs_put_wb_key(wbk);
	_leave(" = %d", op->error);
	return afs_put_operation(op);
}

/*
 * Synchronously write back the locked page and any subsequent non-locked dirty
 * pages.
 */
static int afs_write_back_from_locked_page(struct address_space *mapping,
					   struct writeback_control *wbc,
					   struct page *primary_page,
					   pgoff_t final_page)
{
	struct afs_vnode *vnode = AFS_FS_I(mapping->host);
	struct page *pages[8], *page;
	unsigned long count, priv;
	unsigned n, offset, to, f, t;
	pgoff_t start, first, last;
	loff_t i_size, end;
	int loop, ret;

	_enter(",%lx", primary_page->index);

	count = 1;
	if (test_set_page_writeback(primary_page))
		BUG();

	/* Find all consecutive lockable dirty pages that have contiguous
	 * written regions, stopping when we find a page that is not
	 * immediately lockable, is not dirty or is missing, or we reach the
	 * end of the range.
	 */
	start = primary_page->index;
	priv = page_private(primary_page);
	offset = priv & AFS_PRIV_MAX;
	to = priv >> AFS_PRIV_SHIFT;
	trace_afs_page_dirty(vnode, tracepoint_string("store"),
			     primary_page->index, priv);

	WARN_ON(offset == to);
	if (offset == to)
		trace_afs_page_dirty(vnode, tracepoint_string("WARN"),
				     primary_page->index, priv);

	if (start >= final_page ||
	    (to < PAGE_SIZE && !test_bit(AFS_VNODE_NEW_CONTENT, &vnode->flags)))
		goto no_more;

	start++;
	do {
		_debug("more %lx [%lx]", start, count);
		n = final_page - start + 1;
		if (n > ARRAY_SIZE(pages))
			n = ARRAY_SIZE(pages);
		n = find_get_pages_contig(mapping, start, ARRAY_SIZE(pages), pages);
		_debug("fgpc %u", n);
		if (n == 0)
			goto no_more;
		if (pages[0]->index != start) {
			do {
				put_page(pages[--n]);
			} while (n > 0);
			goto no_more;
		}

		for (loop = 0; loop < n; loop++) {
			page = pages[loop];
			if (to != PAGE_SIZE &&
			    !test_bit(AFS_VNODE_NEW_CONTENT, &vnode->flags))
				break;
			if (page->index > final_page)
				break;
			if (!trylock_page(page))
				break;
			if (!PageDirty(page) || PageWriteback(page)) {
				unlock_page(page);
				break;
			}

			priv = page_private(page);
			f = priv & AFS_PRIV_MAX;
			t = priv >> AFS_PRIV_SHIFT;
			if (f != 0 &&
			    !test_bit(AFS_VNODE_NEW_CONTENT, &vnode->flags)) {
				unlock_page(page);
				break;
			}
			to = t;

			trace_afs_page_dirty(vnode, tracepoint_string("store+"),
					     page->index, priv);

			if (!clear_page_dirty_for_io(page))
				BUG();
			if (test_set_page_writeback(page))
				BUG();
			unlock_page(page);
			put_page(page);
		}
		count += loop;
		if (loop < n) {
			for (; loop < n; loop++)
				put_page(pages[loop]);
			goto no_more;
		}

		start += loop;
	} while (start <= final_page && count < 65536);

no_more:
	/* We now have a contiguous set of dirty pages, each with writeback
	 * set; the first page is still locked at this point, but all the rest
	 * have been unlocked.
	 */
	unlock_page(primary_page);

	first = primary_page->index;
	last = first + count - 1;

	end = (loff_t)last * PAGE_SIZE + to;
	i_size = i_size_read(&vnode->vfs_inode);

	_debug("write back %lx[%u..] to %lx[..%u]", first, offset, last, to);
	if (end > i_size)
		to = i_size & ~PAGE_MASK;

	ret = afs_store_data(mapping, first, last, offset, to);
	switch (ret) {
	case 0:
		ret = count;
		break;

	default:
		pr_notice("kAFS: Unexpected error from FS.StoreData %d\n", ret);
		/* Fall through */
	case -EACCES:
	case -EPERM:
	case -ENOKEY:
	case -EKEYEXPIRED:
	case -EKEYREJECTED:
	case -EKEYREVOKED:
		afs_redirty_pages(wbc, mapping, first, last);
		mapping_set_error(mapping, ret);
		break;

	case -EDQUOT:
	case -ENOSPC:
		afs_redirty_pages(wbc, mapping, first, last);
		mapping_set_error(mapping, -ENOSPC);
		break;

	case -EROFS:
	case -EIO:
	case -EREMOTEIO:
	case -EFBIG:
	case -ENOENT:
	case -ENOMEDIUM:
	case -ENXIO:
		trace_afs_file_error(vnode, ret, afs_file_error_writeback_fail);
		afs_kill_pages(mapping, first, last);
		mapping_set_error(mapping, ret);
		break;
	}

	_leave(" = %d", ret);
	return ret;
}

/*
 * write a page back to the server
 * - the caller locked the page for us
 */
int afs_writepage(struct page *page, struct writeback_control *wbc)
{
	int ret;

	_enter("{%lx},", page->index);

	ret = afs_write_back_from_locked_page(page->mapping, wbc, page,
					      wbc->range_end >> PAGE_SHIFT);
	if (ret < 0) {
		_leave(" = %d", ret);
		return 0;
	}

	wbc->nr_to_write -= ret;

	_leave(" = 0");
	return 0;
}

/*
 * write a region of pages back to the server
 */
static int afs_writepages_region(struct address_space *mapping,
				 struct writeback_control *wbc,
				 pgoff_t index, pgoff_t end, pgoff_t *_next)
{
	struct page *page;
	int ret, n;

	_enter(",,%lx,%lx,", index, end);

	do {
		n = find_get_pages_range_tag(mapping, &index, end,
					PAGECACHE_TAG_DIRTY, 1, &page);
		if (!n)
			break;

		_debug("wback %lx", page->index);

		/*
		 * at this point we hold neither the i_pages lock nor the
		 * page lock: the page may be truncated or invalidated
		 * (changing page->mapping to NULL), or even swizzled
		 * back from swapper_space to tmpfs file mapping
		 */
		ret = lock_page_killable(page);
		if (ret < 0) {
			put_page(page);
			_leave(" = %d", ret);
			return ret;
		}

		if (page->mapping != mapping || !PageDirty(page)) {
			unlock_page(page);
			put_page(page);
			continue;
		}

		if (PageWriteback(page)) {
			unlock_page(page);
			if (wbc->sync_mode != WB_SYNC_NONE)
				wait_on_page_writeback(page);
			put_page(page);
			continue;
		}

		if (!clear_page_dirty_for_io(page))
			BUG();
		ret = afs_write_back_from_locked_page(mapping, wbc, page, end);
		put_page(page);
		if (ret < 0) {
			_leave(" = %d", ret);
			return ret;
		}

		wbc->nr_to_write -= ret;

		cond_resched();
	} while (index < end && wbc->nr_to_write > 0);

	*_next = index;
	_leave(" = 0 [%lx]", *_next);
	return 0;
}

/*
 * write some of the pending data back to the server
 */
int afs_writepages(struct address_space *mapping,
		   struct writeback_control *wbc)
{
	pgoff_t start, end, next;
	int ret;

	_enter("");

	if (wbc->range_cyclic) {
		start = mapping->writeback_index;
		end = -1;
		ret = afs_writepages_region(mapping, wbc, start, end, &next);
		if (start > 0 && wbc->nr_to_write > 0 && ret == 0)
			ret = afs_writepages_region(mapping, wbc, 0, start,
						    &next);
		mapping->writeback_index = next;
	} else if (wbc->range_start == 0 && wbc->range_end == LLONG_MAX) {
		end = (pgoff_t)(LLONG_MAX >> PAGE_SHIFT);
		ret = afs_writepages_region(mapping, wbc, 0, end, &next);
		if (wbc->nr_to_write > 0)
			mapping->writeback_index = next;
	} else {
		start = wbc->range_start >> PAGE_SHIFT;
		end = wbc->range_end >> PAGE_SHIFT;
		ret = afs_writepages_region(mapping, wbc, start, end, &next);
	}

	_leave(" = %d", ret);
	return ret;
}

/*
 * write to an AFS file
 */
ssize_t afs_file_write(struct kiocb *iocb, struct iov_iter *from)
{
	struct afs_vnode *vnode = AFS_FS_I(file_inode(iocb->ki_filp));
	ssize_t result;
	size_t count = iov_iter_count(from);

	_enter("{%llx:%llu},{%zu},",
	       vnode->fid.vid, vnode->fid.vnode, count);

	if (IS_SWAPFILE(&vnode->vfs_inode)) {
		printk(KERN_INFO
		       "AFS: Attempt to write to active swap file!\n");
		return -EBUSY;
	}

	if (!count)
		return 0;

	result = generic_file_write_iter(iocb, from);

	_leave(" = %zd", result);
	return result;
}

/*
 * flush any dirty pages for this process, and check for write errors.
 * - the return status from this call provides a reliable indication of
 *   whether any write errors occurred for this process.
 */
int afs_fsync(struct file *file, loff_t start, loff_t end, int datasync)
{
	struct inode *inode = file_inode(file);
	struct afs_vnode *vnode = AFS_FS_I(inode);

	_enter("{%llx:%llu},{n=%pD},%d",
	       vnode->fid.vid, vnode->fid.vnode, file,
	       datasync);

	return file_write_and_wait_range(file, start, end);
}

/*
 * notification that a previously read-only page is about to become writable
 * - if it returns an error, the caller will deliver a bus error signal
 */
vm_fault_t afs_page_mkwrite(struct vm_fault *vmf)
{
	struct file *file = vmf->vma->vm_file;
	struct inode *inode = file_inode(file);
	struct afs_vnode *vnode = AFS_FS_I(inode);
	unsigned long priv;

	_enter("{{%llx:%llu}},{%lx}",
	       vnode->fid.vid, vnode->fid.vnode, vmf->page->index);

	sb_start_pagefault(inode->i_sb);

	/* Wait for the page to be written to the cache before we allow it to
	 * be modified.  We then assume the entire page will need writing back.
	 */
#ifdef CONFIG_AFS_FSCACHE
	fscache_wait_on_page_write(vnode->cache, vmf->page);
#endif

	if (PageWriteback(vmf->page) &&
	    wait_on_page_bit_killable(vmf->page, PG_writeback) < 0)
		return VM_FAULT_RETRY;

	if (lock_page_killable(vmf->page) < 0)
		return VM_FAULT_RETRY;

	/* We mustn't change page->private until writeback is complete as that
	 * details the portion of the page we need to write back and we might
	 * need to redirty the page if there's a problem.
	 */
	wait_on_page_writeback(vmf->page);

	priv = (unsigned long)PAGE_SIZE << AFS_PRIV_SHIFT; /* To */
	priv |= 0; /* From */
	trace_afs_page_dirty(vnode, tracepoint_string("mkwrite"),
			     vmf->page->index, priv);
	SetPagePrivate(vmf->page);
	set_page_private(vmf->page, priv);
	file_update_time(file);

	sb_end_pagefault(inode->i_sb);
	return VM_FAULT_LOCKED;
}

/*
 * Prune the keys cached for writeback.  The caller must hold vnode->wb_lock.
 */
void afs_prune_wb_keys(struct afs_vnode *vnode)
{
	LIST_HEAD(graveyard);
	struct afs_wb_key *wbk, *tmp;

	/* Discard unused keys */
	spin_lock(&vnode->wb_lock);

	if (!mapping_tagged(&vnode->vfs_inode.i_data, PAGECACHE_TAG_WRITEBACK) &&
	    !mapping_tagged(&vnode->vfs_inode.i_data, PAGECACHE_TAG_DIRTY)) {
		list_for_each_entry_safe(wbk, tmp, &vnode->wb_keys, vnode_link) {
			if (refcount_read(&wbk->usage) == 1)
				list_move(&wbk->vnode_link, &graveyard);
		}
	}

	spin_unlock(&vnode->wb_lock);

	while (!list_empty(&graveyard)) {
		wbk = list_entry(graveyard.next, struct afs_wb_key, vnode_link);
		list_del(&wbk->vnode_link);
		afs_put_wb_key(wbk);
	}
}

/*
 * Clean up a page during invalidation.
 */
int afs_launder_page(struct page *page)
{
	struct address_space *mapping = page->mapping;
	struct afs_vnode *vnode = AFS_FS_I(mapping->host);
	unsigned long priv;
	unsigned int f, t;
	int ret = 0;

	_enter("{%lx}", page->index);

	priv = page_private(page);
	if (clear_page_dirty_for_io(page)) {
		f = 0;
		t = PAGE_SIZE;
		if (PagePrivate(page)) {
			f = priv & AFS_PRIV_MAX;
			t = priv >> AFS_PRIV_SHIFT;
		}

		trace_afs_page_dirty(vnode, tracepoint_string("launder"),
				     page->index, priv);
		ret = afs_store_data(mapping, page->index, page->index, t, f);
	}

	trace_afs_page_dirty(vnode, tracepoint_string("laundered"),
			     page->index, priv);
	set_page_private(page, 0);
	ClearPagePrivate(page);

#ifdef CONFIG_AFS_FSCACHE
	if (PageFsCache(page)) {
		fscache_wait_on_page_write(vnode->cache, page);
		fscache_uncache_page(vnode->cache, page);
	}
#endif
	return ret;
}<|MERGE_RESOLUTION|>--- conflicted
+++ resolved
@@ -393,10 +393,7 @@
 {
 	struct afs_vnode *vnode = op->file[0].vnode;
 
-<<<<<<< HEAD
-=======
 	op->ctime = op->file[0].scb.status.mtime_client;
->>>>>>> 84569f32
 	afs_vnode_commit_status(op, &op->file[0]);
 	if (op->error == 0) {
 		afs_pages_written_back(vnode, op->store.first, op->store.last);
@@ -452,10 +449,7 @@
 	op->store.first_offset = offset;
 	op->store.last_to = to;
 	op->mtime = vnode->vfs_inode.i_mtime;
-<<<<<<< HEAD
-=======
 	op->flags |= AFS_OPERATION_UNINTR;
->>>>>>> 84569f32
 	op->ops = &afs_store_data_operation;
 
 try_next_key:
