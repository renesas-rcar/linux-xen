// SPDX-License-Identifier: GPL-2.0-only
/*
 * tools/testing/selftests/kvm/lib/x86_64/vmx.c
 *
 * Copyright (C) 2018, Google LLC.
 */

#include "test_util.h"
#include "kvm_util.h"
#include "../kvm_util_internal.h"
#include "processor.h"
#include "vmx.h"

#define PAGE_SHIFT_4K  12

#define KVM_EPT_PAGE_TABLE_MIN_PADDR 0x1c0000

bool enable_evmcs;

struct eptPageTableEntry {
	uint64_t readable:1;
	uint64_t writable:1;
	uint64_t executable:1;
	uint64_t memory_type:3;
	uint64_t ignore_pat:1;
	uint64_t page_size:1;
	uint64_t accessed:1;
	uint64_t dirty:1;
	uint64_t ignored_11_10:2;
	uint64_t address:40;
	uint64_t ignored_62_52:11;
	uint64_t suppress_ve:1;
};

struct eptPageTablePointer {
	uint64_t memory_type:3;
	uint64_t page_walk_length:3;
	uint64_t ad_enabled:1;
	uint64_t reserved_11_07:5;
	uint64_t address:40;
	uint64_t reserved_63_52:12;
};
int vcpu_enable_evmcs(struct kvm_vm *vm, int vcpu_id)
{
	uint16_t evmcs_ver;

	struct kvm_enable_cap enable_evmcs_cap = {
		.cap = KVM_CAP_HYPERV_ENLIGHTENED_VMCS,
		 .args[0] = (unsigned long)&evmcs_ver
	};

	vcpu_ioctl(vm, vcpu_id, KVM_ENABLE_CAP, &enable_evmcs_cap);

	/* KVM should return supported EVMCS version range */
	TEST_ASSERT(((evmcs_ver >> 8) >= (evmcs_ver & 0xff)) &&
		    (evmcs_ver & 0xff) > 0,
		    "Incorrect EVMCS version range: %x:%x\n",
		    evmcs_ver & 0xff, evmcs_ver >> 8);

	return evmcs_ver;
}

/* Allocate memory regions for nested VMX tests.
 *
 * Input Args:
 *   vm - The VM to allocate guest-virtual addresses in.
 *
 * Output Args:
 *   p_vmx_gva - The guest virtual address for the struct vmx_pages.
 *
 * Return:
 *   Pointer to structure with the addresses of the VMX areas.
 */
struct vmx_pages *
vcpu_alloc_vmx(struct kvm_vm *vm, vm_vaddr_t *p_vmx_gva)
{
	vm_vaddr_t vmx_gva = vm_vaddr_alloc(vm, getpagesize(), 0x10000, 0, 0);
	struct vmx_pages *vmx = addr_gva2hva(vm, vmx_gva);

	/* Setup of a region of guest memory for the vmxon region. */
	vmx->vmxon = (void *)vm_vaddr_alloc(vm, getpagesize(), 0x10000, 0, 0);
	vmx->vmxon_hva = addr_gva2hva(vm, (uintptr_t)vmx->vmxon);
	vmx->vmxon_gpa = addr_gva2gpa(vm, (uintptr_t)vmx->vmxon);

	/* Setup of a region of guest memory for a vmcs. */
	vmx->vmcs = (void *)vm_vaddr_alloc(vm, getpagesize(), 0x10000, 0, 0);
	vmx->vmcs_hva = addr_gva2hva(vm, (uintptr_t)vmx->vmcs);
	vmx->vmcs_gpa = addr_gva2gpa(vm, (uintptr_t)vmx->vmcs);

	/* Setup of a region of guest memory for the MSR bitmap. */
	vmx->msr = (void *)vm_vaddr_alloc(vm, getpagesize(), 0x10000, 0, 0);
	vmx->msr_hva = addr_gva2hva(vm, (uintptr_t)vmx->msr);
	vmx->msr_gpa = addr_gva2gpa(vm, (uintptr_t)vmx->msr);
	memset(vmx->msr_hva, 0, getpagesize());

	/* Setup of a region of guest memory for the shadow VMCS. */
	vmx->shadow_vmcs = (void *)vm_vaddr_alloc(vm, getpagesize(), 0x10000, 0, 0);
	vmx->shadow_vmcs_hva = addr_gva2hva(vm, (uintptr_t)vmx->shadow_vmcs);
	vmx->shadow_vmcs_gpa = addr_gva2gpa(vm, (uintptr_t)vmx->shadow_vmcs);

	/* Setup of a region of guest memory for the VMREAD and VMWRITE bitmaps. */
	vmx->vmread = (void *)vm_vaddr_alloc(vm, getpagesize(), 0x10000, 0, 0);
	vmx->vmread_hva = addr_gva2hva(vm, (uintptr_t)vmx->vmread);
	vmx->vmread_gpa = addr_gva2gpa(vm, (uintptr_t)vmx->vmread);
	memset(vmx->vmread_hva, 0, getpagesize());

	vmx->vmwrite = (void *)vm_vaddr_alloc(vm, getpagesize(), 0x10000, 0, 0);
	vmx->vmwrite_hva = addr_gva2hva(vm, (uintptr_t)vmx->vmwrite);
	vmx->vmwrite_gpa = addr_gva2gpa(vm, (uintptr_t)vmx->vmwrite);
	memset(vmx->vmwrite_hva, 0, getpagesize());

	/* Setup of a region of guest memory for the VP Assist page. */
	vmx->vp_assist = (void *)vm_vaddr_alloc(vm, getpagesize(),
						0x10000, 0, 0);
	vmx->vp_assist_hva = addr_gva2hva(vm, (uintptr_t)vmx->vp_assist);
	vmx->vp_assist_gpa = addr_gva2gpa(vm, (uintptr_t)vmx->vp_assist);

	/* Setup of a region of guest memory for the enlightened VMCS. */
	vmx->enlightened_vmcs = (void *)vm_vaddr_alloc(vm, getpagesize(),
						       0x10000, 0, 0);
	vmx->enlightened_vmcs_hva =
		addr_gva2hva(vm, (uintptr_t)vmx->enlightened_vmcs);
	vmx->enlightened_vmcs_gpa =
		addr_gva2gpa(vm, (uintptr_t)vmx->enlightened_vmcs);

	*p_vmx_gva = vmx_gva;
	return vmx;
}

bool prepare_for_vmx_operation(struct vmx_pages *vmx)
{
	uint64_t feature_control;
	uint64_t required;
	unsigned long cr0;
	unsigned long cr4;

	/*
	 * Ensure bits in CR0 and CR4 are valid in VMX operation:
	 * - Bit X is 1 in _FIXED0: bit X is fixed to 1 in CRx.
	 * - Bit X is 0 in _FIXED1: bit X is fixed to 0 in CRx.
	 */
	__asm__ __volatile__("mov %%cr0, %0" : "=r"(cr0) : : "memory");
	cr0 &= rdmsr(MSR_IA32_VMX_CR0_FIXED1);
	cr0 |= rdmsr(MSR_IA32_VMX_CR0_FIXED0);
	__asm__ __volatile__("mov %0, %%cr0" : : "r"(cr0) : "memory");

	__asm__ __volatile__("mov %%cr4, %0" : "=r"(cr4) : : "memory");
	cr4 &= rdmsr(MSR_IA32_VMX_CR4_FIXED1);
	cr4 |= rdmsr(MSR_IA32_VMX_CR4_FIXED0);
	/* Enable VMX operation */
	cr4 |= X86_CR4_VMXE;
	__asm__ __volatile__("mov %0, %%cr4" : : "r"(cr4) : "memory");

	/*
	 * Configure IA32_FEATURE_CONTROL MSR to allow VMXON:
	 *  Bit 0: Lock bit. If clear, VMXON causes a #GP.
	 *  Bit 2: Enables VMXON outside of SMX operation. If clear, VMXON
	 *    outside of SMX causes a #GP.
	 */
	required = FEATURE_CONTROL_VMXON_ENABLED_OUTSIDE_SMX;
	required |= FEATURE_CONTROL_LOCKED;
	feature_control = rdmsr(MSR_IA32_FEATURE_CONTROL);
	if ((feature_control & required) != required)
		wrmsr(MSR_IA32_FEATURE_CONTROL, feature_control | required);

	/* Enter VMX root operation. */
	*(uint32_t *)(vmx->vmxon) = vmcs_revision();
	if (vmxon(vmx->vmxon_gpa))
		return false;

	return true;
}

bool load_vmcs(struct vmx_pages *vmx)
{
	if (!enable_evmcs) {
		/* Load a VMCS. */
		*(uint32_t *)(vmx->vmcs) = vmcs_revision();
		if (vmclear(vmx->vmcs_gpa))
			return false;

		if (vmptrld(vmx->vmcs_gpa))
			return false;

		/* Setup shadow VMCS, do not load it yet. */
		*(uint32_t *)(vmx->shadow_vmcs) =
			vmcs_revision() | 0x80000000ul;
		if (vmclear(vmx->shadow_vmcs_gpa))
			return false;
	} else {
		if (evmcs_vmptrld(vmx->enlightened_vmcs_gpa,
				  vmx->enlightened_vmcs))
			return false;
		current_evmcs->revision_id = vmcs_revision();
	}

	return true;
}

/*
 * Initialize the control fields to the most basic settings possible.
 */
static inline void init_vmcs_control_fields(struct vmx_pages *vmx)
{
	uint32_t sec_exec_ctl = 0;

	vmwrite(VIRTUAL_PROCESSOR_ID, 0);
	vmwrite(POSTED_INTR_NV, 0);

	vmwrite(PIN_BASED_VM_EXEC_CONTROL, rdmsr(MSR_IA32_VMX_TRUE_PINBASED_CTLS));

	if (vmx->eptp_gpa) {
		uint64_t ept_paddr;
		struct eptPageTablePointer eptp = {
			.memory_type = VMX_BASIC_MEM_TYPE_WB,
			.page_walk_length = 3, /* + 1 */
			.ad_enabled = !!(rdmsr(MSR_IA32_VMX_EPT_VPID_CAP) & VMX_EPT_VPID_CAP_AD_BITS),
			.address = vmx->eptp_gpa >> PAGE_SHIFT_4K,
		};

		memcpy(&ept_paddr, &eptp, sizeof(ept_paddr));
		vmwrite(EPT_POINTER, ept_paddr);
		sec_exec_ctl |= SECONDARY_EXEC_ENABLE_EPT;
	}

	if (!vmwrite(SECONDARY_VM_EXEC_CONTROL, sec_exec_ctl))
		vmwrite(CPU_BASED_VM_EXEC_CONTROL,
			rdmsr(MSR_IA32_VMX_TRUE_PROCBASED_CTLS) | CPU_BASED_ACTIVATE_SECONDARY_CONTROLS);
	else {
		vmwrite(CPU_BASED_VM_EXEC_CONTROL, rdmsr(MSR_IA32_VMX_TRUE_PROCBASED_CTLS));
		GUEST_ASSERT(!sec_exec_ctl);
	}

	vmwrite(EXCEPTION_BITMAP, 0);
	vmwrite(PAGE_FAULT_ERROR_CODE_MASK, 0);
	vmwrite(PAGE_FAULT_ERROR_CODE_MATCH, -1); /* Never match */
	vmwrite(CR3_TARGET_COUNT, 0);
	vmwrite(VM_EXIT_CONTROLS, rdmsr(MSR_IA32_VMX_EXIT_CTLS) |
		VM_EXIT_HOST_ADDR_SPACE_SIZE);	  /* 64-bit host */
	vmwrite(VM_EXIT_MSR_STORE_COUNT, 0);
	vmwrite(VM_EXIT_MSR_LOAD_COUNT, 0);
	vmwrite(VM_ENTRY_CONTROLS, rdmsr(MSR_IA32_VMX_ENTRY_CTLS) |
		VM_ENTRY_IA32E_MODE);		  /* 64-bit guest */
	vmwrite(VM_ENTRY_MSR_LOAD_COUNT, 0);
	vmwrite(VM_ENTRY_INTR_INFO_FIELD, 0);
	vmwrite(TPR_THRESHOLD, 0);

	vmwrite(CR0_GUEST_HOST_MASK, 0);
	vmwrite(CR4_GUEST_HOST_MASK, 0);
	vmwrite(CR0_READ_SHADOW, get_cr0());
	vmwrite(CR4_READ_SHADOW, get_cr4());

	vmwrite(MSR_BITMAP, vmx->msr_gpa);
	vmwrite(VMREAD_BITMAP, vmx->vmread_gpa);
	vmwrite(VMWRITE_BITMAP, vmx->vmwrite_gpa);
}

/*
 * Initialize the host state fields based on the current host state, with
 * the exception of HOST_RSP and HOST_RIP, which should be set by vmlaunch
 * or vmresume.
 */
static inline void init_vmcs_host_state(void)
{
	uint32_t exit_controls = vmreadz(VM_EXIT_CONTROLS);

	vmwrite(HOST_ES_SELECTOR, get_es());
	vmwrite(HOST_CS_SELECTOR, get_cs());
	vmwrite(HOST_SS_SELECTOR, get_ss());
	vmwrite(HOST_DS_SELECTOR, get_ds());
	vmwrite(HOST_FS_SELECTOR, get_fs());
	vmwrite(HOST_GS_SELECTOR, get_gs());
	vmwrite(HOST_TR_SELECTOR, get_tr());

	if (exit_controls & VM_EXIT_LOAD_IA32_PAT)
		vmwrite(HOST_IA32_PAT, rdmsr(MSR_IA32_CR_PAT));
	if (exit_controls & VM_EXIT_LOAD_IA32_EFER)
		vmwrite(HOST_IA32_EFER, rdmsr(MSR_EFER));
	if (exit_controls & VM_EXIT_LOAD_IA32_PERF_GLOBAL_CTRL)
		vmwrite(HOST_IA32_PERF_GLOBAL_CTRL,
			rdmsr(MSR_CORE_PERF_GLOBAL_CTRL));

	vmwrite(HOST_IA32_SYSENTER_CS, rdmsr(MSR_IA32_SYSENTER_CS));

	vmwrite(HOST_CR0, get_cr0());
	vmwrite(HOST_CR3, get_cr3());
	vmwrite(HOST_CR4, get_cr4());
	vmwrite(HOST_FS_BASE, rdmsr(MSR_FS_BASE));
	vmwrite(HOST_GS_BASE, rdmsr(MSR_GS_BASE));
	vmwrite(HOST_TR_BASE,
		get_desc64_base((struct desc64 *)(get_gdt_base() + get_tr())));
	vmwrite(HOST_GDTR_BASE, get_gdt_base());
	vmwrite(HOST_IDTR_BASE, get_idt_base());
	vmwrite(HOST_IA32_SYSENTER_ESP, rdmsr(MSR_IA32_SYSENTER_ESP));
	vmwrite(HOST_IA32_SYSENTER_EIP, rdmsr(MSR_IA32_SYSENTER_EIP));
}

/*
 * Initialize the guest state fields essentially as a clone of
 * the host state fields. Some host state fields have fixed
 * values, and we set the corresponding guest state fields accordingly.
 */
static inline void init_vmcs_guest_state(void *rip, void *rsp)
{
	vmwrite(GUEST_ES_SELECTOR, vmreadz(HOST_ES_SELECTOR));
	vmwrite(GUEST_CS_SELECTOR, vmreadz(HOST_CS_SELECTOR));
	vmwrite(GUEST_SS_SELECTOR, vmreadz(HOST_SS_SELECTOR));
	vmwrite(GUEST_DS_SELECTOR, vmreadz(HOST_DS_SELECTOR));
	vmwrite(GUEST_FS_SELECTOR, vmreadz(HOST_FS_SELECTOR));
	vmwrite(GUEST_GS_SELECTOR, vmreadz(HOST_GS_SELECTOR));
	vmwrite(GUEST_LDTR_SELECTOR, 0);
	vmwrite(GUEST_TR_SELECTOR, vmreadz(HOST_TR_SELECTOR));
	vmwrite(GUEST_INTR_STATUS, 0);
	vmwrite(GUEST_PML_INDEX, 0);

	vmwrite(VMCS_LINK_POINTER, -1ll);
	vmwrite(GUEST_IA32_DEBUGCTL, 0);
	vmwrite(GUEST_IA32_PAT, vmreadz(HOST_IA32_PAT));
	vmwrite(GUEST_IA32_EFER, vmreadz(HOST_IA32_EFER));
	vmwrite(GUEST_IA32_PERF_GLOBAL_CTRL,
		vmreadz(HOST_IA32_PERF_GLOBAL_CTRL));

	vmwrite(GUEST_ES_LIMIT, -1);
	vmwrite(GUEST_CS_LIMIT, -1);
	vmwrite(GUEST_SS_LIMIT, -1);
	vmwrite(GUEST_DS_LIMIT, -1);
	vmwrite(GUEST_FS_LIMIT, -1);
	vmwrite(GUEST_GS_LIMIT, -1);
	vmwrite(GUEST_LDTR_LIMIT, -1);
	vmwrite(GUEST_TR_LIMIT, 0x67);
	vmwrite(GUEST_GDTR_LIMIT, 0xffff);
	vmwrite(GUEST_IDTR_LIMIT, 0xffff);
	vmwrite(GUEST_ES_AR_BYTES,
		vmreadz(GUEST_ES_SELECTOR) == 0 ? 0x10000 : 0xc093);
	vmwrite(GUEST_CS_AR_BYTES, 0xa09b);
	vmwrite(GUEST_SS_AR_BYTES, 0xc093);
	vmwrite(GUEST_DS_AR_BYTES,
		vmreadz(GUEST_DS_SELECTOR) == 0 ? 0x10000 : 0xc093);
	vmwrite(GUEST_FS_AR_BYTES,
		vmreadz(GUEST_FS_SELECTOR) == 0 ? 0x10000 : 0xc093);
	vmwrite(GUEST_GS_AR_BYTES,
		vmreadz(GUEST_GS_SELECTOR) == 0 ? 0x10000 : 0xc093);
	vmwrite(GUEST_LDTR_AR_BYTES, 0x10000);
	vmwrite(GUEST_TR_AR_BYTES, 0x8b);
	vmwrite(GUEST_INTERRUPTIBILITY_INFO, 0);
	vmwrite(GUEST_ACTIVITY_STATE, 0);
	vmwrite(GUEST_SYSENTER_CS, vmreadz(HOST_IA32_SYSENTER_CS));
	vmwrite(VMX_PREEMPTION_TIMER_VALUE, 0);

	vmwrite(GUEST_CR0, vmreadz(HOST_CR0));
	vmwrite(GUEST_CR3, vmreadz(HOST_CR3));
	vmwrite(GUEST_CR4, vmreadz(HOST_CR4));
	vmwrite(GUEST_ES_BASE, 0);
	vmwrite(GUEST_CS_BASE, 0);
	vmwrite(GUEST_SS_BASE, 0);
	vmwrite(GUEST_DS_BASE, 0);
	vmwrite(GUEST_FS_BASE, vmreadz(HOST_FS_BASE));
	vmwrite(GUEST_GS_BASE, vmreadz(HOST_GS_BASE));
	vmwrite(GUEST_LDTR_BASE, 0);
	vmwrite(GUEST_TR_BASE, vmreadz(HOST_TR_BASE));
	vmwrite(GUEST_GDTR_BASE, vmreadz(HOST_GDTR_BASE));
	vmwrite(GUEST_IDTR_BASE, vmreadz(HOST_IDTR_BASE));
	vmwrite(GUEST_DR7, 0x400);
	vmwrite(GUEST_RSP, (uint64_t)rsp);
	vmwrite(GUEST_RIP, (uint64_t)rip);
	vmwrite(GUEST_RFLAGS, 2);
	vmwrite(GUEST_PENDING_DBG_EXCEPTIONS, 0);
	vmwrite(GUEST_SYSENTER_ESP, vmreadz(HOST_IA32_SYSENTER_ESP));
	vmwrite(GUEST_SYSENTER_EIP, vmreadz(HOST_IA32_SYSENTER_EIP));
}

void prepare_vmcs(struct vmx_pages *vmx, void *guest_rip, void *guest_rsp)
{
	init_vmcs_control_fields(vmx);
	init_vmcs_host_state();
	init_vmcs_guest_state(guest_rip, guest_rsp);
}

<<<<<<< HEAD
=======
void nested_vmx_check_supported(void)
{
	struct kvm_cpuid_entry2 *entry = kvm_get_supported_cpuid_entry(1);

	if (!(entry->ecx & CPUID_VMX)) {
		fprintf(stderr, "nested VMX not enabled, skipping test\n");
		exit(KSFT_SKIP);
	}
}

>>>>>>> b08baef0
void nested_pg_map(struct vmx_pages *vmx, struct kvm_vm *vm,
	 	   uint64_t nested_paddr, uint64_t paddr, uint32_t eptp_memslot)
{
	uint16_t index[4];
	struct eptPageTableEntry *pml4e;

	TEST_ASSERT(vm->mode == VM_MODE_PXXV48_4K, "Attempt to use "
		    "unknown or unsupported guest mode, mode: 0x%x", vm->mode);

	TEST_ASSERT((nested_paddr % vm->page_size) == 0,
		    "Nested physical address not on page boundary,\n"
		    "  nested_paddr: 0x%lx vm->page_size: 0x%x",
		    nested_paddr, vm->page_size);
	TEST_ASSERT((nested_paddr >> vm->page_shift) <= vm->max_gfn,
		    "Physical address beyond beyond maximum supported,\n"
		    "  nested_paddr: 0x%lx vm->max_gfn: 0x%lx vm->page_size: 0x%x",
		    paddr, vm->max_gfn, vm->page_size);
	TEST_ASSERT((paddr % vm->page_size) == 0,
		    "Physical address not on page boundary,\n"
		    "  paddr: 0x%lx vm->page_size: 0x%x",
		    paddr, vm->page_size);
	TEST_ASSERT((paddr >> vm->page_shift) <= vm->max_gfn,
		    "Physical address beyond beyond maximum supported,\n"
		    "  paddr: 0x%lx vm->max_gfn: 0x%lx vm->page_size: 0x%x",
		    paddr, vm->max_gfn, vm->page_size);

	index[0] = (nested_paddr >> 12) & 0x1ffu;
	index[1] = (nested_paddr >> 21) & 0x1ffu;
	index[2] = (nested_paddr >> 30) & 0x1ffu;
	index[3] = (nested_paddr >> 39) & 0x1ffu;

	/* Allocate page directory pointer table if not present. */
	pml4e = vmx->eptp_hva;
	if (!pml4e[index[3]].readable) {
		pml4e[index[3]].address = vm_phy_page_alloc(vm,
			  KVM_EPT_PAGE_TABLE_MIN_PADDR, eptp_memslot)
			>> vm->page_shift;
		pml4e[index[3]].writable = true;
		pml4e[index[3]].readable = true;
		pml4e[index[3]].executable = true;
	}

	/* Allocate page directory table if not present. */
	struct eptPageTableEntry *pdpe;
	pdpe = addr_gpa2hva(vm, pml4e[index[3]].address * vm->page_size);
	if (!pdpe[index[2]].readable) {
		pdpe[index[2]].address = vm_phy_page_alloc(vm,
			  KVM_EPT_PAGE_TABLE_MIN_PADDR, eptp_memslot)
			>> vm->page_shift;
		pdpe[index[2]].writable = true;
		pdpe[index[2]].readable = true;
		pdpe[index[2]].executable = true;
	}

	/* Allocate page table if not present. */
	struct eptPageTableEntry *pde;
	pde = addr_gpa2hva(vm, pdpe[index[2]].address * vm->page_size);
	if (!pde[index[1]].readable) {
		pde[index[1]].address = vm_phy_page_alloc(vm,
			  KVM_EPT_PAGE_TABLE_MIN_PADDR, eptp_memslot)
			>> vm->page_shift;
		pde[index[1]].writable = true;
		pde[index[1]].readable = true;
		pde[index[1]].executable = true;
	}

	/* Fill in page table entry. */
	struct eptPageTableEntry *pte;
	pte = addr_gpa2hva(vm, pde[index[1]].address * vm->page_size);
	pte[index[0]].address = paddr >> vm->page_shift;
	pte[index[0]].writable = true;
	pte[index[0]].readable = true;
	pte[index[0]].executable = true;

	/*
	 * For now mark these as accessed and dirty because the only
	 * testcase we have needs that.  Can be reconsidered later.
	 */
	pte[index[0]].accessed = true;
	pte[index[0]].dirty = true;
}

/*
 * Map a range of EPT guest physical addresses to the VM's physical address
 *
 * Input Args:
 *   vm - Virtual Machine
 *   nested_paddr - Nested guest physical address to map
 *   paddr - VM Physical Address
 *   size - The size of the range to map
 *   eptp_memslot - Memory region slot for new virtual translation tables
 *
 * Output Args: None
 *
 * Return: None
 *
 * Within the VM given by vm, creates a nested guest translation for the
 * page range starting at nested_paddr to the page range starting at paddr.
 */
void nested_map(struct vmx_pages *vmx, struct kvm_vm *vm,
		uint64_t nested_paddr, uint64_t paddr, uint64_t size,
		uint32_t eptp_memslot)
{
	size_t page_size = vm->page_size;
	size_t npages = size / page_size;

	TEST_ASSERT(nested_paddr + size > nested_paddr, "Vaddr overflow");
	TEST_ASSERT(paddr + size > paddr, "Paddr overflow");

	while (npages--) {
		nested_pg_map(vmx, vm, nested_paddr, paddr, eptp_memslot);
		nested_paddr += page_size;
		paddr += page_size;
	}
}

/* Prepare an identity extended page table that maps all the
 * physical pages in VM.
 */
void nested_map_memslot(struct vmx_pages *vmx, struct kvm_vm *vm,
			uint32_t memslot, uint32_t eptp_memslot)
{
	sparsebit_idx_t i, last;
	struct userspace_mem_region *region =
		memslot2region(vm, memslot);

	i = (region->region.guest_phys_addr >> vm->page_shift) - 1;
	last = i + (region->region.memory_size >> vm->page_shift);
	for (;;) {
		i = sparsebit_next_clear(region->unused_phy_pages, i);
		if (i > last)
			break;

		nested_map(vmx, vm,
			   (uint64_t)i << vm->page_shift,
			   (uint64_t)i << vm->page_shift,
			   1 << vm->page_shift,
			   eptp_memslot);
	}
}

void prepare_eptp(struct vmx_pages *vmx, struct kvm_vm *vm,
		  uint32_t eptp_memslot)
{
	vmx->eptp = (void *)vm_vaddr_alloc(vm, getpagesize(), 0x10000, 0, 0);
	vmx->eptp_hva = addr_gva2hva(vm, (uintptr_t)vmx->eptp);
	vmx->eptp_gpa = addr_gva2gpa(vm, (uintptr_t)vmx->eptp);
}<|MERGE_RESOLUTION|>--- conflicted
+++ resolved
@@ -376,8 +376,6 @@
 	init_vmcs_guest_state(guest_rip, guest_rsp);
 }
 
-<<<<<<< HEAD
-=======
 void nested_vmx_check_supported(void)
 {
 	struct kvm_cpuid_entry2 *entry = kvm_get_supported_cpuid_entry(1);
@@ -388,7 +386,6 @@
 	}
 }
 
->>>>>>> b08baef0
 void nested_pg_map(struct vmx_pages *vmx, struct kvm_vm *vm,
 	 	   uint64_t nested_paddr, uint64_t paddr, uint32_t eptp_memslot)
 {
