/*
 * This file is subject to the terms and conditions of the GNU General Public
 * License.  See the file "COPYING" in the main directory of this archive
 * for more details.
 *
 * Copyright (C) 2004-2007 Cavium Networks
 */
#include <linux/console.h>
#include <linux/module.h>
#include <linux/init.h>
#include <linux/platform_device.h>
#include <linux/serial.h>
#include <linux/serial_8250.h>
#include <linux/serial_reg.h>
#include <linux/tty.h>
#include <linux/irq.h>

#include <asm/time.h>

#include <asm/octeon/octeon.h>

#define DEBUG_UART 1

unsigned int octeon_serial_in(struct uart_port *up, int offset)
{
	int rv = cvmx_read_csr((uint64_t)(up->membase + (offset << 3)));
	if (offset == UART_IIR && (rv & 0xf) == 7) {
		/* Busy interrupt, read the USR (39) and try again. */
		cvmx_read_csr((uint64_t)(up->membase + (39 << 3)));
		rv = cvmx_read_csr((uint64_t)(up->membase + (offset << 3)));
	}
	return rv;
}

void octeon_serial_out(struct uart_port *up, int offset, int value)
{
	/*
	 * If bits 6 or 7 of the OCTEON UART's LCR are set, it quits
	 * working.
	 */
	if (offset == UART_LCR)
		value &= 0x9f;
	cvmx_write_csr((uint64_t)(up->membase + (offset << 3)), (u8)value);
}

static int __devinit octeon_serial_probe(struct platform_device *pdev)
{
	int irq, res;
	struct resource *res_mem;
<<<<<<< HEAD
	struct uart_port port;
=======
	struct uart_8250_port up;
>>>>>>> 4a8e43fe

	/* All adaptors have an irq.  */
	irq = platform_get_irq(pdev, 0);
	if (irq < 0)
		return irq;

<<<<<<< HEAD
	memset(&port, 0, sizeof(port));

	port.flags = ASYNC_SKIP_TEST | UPF_SHARE_IRQ | UPF_FIXED_TYPE;
	port.type = PORT_OCTEON;
	port.iotype = UPIO_MEM;
	port.regshift = 3;
	port.dev = &pdev->dev;

	if (octeon_is_simulation())
		/* Make simulator output fast*/
		port.uartclk = 115200 * 16;
	else
		port.uartclk = octeon_get_io_clock_rate();

	port.serial_in = octeon_serial_in;
	port.serial_out = octeon_serial_out;
	port.irq = irq;
=======
	memset(&up, 0, sizeof(up));

	up.port.flags = ASYNC_SKIP_TEST | UPF_SHARE_IRQ | UPF_FIXED_TYPE;
	up.port.type = PORT_OCTEON;
	up.port.iotype = UPIO_MEM;
	up.port.regshift = 3;
	up.port.dev = &pdev->dev;

	if (octeon_is_simulation())
		/* Make simulator output fast*/
		up.port.uartclk = 115200 * 16;
	else
		up.port.uartclk = octeon_get_io_clock_rate();

	up.port.serial_in = octeon_serial_in;
	up.port.serial_out = octeon_serial_out;
	up.port.irq = irq;
>>>>>>> 4a8e43fe

	res_mem = platform_get_resource(pdev, IORESOURCE_MEM, 0);
	if (res_mem == NULL) {
		dev_err(&pdev->dev, "found no memory resource\n");
		return -ENXIO;
	}
<<<<<<< HEAD
	port.mapbase = res_mem->start;
	port.membase = ioremap(res_mem->start, resource_size(res_mem));

	res = serial8250_register_port(&port);
=======
	up.port.mapbase = res_mem->start;
	up.port.membase = ioremap(res_mem->start, resource_size(res_mem));

	res = serial8250_register_8250_port(&up);
>>>>>>> 4a8e43fe

	return res >= 0 ? 0 : res;
}

static struct of_device_id octeon_serial_match[] = {
	{
		.compatible = "cavium,octeon-3860-uart",
	},
	{},
};
MODULE_DEVICE_TABLE(of, octeon_serial_match);

static struct platform_driver octeon_serial_driver = {
	.probe		= octeon_serial_probe,
	.driver		= {
		.owner	= THIS_MODULE,
		.name	= "octeon_serial",
		.of_match_table = octeon_serial_match,
	},
};

static int __init octeon_serial_init(void)
{
	return platform_driver_register(&octeon_serial_driver);
}
late_initcall(octeon_serial_init);<|MERGE_RESOLUTION|>--- conflicted
+++ resolved
@@ -47,36 +47,13 @@
 {
 	int irq, res;
 	struct resource *res_mem;
-<<<<<<< HEAD
-	struct uart_port port;
-=======
 	struct uart_8250_port up;
->>>>>>> 4a8e43fe
 
 	/* All adaptors have an irq.  */
 	irq = platform_get_irq(pdev, 0);
 	if (irq < 0)
 		return irq;
 
-<<<<<<< HEAD
-	memset(&port, 0, sizeof(port));
-
-	port.flags = ASYNC_SKIP_TEST | UPF_SHARE_IRQ | UPF_FIXED_TYPE;
-	port.type = PORT_OCTEON;
-	port.iotype = UPIO_MEM;
-	port.regshift = 3;
-	port.dev = &pdev->dev;
-
-	if (octeon_is_simulation())
-		/* Make simulator output fast*/
-		port.uartclk = 115200 * 16;
-	else
-		port.uartclk = octeon_get_io_clock_rate();
-
-	port.serial_in = octeon_serial_in;
-	port.serial_out = octeon_serial_out;
-	port.irq = irq;
-=======
 	memset(&up, 0, sizeof(up));
 
 	up.port.flags = ASYNC_SKIP_TEST | UPF_SHARE_IRQ | UPF_FIXED_TYPE;
@@ -94,24 +71,16 @@
 	up.port.serial_in = octeon_serial_in;
 	up.port.serial_out = octeon_serial_out;
 	up.port.irq = irq;
->>>>>>> 4a8e43fe
 
 	res_mem = platform_get_resource(pdev, IORESOURCE_MEM, 0);
 	if (res_mem == NULL) {
 		dev_err(&pdev->dev, "found no memory resource\n");
 		return -ENXIO;
 	}
-<<<<<<< HEAD
-	port.mapbase = res_mem->start;
-	port.membase = ioremap(res_mem->start, resource_size(res_mem));
-
-	res = serial8250_register_port(&port);
-=======
 	up.port.mapbase = res_mem->start;
 	up.port.membase = ioremap(res_mem->start, resource_size(res_mem));
 
 	res = serial8250_register_8250_port(&up);
->>>>>>> 4a8e43fe
 
 	return res >= 0 ? 0 : res;
 }
