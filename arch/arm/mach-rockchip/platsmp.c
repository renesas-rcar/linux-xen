/*
 * Copyright (c) 2013 MundoReader S.L.
 * Author: Heiko Stuebner <heiko@sntech.de>
 *
 * This program is free software; you can redistribute it and/or modify
 * it under the terms of the GNU General Public License as published by
 * the Free Software Foundation; either version 2 of the License, or
 * (at your option) any later version.
 *
 * This program is distributed in the hope that it will be useful,
 * but WITHOUT ANY WARRANTY; without even the implied warranty of
 * MERCHANTABILITY or FITNESS FOR A PARTICULAR PURPOSE.  See the
 * GNU General Public License for more details.
 */

#include <linux/delay.h>
#include <linux/init.h>
#include <linux/smp.h>
#include <linux/io.h>
#include <linux/of.h>
#include <linux/of_address.h>
#include <linux/regmap.h>
#include <linux/mfd/syscon.h>

#include <linux/reset.h>
#include <linux/cpu.h>
#include <asm/cacheflush.h>
#include <asm/cp15.h>
#include <asm/smp_scu.h>
#include <asm/smp_plat.h>
#include <asm/mach/map.h>

#include "core.h"

static void __iomem *scu_base_addr;
static void __iomem *sram_base_addr;
static int ncores;

#define PMU_PWRDN_CON		0x08
#define PMU_PWRDN_ST		0x0c

#define PMU_PWRDN_SCU		4

static struct regmap *pmu;
static int has_pmu = true;

static int pmu_power_domain_is_on(int pd)
{
	u32 val;
	int ret;

	ret = regmap_read(pmu, PMU_PWRDN_ST, &val);
	if (ret < 0)
		return ret;

	return !(val & BIT(pd));
}

static struct reset_control *rockchip_get_core_reset(int cpu)
{
	struct device *dev = get_cpu_device(cpu);
	struct device_node *np;

	/* The cpu device is only available after the initial core bringup */
	if (dev)
		np = dev->of_node;
	else
		np = of_get_cpu_node(cpu, 0);

	return of_reset_control_get(np, NULL);
}

static int pmu_set_power_domain(int pd, bool on)
{
	u32 val = (on) ? 0 : BIT(pd);
	struct reset_control *rstc = rockchip_get_core_reset(pd);
	int ret;

	if (IS_ERR(rstc) && read_cpuid_part() != ARM_CPU_PART_CORTEX_A9) {
		pr_err("%s: could not get reset control for core %d\n",
		       __func__, pd);
		return PTR_ERR(rstc);
	}

	/*
	 * We need to soft reset the cpu when we turn off the cpu power domain,
	 * or else the active processors might be stalled when the individual
	 * processor is powered down.
	 */
	if (!IS_ERR(rstc) && !on)
		reset_control_assert(rstc);

	if (has_pmu) {
		ret = regmap_update_bits(pmu, PMU_PWRDN_CON, BIT(pd), val);
		if (ret < 0) {
			pr_err("%s: could not update power domain\n",
			       __func__);
			return ret;
		}

		ret = -1;
		while (ret != on) {
			ret = pmu_power_domain_is_on(pd);
			if (ret < 0) {
				pr_err("%s: could not read power domain state\n",
				       __func__);
				return ret;
			}
		}
	}

	if (!IS_ERR(rstc)) {
		if (on)
			reset_control_deassert(rstc);
		reset_control_put(rstc);
	}

	return 0;
}

/*
 * Handling of CPU cores
 */

static int rockchip_boot_secondary(unsigned int cpu, struct task_struct *idle)
{
	int ret;

	if (!sram_base_addr || (has_pmu && !pmu)) {
		pr_err("%s: sram or pmu missing for cpu boot\n", __func__);
		return -ENXIO;
	}

	if (cpu >= ncores) {
		pr_err("%s: cpu %d outside maximum number of cpus %d\n",
		       __func__, cpu, ncores);
		return -ENXIO;
	}

	/* start the core */
	ret = pmu_set_power_domain(0 + cpu, true);
	if (ret < 0)
		return ret;

	if (read_cpuid_part() != ARM_CPU_PART_CORTEX_A9) {
		/*
		 * We communicate with the bootrom to active the cpus other
		 * than cpu0, after a blob of initialize code, they will
		 * stay at wfe state, once they are actived, they will check
		 * the mailbox:
		 * sram_base_addr + 4: 0xdeadbeaf
		 * sram_base_addr + 8: start address for pc
		 * The cpu0 need to wait the other cpus other than cpu0 entering
		 * the wfe state.The wait time is affected by many aspects.
		 * (e.g: cpu frequency, bootrom frequency, sram frequency, ...)
		 */
		mdelay(1); /* ensure the cpus other than cpu0 to startup */

		writel(virt_to_phys(secondary_startup), sram_base_addr + 8);
		writel(0xDEADBEAF, sram_base_addr + 4);
		dsb_sev();
	}

	return 0;
}

/**
 * rockchip_smp_prepare_sram - populate necessary sram block
 * Starting cores execute the code residing at the start of the on-chip sram
 * after power-on. Therefore make sure, this sram region is reserved and
 * big enough. After this check, copy the trampoline code that directs the
 * core to the real startup code in ram into the sram-region.
 * @node: mmio-sram device node
 */
static int __init rockchip_smp_prepare_sram(struct device_node *node)
{
	unsigned int trampoline_sz = &rockchip_secondary_trampoline_end -
					    &rockchip_secondary_trampoline;
	struct resource res;
	unsigned int rsize;
	int ret;

	ret = of_address_to_resource(node, 0, &res);
	if (ret < 0) {
		pr_err("%s: could not get address for node %s\n",
		       __func__, node->full_name);
		return ret;
	}

	rsize = resource_size(&res);
	if (rsize < trampoline_sz) {
		pr_err("%s: reserved block with size 0x%x is to small for trampoline size 0x%x\n",
		       __func__, rsize, trampoline_sz);
		return -EINVAL;
	}

	/* set the boot function for the sram code */
	rockchip_boot_fn = virt_to_phys(secondary_startup);

	/* copy the trampoline to sram, that runs during startup of the core */
	memcpy(sram_base_addr, &rockchip_secondary_trampoline, trampoline_sz);
	flush_cache_all();
	outer_clean_range(0, trampoline_sz);

	dsb_sev();

	return 0;
}

static const struct regmap_config rockchip_pmu_regmap_config = {
	.reg_bits = 32,
	.val_bits = 32,
	.reg_stride = 4,
};

static int __init rockchip_smp_prepare_pmu(void)
{
	struct device_node *node;
	void __iomem *pmu_base;

	/*
	 * This function is only called via smp_ops->smp_prepare_cpu().
	 * That only happens if a "/cpus" device tree node exists
	 * and has an "enable-method" property that selects the SMP
	 * operations defined herein.
	 */
	node = of_find_node_by_path("/cpus");

	pmu = syscon_regmap_lookup_by_phandle(node, "rockchip,pmu");
	of_node_put(node);
	if (!IS_ERR(pmu))
		return 0;

	pmu = syscon_regmap_lookup_by_compatible("rockchip,rk3066-pmu");
	if (!IS_ERR(pmu))
		return 0;

	/* fallback, create our own regmap for the pmu area */
	pmu = NULL;
	node = of_find_compatible_node(NULL, NULL, "rockchip,rk3066-pmu");
	if (!node) {
		pr_err("%s: could not find pmu dt node\n", __func__);
		return -ENODEV;
	}

	pmu_base = of_iomap(node, 0);
	if (!pmu_base) {
		pr_err("%s: could not map pmu registers\n", __func__);
		return -ENOMEM;
	}

	pmu = regmap_init_mmio(NULL, pmu_base, &rockchip_pmu_regmap_config);
	if (IS_ERR(pmu)) {
		int ret = PTR_ERR(pmu);

		iounmap(pmu_base);
		pmu = NULL;
		pr_err("%s: regmap init failed\n", __func__);
		return ret;
	}

	return 0;
}

static void __init rockchip_smp_prepare_cpus(unsigned int max_cpus)
{
	struct device_node *node;
	unsigned int i;

	node = of_find_compatible_node(NULL, NULL, "rockchip,rk3066-smp-sram");
	if (!node) {
		pr_err("%s: could not find sram dt node\n", __func__);
		return;
	}

	sram_base_addr = of_iomap(node, 0);
	if (!sram_base_addr) {
		pr_err("%s: could not map sram registers\n", __func__);
		return;
	}

	if (has_pmu && rockchip_smp_prepare_pmu())
		return;

	if (read_cpuid_part() == ARM_CPU_PART_CORTEX_A9) {
		if (rockchip_smp_prepare_sram(node))
			return;

		/* enable the SCU power domain */
		pmu_set_power_domain(PMU_PWRDN_SCU, true);

		node = of_find_compatible_node(NULL, NULL, "arm,cortex-a9-scu");
		if (!node) {
			pr_err("%s: missing scu\n", __func__);
			return;
		}

		scu_base_addr = of_iomap(node, 0);
		if (!scu_base_addr) {
			pr_err("%s: could not map scu registers\n", __func__);
			return;
		}

		/*
		 * While the number of cpus is gathered from dt, also get the
		 * number of cores from the scu to verify this value when
		 * booting the cores.
		 */
		ncores = scu_get_core_count(scu_base_addr);
		pr_err("%s: ncores %d\n", __func__, ncores);

		scu_enable(scu_base_addr);
	} else {
		unsigned int l2ctlr;

		asm ("mrc p15, 1, %0, c9, c0, 2\n" : "=r" (l2ctlr));
		ncores = ((l2ctlr >> 24) & 0x3) + 1;
	}

	/* Make sure that all cores except the first are really off */
	for (i = 1; i < ncores; i++)
		pmu_set_power_domain(0 + i, false);
}

static void __init rk3036_smp_prepare_cpus(unsigned int max_cpus)
{
	has_pmu = false;

	rockchip_smp_prepare_cpus(max_cpus);
}

#ifdef CONFIG_HOTPLUG_CPU
static int rockchip_cpu_kill(unsigned int cpu)
{
	/*
	 * We need a delay here to ensure that the dying CPU can finish
	 * executing v7_coherency_exit() and reach the WFI/WFE state
	 * prior to having the power domain disabled.
	 */
	mdelay(1);

	pmu_set_power_domain(0 + cpu, false);
	return 1;
}

static void rockchip_cpu_die(unsigned int cpu)
{
	v7_exit_coherency_flush(louis);
	while (1)
		cpu_do_idle();
}
#endif

<<<<<<< HEAD
=======
static const struct smp_operations rk3036_smp_ops __initconst = {
	.smp_prepare_cpus	= rk3036_smp_prepare_cpus,
	.smp_boot_secondary	= rockchip_boot_secondary,
#ifdef CONFIG_HOTPLUG_CPU
	.cpu_kill		= rockchip_cpu_kill,
	.cpu_die		= rockchip_cpu_die,
#endif
};

>>>>>>> 8907dbaa
static const struct smp_operations rockchip_smp_ops __initconst = {
	.smp_prepare_cpus	= rockchip_smp_prepare_cpus,
	.smp_boot_secondary	= rockchip_boot_secondary,
#ifdef CONFIG_HOTPLUG_CPU
	.cpu_kill		= rockchip_cpu_kill,
	.cpu_die		= rockchip_cpu_die,
#endif
};

CPU_METHOD_OF_DECLARE(rk3036_smp, "rockchip,rk3036-smp", &rk3036_smp_ops);
CPU_METHOD_OF_DECLARE(rk3066_smp, "rockchip,rk3066-smp", &rockchip_smp_ops);<|MERGE_RESOLUTION|>--- conflicted
+++ resolved
@@ -351,8 +351,6 @@
 }
 #endif
 
-<<<<<<< HEAD
-=======
 static const struct smp_operations rk3036_smp_ops __initconst = {
 	.smp_prepare_cpus	= rk3036_smp_prepare_cpus,
 	.smp_boot_secondary	= rockchip_boot_secondary,
@@ -362,7 +360,6 @@
 #endif
 };
 
->>>>>>> 8907dbaa
 static const struct smp_operations rockchip_smp_ops __initconst = {
 	.smp_prepare_cpus	= rockchip_smp_prepare_cpus,
 	.smp_boot_secondary	= rockchip_boot_secondary,
