/*
 * Device Tree Source for the r8a7794 SoC
 *
 * Copyright (C) 2014 Renesas Electronics Corporation
 * Copyright (C) 2014 Ulrich Hecht
 *
 * This file is licensed under the terms of the GNU General Public License
 * version 2.  This program is licensed "as is" without any warranty of any
 * kind, whether express or implied.
 */

#include <dt-bindings/clock/r8a7794-clock.h>
#include <dt-bindings/interrupt-controller/arm-gic.h>
#include <dt-bindings/interrupt-controller/irq.h>

/ {
	compatible = "renesas,r8a7794";
	interrupt-parent = <&gic>;
	#address-cells = <2>;
	#size-cells = <2>;

	aliases {
		i2c0 = &i2c0;
		i2c1 = &i2c1;
		i2c2 = &i2c2;
		i2c3 = &i2c3;
		i2c4 = &i2c4;
		i2c5 = &i2c5;
		spi0 = &qspi;
	};

	cpus {
		#address-cells = <1>;
		#size-cells = <0>;

		cpu0: cpu@0 {
			device_type = "cpu";
			compatible = "arm,cortex-a7";
			reg = <0>;
			clock-frequency = <1000000000>;
		};

		cpu1: cpu@1 {
			device_type = "cpu";
			compatible = "arm,cortex-a7";
			reg = <1>;
			clock-frequency = <1000000000>;
		};
	};

	gic: interrupt-controller@f1001000 {
		compatible = "arm,gic-400";
		#interrupt-cells = <3>;
		#address-cells = <0>;
		interrupt-controller;
		reg = <0 0xf1001000 0 0x1000>,
			<0 0xf1002000 0 0x1000>,
			<0 0xf1004000 0 0x2000>,
			<0 0xf1006000 0 0x2000>;
		interrupts = <1 9 (GIC_CPU_MASK_SIMPLE(2) | IRQ_TYPE_LEVEL_HIGH)>;
	};

	gpio0: gpio@e6050000 {
		compatible = "renesas,gpio-r8a7794", "renesas,gpio-rcar";
		reg = <0 0xe6050000 0 0x50>;
		interrupts = <0 4 IRQ_TYPE_LEVEL_HIGH>;
		#gpio-cells = <2>;
		gpio-controller;
		gpio-ranges = <&pfc 0 0 32>;
		#interrupt-cells = <2>;
		interrupt-controller;
		clocks = <&mstp9_clks R8A7794_CLK_GPIO0>;
		power-domains = <&cpg_clocks>;
	};

	gpio1: gpio@e6051000 {
		compatible = "renesas,gpio-r8a7794", "renesas,gpio-rcar";
		reg = <0 0xe6051000 0 0x50>;
		interrupts = <0 5 IRQ_TYPE_LEVEL_HIGH>;
		#gpio-cells = <2>;
		gpio-controller;
		gpio-ranges = <&pfc 0 32 26>;
		#interrupt-cells = <2>;
		interrupt-controller;
		clocks = <&mstp9_clks R8A7794_CLK_GPIO1>;
		power-domains = <&cpg_clocks>;
	};

	gpio2: gpio@e6052000 {
		compatible = "renesas,gpio-r8a7794", "renesas,gpio-rcar";
		reg = <0 0xe6052000 0 0x50>;
		interrupts = <0 6 IRQ_TYPE_LEVEL_HIGH>;
		#gpio-cells = <2>;
		gpio-controller;
		gpio-ranges = <&pfc 0 64 32>;
		#interrupt-cells = <2>;
		interrupt-controller;
		clocks = <&mstp9_clks R8A7794_CLK_GPIO2>;
		power-domains = <&cpg_clocks>;
	};

	gpio3: gpio@e6053000 {
		compatible = "renesas,gpio-r8a7794", "renesas,gpio-rcar";
		reg = <0 0xe6053000 0 0x50>;
		interrupts = <0 7 IRQ_TYPE_LEVEL_HIGH>;
		#gpio-cells = <2>;
		gpio-controller;
		gpio-ranges = <&pfc 0 96 32>;
		#interrupt-cells = <2>;
		interrupt-controller;
		clocks = <&mstp9_clks R8A7794_CLK_GPIO3>;
		power-domains = <&cpg_clocks>;
	};

	gpio4: gpio@e6054000 {
		compatible = "renesas,gpio-r8a7794", "renesas,gpio-rcar";
		reg = <0 0xe6054000 0 0x50>;
		interrupts = <0 8 IRQ_TYPE_LEVEL_HIGH>;
		#gpio-cells = <2>;
		gpio-controller;
		gpio-ranges = <&pfc 0 128 32>;
		#interrupt-cells = <2>;
		interrupt-controller;
		clocks = <&mstp9_clks R8A7794_CLK_GPIO4>;
		power-domains = <&cpg_clocks>;
	};

	gpio5: gpio@e6055000 {
		compatible = "renesas,gpio-r8a7794", "renesas,gpio-rcar";
		reg = <0 0xe6055000 0 0x50>;
		interrupts = <0 9 IRQ_TYPE_LEVEL_HIGH>;
		#gpio-cells = <2>;
		gpio-controller;
		gpio-ranges = <&pfc 0 160 28>;
		#interrupt-cells = <2>;
		interrupt-controller;
		clocks = <&mstp9_clks R8A7794_CLK_GPIO5>;
		power-domains = <&cpg_clocks>;
	};

	gpio6: gpio@e6055400 {
		compatible = "renesas,gpio-r8a7794", "renesas,gpio-rcar";
		reg = <0 0xe6055400 0 0x50>;
		interrupts = <0 10 IRQ_TYPE_LEVEL_HIGH>;
		#gpio-cells = <2>;
		gpio-controller;
		gpio-ranges = <&pfc 0 192 26>;
		#interrupt-cells = <2>;
		interrupt-controller;
		clocks = <&mstp9_clks R8A7794_CLK_GPIO6>;
		power-domains = <&cpg_clocks>;
	};

	cmt0: timer@ffca0000 {
		compatible = "renesas,cmt-48-gen2";
		reg = <0 0xffca0000 0 0x1004>;
		interrupts = <0 142 IRQ_TYPE_LEVEL_HIGH>,
			     <0 143 IRQ_TYPE_LEVEL_HIGH>;
		clocks = <&mstp1_clks R8A7794_CLK_CMT0>;
		clock-names = "fck";
		power-domains = <&cpg_clocks>;

		renesas,channels-mask = <0x60>;

		status = "disabled";
	};

	cmt1: timer@e6130000 {
		compatible = "renesas,cmt-48-gen2";
		reg = <0 0xe6130000 0 0x1004>;
		interrupts = <0 120 IRQ_TYPE_LEVEL_HIGH>,
			     <0 121 IRQ_TYPE_LEVEL_HIGH>,
			     <0 122 IRQ_TYPE_LEVEL_HIGH>,
			     <0 123 IRQ_TYPE_LEVEL_HIGH>,
			     <0 124 IRQ_TYPE_LEVEL_HIGH>,
			     <0 125 IRQ_TYPE_LEVEL_HIGH>,
			     <0 126 IRQ_TYPE_LEVEL_HIGH>,
			     <0 127 IRQ_TYPE_LEVEL_HIGH>;
		clocks = <&mstp3_clks R8A7794_CLK_CMT1>;
		clock-names = "fck";
		power-domains = <&cpg_clocks>;

		renesas,channels-mask = <0xff>;

		status = "disabled";
	};

	timer {
		compatible = "arm,armv7-timer";
		interrupts = <1 13 (GIC_CPU_MASK_SIMPLE(2) | IRQ_TYPE_LEVEL_LOW)>,
			     <1 14 (GIC_CPU_MASK_SIMPLE(2) | IRQ_TYPE_LEVEL_LOW)>,
			     <1 11 (GIC_CPU_MASK_SIMPLE(2) | IRQ_TYPE_LEVEL_LOW)>,
			     <1 10 (GIC_CPU_MASK_SIMPLE(2) | IRQ_TYPE_LEVEL_LOW)>;
	};

	irqc0: interrupt-controller@e61c0000 {
		compatible = "renesas,irqc-r8a7794", "renesas,irqc";
		#interrupt-cells = <2>;
		interrupt-controller;
		reg = <0 0xe61c0000 0 0x200>;
		interrupts = <0 0 IRQ_TYPE_LEVEL_HIGH>,
			     <0 1 IRQ_TYPE_LEVEL_HIGH>,
			     <0 2 IRQ_TYPE_LEVEL_HIGH>,
			     <0 3 IRQ_TYPE_LEVEL_HIGH>,
			     <0 12 IRQ_TYPE_LEVEL_HIGH>,
			     <0 13 IRQ_TYPE_LEVEL_HIGH>,
			     <0 14 IRQ_TYPE_LEVEL_HIGH>,
			     <0 15 IRQ_TYPE_LEVEL_HIGH>,
			     <0 16 IRQ_TYPE_LEVEL_HIGH>,
			     <0 17 IRQ_TYPE_LEVEL_HIGH>;
		clocks = <&mstp4_clks R8A7794_CLK_IRQC>;
		power-domains = <&cpg_clocks>;
	};

	pfc: pin-controller@e6060000 {
		compatible = "renesas,pfc-r8a7794";
		reg = <0 0xe6060000 0 0x11c>;
		#gpio-range-cells = <3>;
	};

	pfc: pin-controller@e6060000 {
		compatible = "renesas,pfc-r8a7794";
		reg = <0 0xe6060000 0 0x11c>;
		#gpio-range-cells = <3>;
	};

	dmac0: dma-controller@e6700000 {
		compatible = "renesas,rcar-dmac";
		reg = <0 0xe6700000 0 0x20000>;
		interrupts = <0 197 IRQ_TYPE_LEVEL_HIGH
			      0 200 IRQ_TYPE_LEVEL_HIGH
			      0 201 IRQ_TYPE_LEVEL_HIGH
			      0 202 IRQ_TYPE_LEVEL_HIGH
			      0 203 IRQ_TYPE_LEVEL_HIGH
			      0 204 IRQ_TYPE_LEVEL_HIGH
			      0 205 IRQ_TYPE_LEVEL_HIGH
			      0 206 IRQ_TYPE_LEVEL_HIGH
			      0 207 IRQ_TYPE_LEVEL_HIGH
			      0 208 IRQ_TYPE_LEVEL_HIGH
			      0 209 IRQ_TYPE_LEVEL_HIGH
			      0 210 IRQ_TYPE_LEVEL_HIGH
			      0 211 IRQ_TYPE_LEVEL_HIGH
			      0 212 IRQ_TYPE_LEVEL_HIGH
			      0 213 IRQ_TYPE_LEVEL_HIGH
			      0 214 IRQ_TYPE_LEVEL_HIGH>;
		interrupt-names = "error",
				"ch0", "ch1", "ch2", "ch3",
				"ch4", "ch5", "ch6", "ch7",
				"ch8", "ch9", "ch10", "ch11",
				"ch12", "ch13", "ch14";
		clocks = <&mstp2_clks R8A7794_CLK_SYS_DMAC0>;
		clock-names = "fck";
		power-domains = <&cpg_clocks>;
		#dma-cells = <1>;
		dma-channels = <15>;
	};

	dmac1: dma-controller@e6720000 {
		compatible = "renesas,rcar-dmac";
		reg = <0 0xe6720000 0 0x20000>;
		interrupts = <0 220 IRQ_TYPE_LEVEL_HIGH
			      0 216 IRQ_TYPE_LEVEL_HIGH
			      0 217 IRQ_TYPE_LEVEL_HIGH
			      0 218 IRQ_TYPE_LEVEL_HIGH
			      0 219 IRQ_TYPE_LEVEL_HIGH
			      0 308 IRQ_TYPE_LEVEL_HIGH
			      0 309 IRQ_TYPE_LEVEL_HIGH
			      0 310 IRQ_TYPE_LEVEL_HIGH
			      0 311 IRQ_TYPE_LEVEL_HIGH
			      0 312 IRQ_TYPE_LEVEL_HIGH
			      0 313 IRQ_TYPE_LEVEL_HIGH
			      0 314 IRQ_TYPE_LEVEL_HIGH
			      0 315 IRQ_TYPE_LEVEL_HIGH
			      0 316 IRQ_TYPE_LEVEL_HIGH
			      0 317 IRQ_TYPE_LEVEL_HIGH
			      0 318 IRQ_TYPE_LEVEL_HIGH>;
		interrupt-names = "error",
				"ch0", "ch1", "ch2", "ch3",
				"ch4", "ch5", "ch6", "ch7",
				"ch8", "ch9", "ch10", "ch11",
				"ch12", "ch13", "ch14";
		clocks = <&mstp2_clks R8A7794_CLK_SYS_DMAC1>;
		clock-names = "fck";
		power-domains = <&cpg_clocks>;
		#dma-cells = <1>;
		dma-channels = <15>;
	};

	scifa0: serial@e6c40000 {
		compatible = "renesas,scifa-r8a7794", "renesas,scifa";
		reg = <0 0xe6c40000 0 64>;
		interrupts = <0 144 IRQ_TYPE_LEVEL_HIGH>;
		clocks = <&mstp2_clks R8A7794_CLK_SCIFA0>;
		clock-names = "sci_ick";
		dmas = <&dmac0 0x21>, <&dmac0 0x22>;
		dma-names = "tx", "rx";
		power-domains = <&cpg_clocks>;
		status = "disabled";
	};

	scifa1: serial@e6c50000 {
		compatible = "renesas,scifa-r8a7794", "renesas,scifa";
		reg = <0 0xe6c50000 0 64>;
		interrupts = <0 145 IRQ_TYPE_LEVEL_HIGH>;
		clocks = <&mstp2_clks R8A7794_CLK_SCIFA1>;
		clock-names = "sci_ick";
		dmas = <&dmac0 0x25>, <&dmac0 0x26>;
		dma-names = "tx", "rx";
		power-domains = <&cpg_clocks>;
		status = "disabled";
	};

	scifa2: serial@e6c60000 {
		compatible = "renesas,scifa-r8a7794", "renesas,scifa";
		reg = <0 0xe6c60000 0 64>;
		interrupts = <0 151 IRQ_TYPE_LEVEL_HIGH>;
		clocks = <&mstp2_clks R8A7794_CLK_SCIFA2>;
		clock-names = "sci_ick";
		dmas = <&dmac0 0x27>, <&dmac0 0x28>;
		dma-names = "tx", "rx";
		power-domains = <&cpg_clocks>;
		status = "disabled";
	};

	scifa3: serial@e6c70000 {
		compatible = "renesas,scifa-r8a7794", "renesas,scifa";
		reg = <0 0xe6c70000 0 64>;
		interrupts = <0 29 IRQ_TYPE_LEVEL_HIGH>;
		clocks = <&mstp11_clks R8A7794_CLK_SCIFA3>;
		clock-names = "sci_ick";
		dmas = <&dmac0 0x1b>, <&dmac0 0x1c>;
		dma-names = "tx", "rx";
		power-domains = <&cpg_clocks>;
		status = "disabled";
	};

	scifa4: serial@e6c78000 {
		compatible = "renesas,scifa-r8a7794", "renesas,scifa";
		reg = <0 0xe6c78000 0 64>;
		interrupts = <0 30 IRQ_TYPE_LEVEL_HIGH>;
		clocks = <&mstp11_clks R8A7794_CLK_SCIFA4>;
		clock-names = "sci_ick";
		dmas = <&dmac0 0x1f>, <&dmac0 0x20>;
		dma-names = "tx", "rx";
		power-domains = <&cpg_clocks>;
		status = "disabled";
	};

	scifa5: serial@e6c80000 {
		compatible = "renesas,scifa-r8a7794", "renesas,scifa";
		reg = <0 0xe6c80000 0 64>;
		interrupts = <0 31 IRQ_TYPE_LEVEL_HIGH>;
		clocks = <&mstp11_clks R8A7794_CLK_SCIFA5>;
		clock-names = "sci_ick";
		dmas = <&dmac0 0x23>, <&dmac0 0x24>;
		dma-names = "tx", "rx";
		power-domains = <&cpg_clocks>;
		status = "disabled";
	};

	scifb0: serial@e6c20000 {
		compatible = "renesas,scifb-r8a7794", "renesas,scifb";
		reg = <0 0xe6c20000 0 64>;
		interrupts = <0 148 IRQ_TYPE_LEVEL_HIGH>;
		clocks = <&mstp2_clks R8A7794_CLK_SCIFB0>;
		clock-names = "sci_ick";
		dmas = <&dmac0 0x3d>, <&dmac0 0x3e>;
		dma-names = "tx", "rx";
		power-domains = <&cpg_clocks>;
		status = "disabled";
	};

	scifb1: serial@e6c30000 {
		compatible = "renesas,scifb-r8a7794", "renesas,scifb";
		reg = <0 0xe6c30000 0 64>;
		interrupts = <0 149 IRQ_TYPE_LEVEL_HIGH>;
		clocks = <&mstp2_clks R8A7794_CLK_SCIFB1>;
		clock-names = "sci_ick";
		dmas = <&dmac0 0x19>, <&dmac0 0x1a>;
		dma-names = "tx", "rx";
		power-domains = <&cpg_clocks>;
		status = "disabled";
	};

	scifb2: serial@e6ce0000 {
		compatible = "renesas,scifb-r8a7794", "renesas,scifb";
		reg = <0 0xe6ce0000 0 64>;
		interrupts = <0 150 IRQ_TYPE_LEVEL_HIGH>;
		clocks = <&mstp2_clks R8A7794_CLK_SCIFB2>;
		clock-names = "sci_ick";
		dmas = <&dmac0 0x1d>, <&dmac0 0x1e>;
		dma-names = "tx", "rx";
		power-domains = <&cpg_clocks>;
		status = "disabled";
	};

	scif0: serial@e6e60000 {
		compatible = "renesas,scif-r8a7794", "renesas,scif";
		reg = <0 0xe6e60000 0 64>;
		interrupts = <0 152 IRQ_TYPE_LEVEL_HIGH>;
		clocks = <&mstp7_clks R8A7794_CLK_SCIF0>;
		clock-names = "sci_ick";
		dmas = <&dmac0 0x29>, <&dmac0 0x2a>;
		dma-names = "tx", "rx";
		power-domains = <&cpg_clocks>;
		status = "disabled";
	};

	scif1: serial@e6e68000 {
		compatible = "renesas,scif-r8a7794", "renesas,scif";
		reg = <0 0xe6e68000 0 64>;
		interrupts = <0 153 IRQ_TYPE_LEVEL_HIGH>;
		clocks = <&mstp7_clks R8A7794_CLK_SCIF1>;
		clock-names = "sci_ick";
		dmas = <&dmac0 0x2d>, <&dmac0 0x2e>;
		dma-names = "tx", "rx";
		power-domains = <&cpg_clocks>;
		status = "disabled";
	};

	scif2: serial@e6e58000 {
		compatible = "renesas,scif-r8a7794", "renesas,scif";
		reg = <0 0xe6e58000 0 64>;
		interrupts = <0 22 IRQ_TYPE_LEVEL_HIGH>;
		clocks = <&mstp7_clks R8A7794_CLK_SCIF2>;
		clock-names = "sci_ick";
		dmas = <&dmac0 0x2b>, <&dmac0 0x2c>;
		dma-names = "tx", "rx";
		power-domains = <&cpg_clocks>;
		status = "disabled";
	};

	scif3: serial@e6ea8000 {
		compatible = "renesas,scif-r8a7794", "renesas,scif";
		reg = <0 0xe6ea8000 0 64>;
		interrupts = <0 23 IRQ_TYPE_LEVEL_HIGH>;
		clocks = <&mstp7_clks R8A7794_CLK_SCIF3>;
		clock-names = "sci_ick";
		dmas = <&dmac0 0x2f>, <&dmac0 0x30>;
		dma-names = "tx", "rx";
		power-domains = <&cpg_clocks>;
		status = "disabled";
	};

	scif4: serial@e6ee0000 {
		compatible = "renesas,scif-r8a7794", "renesas,scif";
		reg = <0 0xe6ee0000 0 64>;
		interrupts = <0 24 IRQ_TYPE_LEVEL_HIGH>;
		clocks = <&mstp7_clks R8A7794_CLK_SCIF4>;
		clock-names = "sci_ick";
		dmas = <&dmac0 0xfb>, <&dmac0 0xfc>;
		dma-names = "tx", "rx";
		power-domains = <&cpg_clocks>;
		status = "disabled";
	};

	scif5: serial@e6ee8000 {
		compatible = "renesas,scif-r8a7794", "renesas,scif";
		reg = <0 0xe6ee8000 0 64>;
		interrupts = <0 25 IRQ_TYPE_LEVEL_HIGH>;
		clocks = <&mstp7_clks R8A7794_CLK_SCIF5>;
		clock-names = "sci_ick";
		dmas = <&dmac0 0xfd>, <&dmac0 0xfe>;
		dma-names = "tx", "rx";
		power-domains = <&cpg_clocks>;
		status = "disabled";
	};

	hscif0: serial@e62c0000 {
		compatible = "renesas,hscif-r8a7794", "renesas,hscif";
		reg = <0 0xe62c0000 0 96>;
		interrupts = <0 154 IRQ_TYPE_LEVEL_HIGH>;
		clocks = <&mstp7_clks R8A7794_CLK_HSCIF0>;
		clock-names = "sci_ick";
		dmas = <&dmac0 0x39>, <&dmac0 0x3a>;
		dma-names = "tx", "rx";
		power-domains = <&cpg_clocks>;
		status = "disabled";
	};

	hscif1: serial@e62c8000 {
		compatible = "renesas,hscif-r8a7794", "renesas,hscif";
		reg = <0 0xe62c8000 0 96>;
		interrupts = <0 155 IRQ_TYPE_LEVEL_HIGH>;
		clocks = <&mstp7_clks R8A7794_CLK_HSCIF1>;
		clock-names = "sci_ick";
		dmas = <&dmac0 0x4d>, <&dmac0 0x4e>;
		dma-names = "tx", "rx";
		power-domains = <&cpg_clocks>;
		status = "disabled";
	};

	hscif2: serial@e62d0000 {
		compatible = "renesas,hscif-r8a7794", "renesas,hscif";
		reg = <0 0xe62d0000 0 96>;
		interrupts = <0 21 IRQ_TYPE_LEVEL_HIGH>;
		clocks = <&mstp7_clks R8A7794_CLK_HSCIF2>;
		clock-names = "sci_ick";
		dmas = <&dmac0 0x3b>, <&dmac0 0x3c>;
		dma-names = "tx", "rx";
		power-domains = <&cpg_clocks>;
		status = "disabled";
	};

	ether: ethernet@ee700000 {
		compatible = "renesas,ether-r8a7794";
		reg = <0 0xee700000 0 0x400>;
		interrupts = <0 162 IRQ_TYPE_LEVEL_HIGH>;
		clocks = <&mstp8_clks R8A7794_CLK_ETHER>;
		power-domains = <&cpg_clocks>;
		phy-mode = "rmii";
		#address-cells = <1>;
		#size-cells = <0>;
		status = "disabled";
	};

<<<<<<< HEAD
=======
	/* The memory map in the User's Manual maps the cores to bus numbers */
	i2c0: i2c@e6508000 {
		compatible = "renesas,i2c-r8a7794";
		reg = <0 0xe6508000 0 0x40>;
		interrupts = <0 287 IRQ_TYPE_LEVEL_HIGH>;
		clocks = <&mstp9_clks R8A7794_CLK_I2C0>;
		power-domains = <&cpg_clocks>;
		#address-cells = <1>;
		#size-cells = <0>;
		status = "disabled";
	};

	i2c1: i2c@e6518000 {
		compatible = "renesas,i2c-r8a7794";
		reg = <0 0xe6518000 0 0x40>;
		interrupts = <0 288 IRQ_TYPE_LEVEL_HIGH>;
		clocks = <&mstp9_clks R8A7794_CLK_I2C1>;
		power-domains = <&cpg_clocks>;
		#address-cells = <1>;
		#size-cells = <0>;
		status = "disabled";
	};

	i2c2: i2c@e6530000 {
		compatible = "renesas,i2c-r8a7794";
		reg = <0 0xe6530000 0 0x40>;
		interrupts = <0 286 IRQ_TYPE_LEVEL_HIGH>;
		clocks = <&mstp9_clks R8A7794_CLK_I2C2>;
		power-domains = <&cpg_clocks>;
		#address-cells = <1>;
		#size-cells = <0>;
		status = "disabled";
	};

	i2c3: i2c@e6540000 {
		compatible = "renesas,i2c-r8a7794";
		reg = <0 0xe6540000 0 0x40>;
		interrupts = <0 290 IRQ_TYPE_LEVEL_HIGH>;
		clocks = <&mstp9_clks R8A7794_CLK_I2C3>;
		power-domains = <&cpg_clocks>;
		#address-cells = <1>;
		#size-cells = <0>;
		status = "disabled";
	};

	i2c4: i2c@e6520000 {
		compatible = "renesas,i2c-r8a7794";
		reg = <0 0xe6520000 0 0x40>;
		interrupts = <0 19 IRQ_TYPE_LEVEL_HIGH>;
		clocks = <&mstp9_clks R8A7794_CLK_I2C4>;
		power-domains = <&cpg_clocks>;
		#address-cells = <1>;
		#size-cells = <0>;
		status = "disabled";
	};

	i2c5: i2c@e6528000 {
		compatible = "renesas,i2c-r8a7794";
		reg = <0 0xe6528000 0 0x40>;
		interrupts = <0 20 IRQ_TYPE_LEVEL_HIGH>;
		clocks = <&mstp9_clks R8A7794_CLK_I2C5>;
		power-domains = <&cpg_clocks>;
		#address-cells = <1>;
		#size-cells = <0>;
		status = "disabled";
	};

>>>>>>> a85313af
	mmcif0: mmc@ee200000 {
		compatible = "renesas,mmcif-r8a7794", "renesas,sh-mmcif";
		reg = <0 0xee200000 0 0x80>;
		interrupts = <0 169 IRQ_TYPE_LEVEL_HIGH>;
		clocks = <&mstp3_clks R8A7794_CLK_MMCIF0>;
		dmas = <&dmac0 0xd1>, <&dmac0 0xd2>;
		dma-names = "tx", "rx";
<<<<<<< HEAD
		power-domains = <&cpg_clocks>;
=======
>>>>>>> a85313af
		reg-io-width = <4>;
		status = "disabled";
	};

	sdhi0: sd@ee100000 {
		compatible = "renesas,sdhi-r8a7794";
		reg = <0 0xee100000 0 0x200>;
		interrupts = <0 165 IRQ_TYPE_LEVEL_HIGH>;
		clocks = <&mstp3_clks R8A7794_CLK_SDHI0>;
		power-domains = <&cpg_clocks>;
		status = "disabled";
	};

	sdhi1: sd@ee140000 {
		compatible = "renesas,sdhi-r8a7794";
		reg = <0 0xee140000 0 0x100>;
		interrupts = <0 167 IRQ_TYPE_LEVEL_HIGH>;
		clocks = <&mstp3_clks R8A7794_CLK_SDHI1>;
		power-domains = <&cpg_clocks>;
		status = "disabled";
	};

	sdhi2: sd@ee160000 {
		compatible = "renesas,sdhi-r8a7794";
		reg = <0 0xee160000 0 0x100>;
		interrupts = <0 168 IRQ_TYPE_LEVEL_HIGH>;
		clocks = <&mstp3_clks R8A7794_CLK_SDHI2>;
		power-domains = <&cpg_clocks>;
		status = "disabled";
	};

	qspi: spi@e6b10000 {
		compatible = "renesas,qspi-r8a7794", "renesas,qspi";
		reg = <0 0xe6b10000 0 0x2c>;
		interrupts = <0 184 IRQ_TYPE_LEVEL_HIGH>;
		clocks = <&mstp9_clks R8A7794_CLK_QSPI_MOD>;
		dmas = <&dmac0 0x17>, <&dmac0 0x18>;
		dma-names = "tx", "rx";
		power-domains = <&cpg_clocks>;
		num-cs = <1>;
		#address-cells = <1>;
		#size-cells = <0>;
		status = "disabled";
	};

	clocks {
		#address-cells = <2>;
		#size-cells = <2>;
		ranges;

		/* External root clock */
		extal_clk: extal_clk {
			compatible = "fixed-clock";
			#clock-cells = <0>;
			/* This value must be overriden by the board. */
			clock-frequency = <0>;
			clock-output-names = "extal";
		};

		/* Special CPG clocks */
		cpg_clocks: cpg_clocks@e6150000 {
			compatible = "renesas,r8a7794-cpg-clocks",
				     "renesas,rcar-gen2-cpg-clocks";
			reg = <0 0xe6150000 0 0x1000>;
			clocks = <&extal_clk>;
			#clock-cells = <1>;
			clock-output-names = "main", "pll0", "pll1", "pll3",
					     "lb", "qspi", "sdh", "sd0", "z";
			#power-domain-cells = <0>;
		};
		/* Variable factor clocks */
		sd2_clk: sd2_clk@e6150078 {
			compatible = "renesas,r8a7794-div6-clock", "renesas,cpg-div6-clock";
			reg = <0 0xe6150078 0 4>;
			clocks = <&pll1_div2_clk>;
			#clock-cells = <0>;
			clock-output-names = "sd2";
		};
		sd3_clk: sd3_clk@e615026c {
			compatible = "renesas,r8a7794-div6-clock", "renesas,cpg-div6-clock";
			reg = <0 0xe615026c 0 4>;
			clocks = <&pll1_div2_clk>;
			#clock-cells = <0>;
			clock-output-names = "sd3";
		};
		mmc0_clk: mmc0_clk@e6150240 {
			compatible = "renesas,r8a7794-div6-clock", "renesas,cpg-div6-clock";
			reg = <0 0xe6150240 0 4>;
			clocks = <&pll1_div2_clk>;
			#clock-cells = <0>;
			clock-output-names = "mmc0";
		};

		/* Fixed factor clocks */
		pll1_div2_clk: pll1_div2_clk {
			compatible = "fixed-factor-clock";
			clocks = <&cpg_clocks R8A7794_CLK_PLL1>;
			#clock-cells = <0>;
			clock-div = <2>;
			clock-mult = <1>;
			clock-output-names = "pll1_div2";
		};
		zg_clk: zg_clk {
			compatible = "fixed-factor-clock";
			clocks = <&cpg_clocks R8A7794_CLK_PLL1>;
			#clock-cells = <0>;
			clock-div = <6>;
			clock-mult = <1>;
			clock-output-names = "zg";
		};
		zx_clk: zx_clk {
			compatible = "fixed-factor-clock";
			clocks = <&cpg_clocks R8A7794_CLK_PLL1>;
			#clock-cells = <0>;
			clock-div = <3>;
			clock-mult = <1>;
			clock-output-names = "zx";
		};
		zs_clk: zs_clk {
			compatible = "fixed-factor-clock";
			clocks = <&cpg_clocks R8A7794_CLK_PLL1>;
			#clock-cells = <0>;
			clock-div = <6>;
			clock-mult = <1>;
			clock-output-names = "zs";
		};
		hp_clk: hp_clk {
			compatible = "fixed-factor-clock";
			clocks = <&cpg_clocks R8A7794_CLK_PLL1>;
			#clock-cells = <0>;
			clock-div = <12>;
			clock-mult = <1>;
			clock-output-names = "hp";
		};
		i_clk: i_clk {
			compatible = "fixed-factor-clock";
			clocks = <&cpg_clocks R8A7794_CLK_PLL1>;
			#clock-cells = <0>;
			clock-div = <2>;
			clock-mult = <1>;
			clock-output-names = "i";
		};
		b_clk: b_clk {
			compatible = "fixed-factor-clock";
			clocks = <&cpg_clocks R8A7794_CLK_PLL1>;
			#clock-cells = <0>;
			clock-div = <12>;
			clock-mult = <1>;
			clock-output-names = "b";
		};
		p_clk: p_clk {
			compatible = "fixed-factor-clock";
			clocks = <&cpg_clocks R8A7794_CLK_PLL1>;
			#clock-cells = <0>;
			clock-div = <24>;
			clock-mult = <1>;
			clock-output-names = "p";
		};
		cl_clk: cl_clk {
			compatible = "fixed-factor-clock";
			clocks = <&cpg_clocks R8A7794_CLK_PLL1>;
			#clock-cells = <0>;
			clock-div = <48>;
			clock-mult = <1>;
			clock-output-names = "cl";
		};
		m2_clk: m2_clk {
			compatible = "fixed-factor-clock";
			clocks = <&cpg_clocks R8A7794_CLK_PLL1>;
			#clock-cells = <0>;
			clock-div = <8>;
			clock-mult = <1>;
			clock-output-names = "m2";
		};
		imp_clk: imp_clk {
			compatible = "fixed-factor-clock";
			clocks = <&cpg_clocks R8A7794_CLK_PLL1>;
			#clock-cells = <0>;
			clock-div = <4>;
			clock-mult = <1>;
			clock-output-names = "imp";
		};
		rclk_clk: rclk_clk {
			compatible = "fixed-factor-clock";
			clocks = <&cpg_clocks R8A7794_CLK_PLL1>;
			#clock-cells = <0>;
			clock-div = <(48 * 1024)>;
			clock-mult = <1>;
			clock-output-names = "rclk";
		};
		oscclk_clk: oscclk_clk {
			compatible = "fixed-factor-clock";
			clocks = <&cpg_clocks R8A7794_CLK_PLL1>;
			#clock-cells = <0>;
			clock-div = <(12 * 1024)>;
			clock-mult = <1>;
			clock-output-names = "oscclk";
		};
		zb3_clk: zb3_clk {
			compatible = "fixed-factor-clock";
			clocks = <&cpg_clocks R8A7794_CLK_PLL3>;
			#clock-cells = <0>;
			clock-div = <4>;
			clock-mult = <1>;
			clock-output-names = "zb3";
		};
		zb3d2_clk: zb3d2_clk {
			compatible = "fixed-factor-clock";
			clocks = <&cpg_clocks R8A7794_CLK_PLL3>;
			#clock-cells = <0>;
			clock-div = <8>;
			clock-mult = <1>;
			clock-output-names = "zb3d2";
		};
		ddr_clk: ddr_clk {
			compatible = "fixed-factor-clock";
			clocks = <&cpg_clocks R8A7794_CLK_PLL3>;
			#clock-cells = <0>;
			clock-div = <8>;
			clock-mult = <1>;
			clock-output-names = "ddr";
		};
		mp_clk: mp_clk {
			compatible = "fixed-factor-clock";
			clocks = <&pll1_div2_clk>;
			#clock-cells = <0>;
			clock-div = <15>;
			clock-mult = <1>;
			clock-output-names = "mp";
		};
		cp_clk: cp_clk {
			compatible = "fixed-factor-clock";
			clocks = <&cpg_clocks R8A7794_CLK_PLL1>;
			#clock-cells = <0>;
			clock-div = <48>;
			clock-mult = <1>;
			clock-output-names = "cp";
		};

		acp_clk: acp_clk {
			compatible = "fixed-factor-clock";
			clocks = <&extal_clk>;
			#clock-cells = <0>;
			clock-div = <2>;
			clock-mult = <1>;
			clock-output-names = "acp";
		};

		/* Gate clocks */
		mstp0_clks: mstp0_clks@e6150130 {
			compatible = "renesas,r8a7794-mstp-clocks", "renesas,cpg-mstp-clocks";
			reg = <0 0xe6150130 0 4>, <0 0xe6150030 0 4>;
			clocks = <&mp_clk>;
			#clock-cells = <1>;
			clock-indices = <R8A7794_CLK_MSIOF0>;
			clock-output-names = "msiof0";
		};
		mstp1_clks: mstp1_clks@e6150134 {
			compatible = "renesas,r8a7794-mstp-clocks", "renesas,cpg-mstp-clocks";
			reg = <0 0xe6150134 0 4>, <0 0xe6150038 0 4>;
			clocks = <&zs_clk>, <&zs_clk>, <&p_clk>, <&zg_clk>, <&zs_clk>,
				 <&zs_clk>, <&p_clk>, <&p_clk>, <&rclk_clk>, <&cp_clk>,
				 <&zs_clk>, <&zs_clk>;
			#clock-cells = <1>;
			clock-indices = <
				R8A7794_CLK_VCP0 R8A7794_CLK_VPC0 R8A7794_CLK_TMU1
				R8A7794_CLK_3DG R8A7794_CLK_2DDMAC R8A7794_CLK_FDP1_0
				R8A7794_CLK_TMU3 R8A7794_CLK_TMU2 R8A7794_CLK_CMT0
				R8A7794_CLK_TMU0 R8A7794_CLK_VSP1_DU0 R8A7794_CLK_VSP1_S
			>;
			clock-output-names =
				"vcp0", "vpc0", "tmu1", "3dg", "2ddmac", "fdp1-0",
				"tmu3", "tmu2", "cmt0", "tmu0", "vsp1-du0", "vsps";
		};
		mstp2_clks: mstp2_clks@e6150138 {
			compatible = "renesas,r8a7794-mstp-clocks", "renesas,cpg-mstp-clocks";
			reg = <0 0xe6150138 0 4>, <0 0xe6150040 0 4>;
			clocks = <&mp_clk>, <&mp_clk>, <&mp_clk>, <&mp_clk>, <&mp_clk>,
				 <&mp_clk>, <&mp_clk>, <&mp_clk>,
				 <&zs_clk>, <&zs_clk>;
			#clock-cells = <1>;
			clock-indices = <
				R8A7794_CLK_SCIFA2 R8A7794_CLK_SCIFA1 R8A7794_CLK_SCIFA0
				R8A7794_CLK_MSIOF2 R8A7794_CLK_SCIFB0 R8A7794_CLK_SCIFB1
				R8A7794_CLK_MSIOF1 R8A7794_CLK_SCIFB2
				R8A7794_CLK_SYS_DMAC1 R8A7794_CLK_SYS_DMAC0
			>;
			clock-output-names =
				"scifa2", "scifa1", "scifa0", "msiof2", "scifb0",
				"scifb1", "msiof1", "scifb2",
				"sys-dmac1", "sys-dmac0";
		};
		mstp3_clks: mstp3_clks@e615013c {
			compatible = "renesas,r8a7794-mstp-clocks", "renesas,cpg-mstp-clocks";
			reg = <0 0xe615013c 0 4>, <0 0xe6150048 0 4>;
			clocks = <&sd3_clk>, <&sd2_clk>, <&cpg_clocks R8A7794_CLK_SD0>,
			         <&mmc0_clk>, <&rclk_clk>, <&hp_clk>, <&hp_clk>;
			#clock-cells = <1>;
			clock-indices = <
			        R8A7794_CLK_SDHI2 R8A7794_CLK_SDHI1 R8A7794_CLK_SDHI0
				R8A7794_CLK_MMCIF0 R8A7794_CLK_CMT1
				R8A7794_CLK_USBDMAC0 R8A7794_CLK_USBDMAC1
			>;
			clock-output-names =
			        "sdhi2", "sdhi1", "sdhi0",
				"mmcif0", "cmt1", "usbdmac0", "usbdmac1";
		};
		mstp4_clks: mstp4_clks@e6150140 {
			compatible = "renesas,r8a7794-mstp-clocks", "renesas,cpg-mstp-clocks";
			reg = <0 0xe6150140 0 4>, <0 0xe615004c 0 4>;
			clocks = <&cp_clk>;
			#clock-cells = <1>;
			clock-indices = <R8A7794_CLK_IRQC>;
			clock-output-names = "irqc";
		};
		mstp7_clks: mstp7_clks@e615014c {
			compatible = "renesas,r8a7794-mstp-clocks", "renesas,cpg-mstp-clocks";
			reg = <0 0xe615014c 0 4>, <0 0xe61501c4 0 4>;
			clocks = <&mp_clk>, <&mp_clk>,
				 <&zs_clk>, <&p_clk>, <&p_clk>, <&zs_clk>,
				 <&zs_clk>, <&p_clk>, <&p_clk>, <&p_clk>, <&p_clk>;
			#clock-cells = <1>;
			clock-indices = <
				R8A7794_CLK_EHCI R8A7794_CLK_HSUSB
				R8A7794_CLK_HSCIF2 R8A7794_CLK_SCIF5
				R8A7794_CLK_SCIF4 R8A7794_CLK_HSCIF1 R8A7794_CLK_HSCIF0
				R8A7794_CLK_SCIF3 R8A7794_CLK_SCIF2 R8A7794_CLK_SCIF1
				R8A7794_CLK_SCIF0
			>;
			clock-output-names =
				"ehci", "hsusb",
				"hscif2", "scif5", "scif4", "hscif1", "hscif0",
				"scif3", "scif2", "scif1", "scif0";
		};
		mstp8_clks: mstp8_clks@e6150990 {
			compatible = "renesas,r8a7794-mstp-clocks", "renesas,cpg-mstp-clocks";
			reg = <0 0xe6150990 0 4>, <0 0xe61509a0 0 4>;
			clocks = <&zg_clk>, <&zg_clk>, <&p_clk>;
			#clock-cells = <1>;
			clock-indices = <
				R8A7794_CLK_VIN1 R8A7794_CLK_VIN0 R8A7794_CLK_ETHER
			>;
			clock-output-names =
				"vin1", "vin0", "ether";
		};
		mstp9_clks: mstp9_clks@e6150994 {
			compatible = "renesas,r8a7794-mstp-clocks", "renesas,cpg-mstp-clocks";
			reg = <0 0xe6150994 0 4>, <0 0xe61509a4 0 4>;
			clocks = <&cp_clk>, <&cp_clk>, <&cp_clk>, <&cp_clk>,
				 <&cp_clk>, <&cp_clk>, <&cp_clk>,
				 <&cpg_clocks R8A7794_CLK_QSPI>, <&hp_clk>, <&hp_clk>,
				 <&hp_clk>, <&hp_clk>, <&hp_clk>, <&hp_clk>;
			#clock-cells = <1>;
			clock-indices = <R8A7794_CLK_GPIO6 R8A7794_CLK_GPIO5
					 R8A7794_CLK_GPIO4 R8A7794_CLK_GPIO3
					 R8A7794_CLK_GPIO2 R8A7794_CLK_GPIO1
					 R8A7794_CLK_GPIO0 R8A7794_CLK_QSPI_MOD
					 R8A7794_CLK_I2C5 R8A7794_CLK_I2C4
					 R8A7794_CLK_I2C3 R8A7794_CLK_I2C2
					 R8A7794_CLK_I2C1 R8A7794_CLK_I2C0>;
			clock-output-names =
				"gpio6", "gpio5", "gpio4", "gpio3", "gpio2",
				"gpio1", "gpio0", "qspi_mod",
				"i2c5", "i2c4", "i2c3", "i2c2", "i2c1", "i2c0";
		};
		mstp11_clks: mstp11_clks@e615099c {
			compatible = "renesas,r8a7794-mstp-clocks", "renesas,cpg-mstp-clocks";
			reg = <0 0xe615099c 0 4>, <0 0xe61509ac 0 4>;
			clocks = <&mp_clk>, <&mp_clk>, <&mp_clk>;
			#clock-cells = <1>;
			clock-indices = <
				R8A7794_CLK_SCIFA3 R8A7794_CLK_SCIFA4 R8A7794_CLK_SCIFA5
			>;
			clock-output-names = "scifa3", "scifa4", "scifa5";
		};
	};

	ipmmu_sy0: mmu@e6280000 {
		compatible = "renesas,ipmmu-vmsa";
		reg = <0 0xe6280000 0 0x1000>;
		interrupts = <0 223 IRQ_TYPE_LEVEL_HIGH>,
			     <0 224 IRQ_TYPE_LEVEL_HIGH>;
		#iommu-cells = <1>;
		status = "disabled";
	};

	ipmmu_sy1: mmu@e6290000 {
		compatible = "renesas,ipmmu-vmsa";
		reg = <0 0xe6290000 0 0x1000>;
		interrupts = <0 225 IRQ_TYPE_LEVEL_HIGH>;
		#iommu-cells = <1>;
		status = "disabled";
	};

	ipmmu_ds: mmu@e6740000 {
		compatible = "renesas,ipmmu-vmsa";
		reg = <0 0xe6740000 0 0x1000>;
		interrupts = <0 198 IRQ_TYPE_LEVEL_HIGH>,
			     <0 199 IRQ_TYPE_LEVEL_HIGH>;
		#iommu-cells = <1>;
	};

	ipmmu_mp: mmu@ec680000 {
		compatible = "renesas,ipmmu-vmsa";
		reg = <0 0xec680000 0 0x1000>;
		interrupts = <0 226 IRQ_TYPE_LEVEL_HIGH>;
		#iommu-cells = <1>;
		status = "disabled";
	};

	ipmmu_mx: mmu@fe951000 {
		compatible = "renesas,ipmmu-vmsa";
		reg = <0 0xfe951000 0 0x1000>;
		interrupts = <0 222 IRQ_TYPE_LEVEL_HIGH>,
			     <0 221 IRQ_TYPE_LEVEL_HIGH>;
		#iommu-cells = <1>;
	};

	ipmmu_gp: mmu@e62a0000 {
		compatible = "renesas,ipmmu-vmsa";
		reg = <0 0xe62a0000 0 0x1000>;
		interrupts = <0 260 IRQ_TYPE_LEVEL_HIGH>,
			     <0 261 IRQ_TYPE_LEVEL_HIGH>;
		#iommu-cells = <1>;
		status = "disabled";
	};
};<|MERGE_RESOLUTION|>--- conflicted
+++ resolved
@@ -210,12 +210,6 @@
 			     <0 17 IRQ_TYPE_LEVEL_HIGH>;
 		clocks = <&mstp4_clks R8A7794_CLK_IRQC>;
 		power-domains = <&cpg_clocks>;
-	};
-
-	pfc: pin-controller@e6060000 {
-		compatible = "renesas,pfc-r8a7794";
-		reg = <0 0xe6060000 0 0x11c>;
-		#gpio-range-cells = <3>;
 	};
 
 	pfc: pin-controller@e6060000 {
@@ -514,8 +508,6 @@
 		status = "disabled";
 	};
 
-<<<<<<< HEAD
-=======
 	/* The memory map in the User's Manual maps the cores to bus numbers */
 	i2c0: i2c@e6508000 {
 		compatible = "renesas,i2c-r8a7794";
@@ -583,7 +575,6 @@
 		status = "disabled";
 	};
 
->>>>>>> a85313af
 	mmcif0: mmc@ee200000 {
 		compatible = "renesas,mmcif-r8a7794", "renesas,sh-mmcif";
 		reg = <0 0xee200000 0 0x80>;
@@ -591,10 +582,7 @@
 		clocks = <&mstp3_clks R8A7794_CLK_MMCIF0>;
 		dmas = <&dmac0 0xd1>, <&dmac0 0xd2>;
 		dma-names = "tx", "rx";
-<<<<<<< HEAD
-		power-domains = <&cpg_clocks>;
-=======
->>>>>>> a85313af
+		power-domains = <&cpg_clocks>;
 		reg-io-width = <4>;
 		status = "disabled";
 	};
