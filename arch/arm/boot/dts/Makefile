ifeq ($(CONFIG_OF),y)

dtb-$(CONFIG_ARCH_ALPINE) += \
	alpine-db.dtb
dtb-$(CONFIG_MACH_ASM9260) += \
	alphascale-asm9260-devkit.dtb
# Keep at91 dtb files sorted alphabetically for each SoC
dtb-$(CONFIG_SOC_SAM_V4_V5) += \
	at91rm9200ek.dtb \
	mpa1600.dtb \
	animeo_ip.dtb \
	at91-qil_a9260.dtb \
	aks-cdu.dtb \
	ethernut5.dtb \
	evk-pro3.dtb \
	tny_a9260.dtb \
	usb_a9260.dtb \
	at91sam9261ek.dtb \
	at91sam9263ek.dtb \
	tny_a9263.dtb \
	usb_a9263.dtb \
	at91-foxg20.dtb \
	at91-kizbox.dtb \
	at91sam9g20ek.dtb \
	at91sam9g20ek_2mmc.dtb \
	tny_a9g20.dtb \
	usb_a9g20.dtb \
	usb_a9g20_lpw.dtb \
	at91sam9m10g45ek.dtb \
	pm9g45.dtb \
	at91sam9n12ek.dtb \
	at91sam9rlek.dtb \
	at91-ariag25.dtb \
	at91-ariettag25.dtb \
	at91-cosino_mega2560.dtb \
	at91-kizboxmini.dtb \
	at91sam9g15ek.dtb \
	at91sam9g25ek.dtb \
	at91sam9g35ek.dtb \
	at91sam9x25ek.dtb \
	at91sam9x35ek.dtb
dtb-$(CONFIG_SOC_SAM_V7) += \
	at91-kizbox2.dtb \
	at91-sama5d2_xplained.dtb \
	at91-sama5d3_xplained.dtb \
	sama5d31ek.dtb \
	sama5d33ek.dtb \
	sama5d34ek.dtb \
	sama5d35ek.dtb \
	sama5d36ek.dtb \
	at91-sama5d4_xplained.dtb \
	at91-sama5d4ek.dtb
dtb-$(CONFIG_ARCH_ATLAS6) += \
	atlas6-evb.dtb
dtb-$(CONFIG_ARCH_ATLAS7) += \
	atlas7-evb.dtb
dtb-$(CONFIG_ARCH_AXXIA) += \
	axm5516-amarillo.dtb
dtb-$(CONFIG_ARCH_BCM2835) += \
	bcm2835-rpi-b.dtb \
	bcm2835-rpi-b-plus.dtb
dtb-$(CONFIG_ARCH_BCM_5301X) += \
	bcm4708-asus-rt-ac56u.dtb \
	bcm4708-asus-rt-ac68u.dtb \
	bcm4708-buffalo-wzr-1750dhp.dtb \
	bcm4708-luxul-xwc-1000.dtb \
	bcm4708-netgear-r6250.dtb \
	bcm4708-netgear-r6300-v2.dtb \
	bcm4708-smartrg-sr400ac.dtb \
	bcm47081-asus-rt-n18u.dtb \
	bcm47081-buffalo-wzr-600dhp2.dtb \
	bcm47081-buffalo-wzr-900dhp.dtb \
	bcm4709-asus-rt-ac87u.dtb \
	bcm4709-buffalo-wxr-1900dhp.dtb \
	bcm4709-netgear-r8000.dtb
dtb-$(CONFIG_ARCH_BCM_63XX) += \
	bcm963138dvt.dtb
dtb-$(CONFIG_ARCH_BCM_CYGNUS) += \
	bcm911360_entphn.dtb \
	bcm911360k.dtb \
	bcm958300k.dtb \
	bcm958305k.dtb
dtb-$(CONFIG_ARCH_BCM_MOBILE) += \
	bcm28155-ap.dtb \
	bcm21664-garnet.dtb
dtb-$(CONFIG_ARCH_BERLIN) += \
	berlin2-sony-nsz-gs7.dtb \
	berlin2cd-google-chromecast.dtb \
	berlin2q-marvell-dmp.dtb
dtb-$(CONFIG_ARCH_BRCMSTB) += \
	bcm7445-bcm97445svmb.dtb
dtb-$(CONFIG_ARCH_DAVINCI) += \
	da850-enbw-cmc.dtb \
	da850-evm.dtb
dtb-$(CONFIG_ARCH_DIGICOLOR) += \
	cx92755_equinox.dtb
dtb-$(CONFIG_ARCH_EFM32) += \
	efm32gg-dk3750.dtb
dtb-$(CONFIG_ARCH_EXYNOS3) += \
	exynos3250-monk.dtb \
	exynos3250-rinato.dtb
dtb-$(CONFIG_ARCH_EXYNOS4) += \
	exynos4210-origen.dtb \
	exynos4210-smdkv310.dtb \
	exynos4210-trats.dtb \
	exynos4210-universal_c210.dtb \
	exynos4412-odroidu3.dtb \
	exynos4412-odroidx.dtb \
	exynos4412-odroidx2.dtb \
	exynos4412-origen.dtb \
	exynos4412-smdk4412.dtb \
	exynos4412-tiny4412.dtb \
	exynos4412-trats2.dtb
dtb-$(CONFIG_ARCH_EXYNOS5) += \
	exynos5250-arndale.dtb \
	exynos5250-smdk5250.dtb \
	exynos5250-snow.dtb \
	exynos5250-spring.dtb \
	exynos5260-xyref5260.dtb \
	exynos5410-smdk5410.dtb \
	exynos5420-arndale-octa.dtb \
	exynos5420-peach-pit.dtb \
	exynos5420-smdk5420.dtb \
	exynos5422-odroidxu3.dtb \
	exynos5422-odroidxu3-lite.dtb \
	exynos5440-sd5v1.dtb \
	exynos5440-ssdk5440.dtb \
	exynos5800-peach-pi.dtb
dtb-$(CONFIG_ARCH_HI3xxx) += \
	hi3620-hi4511.dtb
dtb-$(CONFIG_ARCH_HIX5HD2) += \
	hisi-x5hd2-dkb.dtb
dtb-$(CONFIG_ARCH_HIGHBANK) += \
	highbank.dtb \
	ecx-2000.dtb
dtb-$(CONFIG_ARCH_HIP01) += \
	hip01-ca9x2.dtb
dtb-$(CONFIG_ARCH_HIP04) += \
	hip04-d01.dtb
dtb-$(CONFIG_ARCH_INTEGRATOR) += \
	integratorap.dtb \
	integratorcp.dtb
dtb-$(CONFIG_ARCH_KEYSTONE) += \
	k2hk-evm.dtb \
	k2l-evm.dtb \
	k2e-evm.dtb
dtb-$(CONFIG_MACH_KIRKWOOD) += \
	kirkwood-b3.dtb \
	kirkwood-blackarmor-nas220.dtb \
	kirkwood-cloudbox.dtb \
	kirkwood-d2net.dtb \
	kirkwood-db-88f6281.dtb \
	kirkwood-db-88f6282.dtb \
	kirkwood-dir665.dtb \
	kirkwood-dns320.dtb \
	kirkwood-dns325.dtb \
	kirkwood-dockstar.dtb \
	kirkwood-dreamplug.dtb \
	kirkwood-ds109.dtb \
	kirkwood-ds110jv10.dtb \
	kirkwood-ds111.dtb \
	kirkwood-ds209.dtb \
	kirkwood-ds210.dtb \
	kirkwood-ds212.dtb \
	kirkwood-ds212j.dtb \
	kirkwood-ds409.dtb \
	kirkwood-ds409slim.dtb \
	kirkwood-ds411.dtb \
	kirkwood-ds411j.dtb \
	kirkwood-ds411slim.dtb \
	kirkwood-goflexnet.dtb \
	kirkwood-guruplug-server-plus.dtb \
	kirkwood-ib62x0.dtb \
	kirkwood-iconnect.dtb \
	kirkwood-iomega_ix2_200.dtb \
	kirkwood-is2.dtb \
	kirkwood-km_kirkwood.dtb \
	kirkwood-laplug.dtb \
	kirkwood-lschlv2.dtb \
	kirkwood-lswvl.dtb \
	kirkwood-lswxl.dtb \
	kirkwood-lsxhl.dtb \
	kirkwood-mplcec4.dtb \
	kirkwood-mv88f6281gtw-ge.dtb \
	kirkwood-nas2big.dtb \
	kirkwood-net2big.dtb \
	kirkwood-net5big.dtb \
	kirkwood-netgear_readynas_duo_v2.dtb \
	kirkwood-netgear_readynas_nv+_v2.dtb \
	kirkwood-ns2.dtb \
	kirkwood-ns2lite.dtb \
	kirkwood-ns2max.dtb \
	kirkwood-ns2mini.dtb \
	kirkwood-nsa310.dtb \
	kirkwood-nsa310a.dtb \
	kirkwood-openblocks_a6.dtb \
	kirkwood-openblocks_a7.dtb \
	kirkwood-openrd-base.dtb \
	kirkwood-openrd-client.dtb \
	kirkwood-openrd-ultimate.dtb \
	kirkwood-pogo_e02.dtb \
	kirkwood-rd88f6192.dtb \
	kirkwood-rd88f6281-z0.dtb \
	kirkwood-rd88f6281-a.dtb \
	kirkwood-rs212.dtb \
	kirkwood-rs409.dtb \
	kirkwood-rs411.dtb \
	kirkwood-sheevaplug.dtb \
	kirkwood-sheevaplug-esata.dtb \
	kirkwood-t5325.dtb \
	kirkwood-topkick.dtb \
	kirkwood-ts219-6281.dtb \
	kirkwood-ts219-6282.dtb \
	kirkwood-ts419-6281.dtb \
	kirkwood-ts419-6282.dtb
dtb-$(CONFIG_ARCH_LPC18XX) += \
	lpc4337-ciaa.dtb \
	lpc4350-hitex-eval.dtb \
	lpc4357-ea4357-devkit.dtb
dtb-$(CONFIG_ARCH_LPC32XX) += \
	ea3250.dtb phy3250.dtb
dtb-$(CONFIG_MACH_MESON6) += \
	meson6-atv1200.dtb
dtb-$(CONFIG_MACH_MESON8) += \
	meson8-minix-neo-x8.dtb
dtb-$(CONFIG_ARCH_MMP) += \
	pxa168-aspenite.dtb \
	pxa910-dkb.dtb \
	mmp2-brownstone.dtb
dtb-$(CONFIG_ARCH_MOXART) += \
	moxart-uc7112lx.dtb
dtb-$(CONFIG_SOC_IMX1) += \
	imx1-ads.dtb \
	imx1-apf9328.dtb
dtb-$(CONFIG_SOC_IMX25) += \
	imx25-eukrea-mbimxsd25-baseboard.dtb \
	imx25-eukrea-mbimxsd25-baseboard-cmo-qvga.dtb \
	imx25-eukrea-mbimxsd25-baseboard-dvi-svga.dtb \
	imx25-eukrea-mbimxsd25-baseboard-dvi-vga.dtb \
	imx25-karo-tx25.dtb \
	imx25-pdk.dtb
dtb-$(CONFIG_SOC_IMX27) += \
	imx27-apf27.dtb \
	imx27-apf27dev.dtb \
	imx27-eukrea-mbimxsd27-baseboard.dtb \
	imx27-pdk.dtb \
	imx27-phytec-phycore-rdk.dtb \
	imx27-phytec-phycard-s-rdk.dtb
dtb-$(CONFIG_SOC_IMX31) += \
	imx31-bug.dtb
dtb-$(CONFIG_SOC_IMX35) += \
	imx35-eukrea-mbimxsd35-baseboard.dtb \
	imx35-pdk.dtb
dtb-$(CONFIG_SOC_IMX50) += \
	imx50-evk.dtb
dtb-$(CONFIG_SOC_IMX51) += \
	imx51-apf51.dtb \
	imx51-apf51dev.dtb \
	imx51-babbage.dtb \
	imx51-digi-connectcore-jsk.dtb \
	imx51-eukrea-mbimxsd51-baseboard.dtb
dtb-$(CONFIG_SOC_IMX53) += \
	imx53-ard.dtb \
	imx53-m53evk.dtb \
	imx53-mba53.dtb \
	imx53-qsb.dtb \
	imx53-qsrb.dtb \
	imx53-smd.dtb \
	imx53-tx53-x03x.dtb \
	imx53-tx53-x13x.dtb \
	imx53-voipac-bsb.dtb
dtb-$(CONFIG_SOC_IMX6Q) += \
	imx6dl-apf6dev.dtb \
	imx6dl-aristainetos_4.dtb \
	imx6dl-aristainetos_7.dtb \
	imx6dl-aristainetos2_4.dtb \
	imx6dl-aristainetos2_7.dtb \
	imx6dl-cubox-i.dtb \
	imx6dl-dfi-fs700-m60.dtb \
	imx6dl-gw51xx.dtb \
	imx6dl-gw52xx.dtb \
	imx6dl-gw53xx.dtb \
	imx6dl-gw54xx.dtb \
	imx6dl-gw551x.dtb \
	imx6dl-gw552x.dtb \
	imx6dl-hummingboard.dtb \
	imx6dl-nitrogen6x.dtb \
	imx6dl-phytec-pbab01.dtb \
	imx6dl-rex-basic.dtb \
	imx6dl-riotboard.dtb \
	imx6dl-sabreauto.dtb \
	imx6dl-sabrelite.dtb \
	imx6dl-sabresd.dtb \
	imx6dl-tx6dl-comtft.dtb \
	imx6dl-tx6u-801x.dtb \
	imx6dl-tx6u-811x.dtb \
	imx6dl-udoo.dtb \
	imx6dl-wandboard.dtb \
	imx6dl-wandboard-revb1.dtb \
	imx6q-apf6dev.dtb \
	imx6q-arm2.dtb \
	imx6q-cm-fx6.dtb \
	imx6q-cubox-i.dtb \
	imx6q-dfi-fs700-m60.dtb \
	imx6q-dmo-edmqmx6.dtb \
	imx6q-gk802.dtb \
	imx6q-gw51xx.dtb \
	imx6q-gw52xx.dtb \
	imx6q-gw53xx.dtb \
	imx6q-gw5400-a.dtb \
	imx6q-gw54xx.dtb \
	imx6q-gw551x.dtb \
	imx6q-gw552x.dtb \
	imx6q-hummingboard.dtb \
	imx6q-nitrogen6x.dtb \
	imx6q-phytec-pbab01.dtb \
	imx6q-rex-pro.dtb \
	imx6q-sabreauto.dtb \
	imx6q-sabrelite.dtb \
	imx6q-sabresd.dtb \
	imx6q-sbc6x.dtb \
	imx6q-tbs2910.dtb \
	imx6q-tx6q-1010.dtb \
	imx6q-tx6q-1010-comtft.dtb \
	imx6q-tx6q-1020.dtb \
	imx6q-tx6q-1020-comtft.dtb \
	imx6q-tx6q-1110.dtb \
	imx6q-udoo.dtb \
	imx6q-wandboard.dtb \
	imx6q-wandboard-revb1.dtb
dtb-$(CONFIG_SOC_IMX6SL) += \
	imx6sl-evk.dtb \
	imx6sl-fox-p1.dtb \
	imx6sl-warp.dtb
dtb-$(CONFIG_SOC_IMX6SX) += \
	imx6sx-sabreauto.dtb \
	imx6sx-sdb-reva.dtb \
	imx6sx-sdb.dtb
dtb-$(CONFIG_SOC_IMX6UL) += \
	imx6ul-14x14-evk.dtb
dtb-$(CONFIG_SOC_IMX7D) += \
	imx7d-sdb.dtb
dtb-$(CONFIG_SOC_LS1021A) += \
	ls1021a-qds.dtb \
	ls1021a-twr.dtb
dtb-$(CONFIG_SOC_VF610) += \
	vf500-colibri-eval-v3.dtb \
	vf610-colibri-eval-v3.dtb \
	vf610m4-colibri.dtb \
	vf610-cosmic.dtb \
	vf610-twr.dtb
dtb-$(CONFIG_ARCH_MXS) += \
	imx23-evk.dtb \
	imx23-olinuxino.dtb \
	imx23-stmp378x_devb.dtb \
	imx28-apf28.dtb \
	imx28-apf28dev.dtb \
	imx28-apx4devkit.dtb \
	imx28-cfa10036.dtb \
	imx28-cfa10037.dtb \
	imx28-cfa10049.dtb \
	imx28-cfa10055.dtb \
	imx28-cfa10056.dtb \
	imx28-cfa10057.dtb \
	imx28-cfa10058.dtb \
	imx28-duckbill.dtb \
	imx28-eukrea-mbmx283lc.dtb \
	imx28-eukrea-mbmx287lc.dtb \
	imx28-evk.dtb \
	imx28-m28cu3.dtb \
	imx28-m28evk.dtb \
	imx28-sps1.dtb \
	imx28-tx28.dtb
dtb-$(CONFIG_ARCH_NOMADIK) += \
	ste-nomadik-s8815.dtb \
	ste-nomadik-nhk15.dtb
dtb-$(CONFIG_ARCH_NSPIRE) += \
	nspire-cx.dtb \
	nspire-tp.dtb \
	nspire-clp.dtb
dtb-$(CONFIG_ARCH_OMAP2) += \
	omap2420-h4.dtb \
	omap2420-n800.dtb \
	omap2420-n810.dtb \
	omap2420-n810-wimax.dtb \
	omap2430-sdp.dtb
dtb-$(CONFIG_ARCH_OMAP3) += \
	am3517-craneboard.dtb \
	am3517-evm.dtb \
	am3517_mt_ventoux.dtb \
	logicpd-torpedo-37xx-devkit.dtb \
	omap3430-sdp.dtb \
	omap3-beagle.dtb \
	omap3-beagle-xm.dtb \
	omap3-beagle-xm-ab.dtb \
	omap3-cm-t3517.dtb \
	omap3-cm-t3530.dtb \
	omap3-cm-t3730.dtb \
	omap3-devkit8000.dtb \
	omap3-devkit8000-lcd43.dtb \
	omap3-devkit8000-lcd70.dtb \
	omap3-evm.dtb \
	omap3-evm-37xx.dtb \
	omap3-gta04a3.dtb \
	omap3-gta04a4.dtb \
	omap3-gta04a5.dtb \
	omap3-ha.dtb \
	omap3-ha-lcd.dtb \
	omap3-igep0020.dtb \
	omap3-igep0020-rev-f.dtb \
	omap3-igep0030.dtb \
	omap3-igep0030-rev-g.dtb \
	omap3-ldp.dtb \
	omap3-lilly-dbb056.dtb \
	omap3-n900.dtb \
	omap3-n9.dtb \
	omap3-n950.dtb \
	omap3-overo-alto35.dtb \
	omap3-overo-chestnut43.dtb \
	omap3-overo-gallop43.dtb \
	omap3-overo-palo35.dtb \
	omap3-overo-palo43.dtb \
	omap3-overo-storm-alto35.dtb \
	omap3-overo-storm-chestnut43.dtb \
	omap3-overo-storm-gallop43.dtb \
	omap3-overo-storm-palo35.dtb \
	omap3-overo-storm-palo43.dtb \
	omap3-overo-storm-summit.dtb \
	omap3-overo-storm-tobi.dtb \
	omap3-overo-storm-tobiduo.dtb \
	omap3-overo-summit.dtb \
	omap3-overo-tobi.dtb \
	omap3-overo-tobiduo.dtb \
	omap3-pandora-600mhz.dtb \
	omap3-pandora-1ghz.dtb \
	omap3-sbc-t3517.dtb \
	omap3-sbc-t3530.dtb \
	omap3-sbc-t3730.dtb \
	omap3-thunder.dtb \
	omap3-zoom3.dtb
dtb-$(CONFIG_SOC_TI81XX) += \
	dm8148-evm.dtb \
	dm8148-t410.dtb \
	dm8168-evm.dtb
dtb-$(CONFIG_SOC_AM33XX) += \
	am335x-baltos-ir5221.dtb \
	am335x-base0033.dtb \
	am335x-bone.dtb \
	am335x-boneblack.dtb \
	am335x-sl50.dtb \
	am335x-evm.dtb \
	am335x-evmsk.dtb \
	am335x-nano.dtb \
	am335x-pepper.dtb \
	am335x-lxm.dtb \
	am335x-chiliboard.dtb \
	am335x-wega-rdk.dtb
dtb-$(CONFIG_ARCH_OMAP4) += \
	omap4-duovero-parlor.dtb \
	omap4-panda.dtb \
	omap4-panda-a4.dtb \
	omap4-panda-es.dtb \
	omap4-sdp.dtb \
	omap4-sdp-es23plus.dtb \
	omap4-var-dvk-om44.dtb \
	omap4-var-stk-om44.dtb
dtb-$(CONFIG_SOC_AM43XX) += \
	am43x-epos-evm.dtb \
	am437x-sk-evm.dtb \
	am437x-idk-evm.dtb \
	am437x-gp-evm.dtb
dtb-$(CONFIG_SOC_OMAP5) += \
	omap5-cm-t54.dtb \
	omap5-sbc-t54.dtb \
	omap5-uevm.dtb
dtb-$(CONFIG_SOC_DRA7XX) += \
	dra7-evm.dtb \
	am57xx-beagle-x15.dtb \
	dra72-evm.dtb
dtb-$(CONFIG_ARCH_ORION5X) += \
	orion5x-lacie-d2-network.dtb \
	orion5x-lacie-ethernet-disk-mini-v2.dtb \
	orion5x-linkstation-lswtgl.dtb \
	orion5x-lswsgl.dtb \
	orion5x-maxtor-shared-storage-2.dtb \
	orion5x-rd88f5182-nas.dtb
dtb-$(CONFIG_ARCH_PRIMA2) += \
	prima2-evb.dtb
dtb-$(CONFIG_ARCH_QCOM) += \
	qcom-apq8064-cm-qs600.dtb \
	qcom-apq8064-ifc6410.dtb \
	qcom-apq8074-dragonboard.dtb \
	qcom-apq8084-ifc6540.dtb \
	qcom-apq8084-mtp.dtb \
	qcom-ipq8064-ap148.dtb \
	qcom-msm8660-surf.dtb \
	qcom-msm8960-cdp.dtb \
	qcom-msm8974-sony-xperia-honami.dtb
dtb-$(CONFIG_ARCH_REALVIEW) += \
	arm-realview-pb1176.dtb
dtb-$(CONFIG_ARCH_ROCKCHIP) += \
	rk3066a-bqcurie2.dtb \
	rk3066a-marsboard.dtb \
	rk3066a-rayeager.dtb \
	rk3188-radxarock.dtb \
	rk3288-evb-act8846.dtb \
	rk3288-evb-rk808.dtb \
	rk3288-firefly-beta.dtb \
	rk3288-firefly.dtb \
	rk3288-r89.dtb \
	rk3288-veyron-jerry.dtb \
	rk3288-veyron-minnie.dtb \
	rk3288-veyron-pinky.dtb \
	rk3288-veyron-speedy.dtb
dtb-$(CONFIG_ARCH_S3C24XX) += \
	s3c2416-smdk2416.dtb
dtb-$(CONFIG_ARCH_S3C64XX) += \
	s3c6410-mini6410.dtb \
	s3c6410-smdk6410.dtb
dtb-$(CONFIG_ARCH_S5PV210) += \
	s5pv210-aquila.dtb \
	s5pv210-goni.dtb \
	s5pv210-smdkc110.dtb \
	s5pv210-smdkv210.dtb \
	s5pv210-torbreck.dtb
<<<<<<< HEAD
=======
dtb-$(CONFIG_ARCH_SHMOBILE_LEGACY) += \
	r8a7778-bockw.dtb \
	r8a7778-bockw-reference.dtb
>>>>>>> 38af5862
dtb-$(CONFIG_ARCH_SHMOBILE_MULTI) += \
	emev2-kzm9d.dtb \
	r7s72100-genmai.dtb \
	r8a73a4-ape6evm.dtb \
	r8a7740-armadillo800eva.dtb \
	r8a7778-bockw.dtb \
	r8a7779-marzen.dtb \
	r8a7790-lager.dtb \
	r8a7791-henninger.dtb \
	r8a7791-koelsch.dtb \
	r8a7793-gose.dtb \
	r8a7794-alt.dtb \
	r8a7794-silk.dtb \
	sh73a0-kzm9g.dtb
dtb-$(CONFIG_ARCH_SOCFPGA) += \
	socfpga_arria5_socdk.dtb \
	socfpga_arria10_socdk_sdmmc.dtb \
	socfpga_cyclone5_socdk.dtb \
	socfpga_cyclone5_de0_sockit.dtb \
	socfpga_cyclone5_sockit.dtb \
	socfpga_cyclone5_socrates.dtb \
	socfpga_vt.dtb
dtb-$(CONFIG_ARCH_SPEAR13XX) += \
	spear1310-evb.dtb \
	spear1340-evb.dtb
dtb-$(CONFIG_ARCH_SPEAR3XX) += \
	spear300-evb.dtb \
	spear310-evb.dtb \
	spear320-evb.dtb \
	spear320-hmi.dtb
dtb-$(CONFIG_ARCH_SPEAR6XX) += \
	spear600-evb.dtb
dtb-$(CONFIG_ARCH_STI) += \
	stih407-b2120.dtb \
	stih410-b2120.dtb \
	stih415-b2000.dtb \
	stih415-b2020.dtb \
	stih416-b2000.dtb \
	stih416-b2020.dtb \
	stih416-b2020e.dtb \
	stih418-b2199.dtb
dtb-$(CONFIG_ARCH_STM32)+= \
	stm32f429-disco.dtb \
	stm32429i-eval.dtb
dtb-$(CONFIG_MACH_SUN4I) += \
	sun4i-a10-a1000.dtb \
	sun4i-a10-ba10-tvbox.dtb \
	sun4i-a10-chuwi-v7-cw0825.dtb \
	sun4i-a10-cubieboard.dtb \
	sun4i-a10-gemei-g9.dtb \
	sun4i-a10-hackberry.dtb \
	sun4i-a10-hyundai-a7hd.dtb \
	sun4i-a10-inet97fv2.dtb \
	sun4i-a10-itead-iteaduino-plus.dts \
	sun4i-a10-jesurun-q5.dtb \
	sun4i-a10-marsboard.dtb \
	sun4i-a10-mini-xplus.dtb \
	sun4i-a10-mk802.dtb \
	sun4i-a10-mk802ii.dtb \
	sun4i-a10-olinuxino-lime.dtb \
	sun4i-a10-pcduino.dtb
dtb-$(CONFIG_MACH_SUN5I) += \
	sun5i-a10s-auxtek-t004.dtb \
	sun5i-a10s-mk802.dtb \
	sun5i-a10s-olinuxino-micro.dtb \
	sun5i-a10s-r7-tv-dongle.dtb \
	sun5i-a13-hsg-h702.dtb \
	sun5i-a13-olinuxino.dtb \
	sun5i-a13-olinuxino-micro.dtb \
	sun5i-a13-utoo-p66.dtb
dtb-$(CONFIG_MACH_SUN6I) += \
	sun6i-a31-app4-evb1.dtb \
	sun6i-a31-colombus.dtb \
	sun6i-a31-hummingbird.dtb \
	sun6i-a31-i7.dtb \
	sun6i-a31-m9.dtb \
	sun6i-a31-mele-a1000g-quad.dtb \
	sun6i-a31s-cs908.dtb
dtb-$(CONFIG_MACH_SUN7I) += \
	sun7i-a20-bananapi.dtb \
	sun7i-a20-bananapro.dtb \
	sun7i-a20-cubieboard2.dtb \
	sun7i-a20-cubietruck.dtb \
	sun7i-a20-hummingbird.dtb \
	sun7i-a20-i12-tvbox.dtb \
	sun7i-a20-m3.dtb \
	sun7i-a20-mk808c.dtb \
	sun7i-a20-olinuxino-lime.dtb \
	sun7i-a20-olinuxino-lime2.dtb \
	sun7i-a20-olinuxino-micro.dtb \
	sun7i-a20-orangepi.dtb \
	sun7i-a20-orangepi-mini.dtb \
	sun7i-a20-pcduino3.dtb \
	sun7i-a20-pcduino3-nano.dtb \
	sun7i-a20-wexler-tab7200.dtb
dtb-$(CONFIG_MACH_SUN8I) += \
	sun8i-a23-evb.dtb \
	sun8i-a23-ippo-q8h-v5.dtb \
	sun8i-a23-ippo-q8h-v1.2.dtb \
	sun8i-a33-et-q8-v1.6.dtb \
	sun8i-a33-ga10h-v1.1.dtb \
	sun8i-a33-ippo-q8h-v1.2.dtb \
	sun8i-a33-sinlinx-sina33.dtb
dtb-$(CONFIG_MACH_SUN9I) += \
	sun9i-a80-optimus.dtb \
	sun9i-a80-cubieboard4.dtb
dtb-$(CONFIG_ARCH_TEGRA_2x_SOC) += \
	tegra20-harmony.dtb \
	tegra20-iris-512.dtb \
	tegra20-medcom-wide.dtb \
	tegra20-paz00.dtb \
	tegra20-plutux.dtb \
	tegra20-seaboard.dtb \
	tegra20-tec.dtb \
	tegra20-trimslice.dtb \
	tegra20-ventana.dtb \
	tegra20-whistler.dtb
dtb-$(CONFIG_ARCH_TEGRA_3x_SOC) += \
	tegra30-apalis-eval.dtb \
	tegra30-beaver.dtb \
	tegra30-cardhu-a02.dtb \
	tegra30-cardhu-a04.dtb \
	tegra30-colibri-eval-v3.dtb
dtb-$(CONFIG_ARCH_TEGRA_114_SOC) += \
	tegra114-dalmore.dtb \
	tegra114-roth.dtb \
	tegra114-tn7.dtb
dtb-$(CONFIG_ARCH_TEGRA_124_SOC) += \
	tegra124-jetson-tk1.dtb \
	tegra124-nyan-big.dtb \
	tegra124-nyan-blaze.dtb \
	tegra124-venice2.dtb
dtb-$(CONFIG_ARCH_U300) += \
	ste-u300.dtb
dtb-$(CONFIG_ARCH_U8500) += \
	ste-snowball.dtb \
	ste-hrefprev60-stuib.dtb \
	ste-hrefprev60-tvk.dtb \
	ste-hrefv60plus-stuib.dtb \
	ste-hrefv60plus-tvk.dtb \
	ste-ccu8540.dtb \
	ste-ccu9540.dtb
dtb-$(CONFIG_ARCH_UNIPHIER) += \
	uniphier-ph1-ld4-ref.dtb \
	uniphier-ph1-ld6b-ref.dtb \
	uniphier-ph1-pro4-ref.dtb \
	uniphier-ph1-sld3-ref.dtb \
	uniphier-ph1-sld8-ref.dtb 
dtb-$(CONFIG_ARCH_VERSATILE) += \
	versatile-ab.dtb \
	versatile-pb.dtb
dtb-$(CONFIG_ARCH_VEXPRESS) += \
	vexpress-v2p-ca5s.dtb \
	vexpress-v2p-ca9.dtb \
	vexpress-v2p-ca15-tc1.dtb \
	vexpress-v2p-ca15_a7.dtb
dtb-$(CONFIG_ARCH_VIRT) += \
	xenvm-4.2.dtb
dtb-$(CONFIG_ARCH_VT8500) += \
	vt8500-bv07.dtb \
	wm8505-ref.dtb \
	wm8650-mid.dtb \
	wm8750-apc8750.dtb \
	wm8850-w70v2.dtb
dtb-$(CONFIG_ARCH_ZYNQ) += \
	zynq-parallella.dtb \
	zynq-zc702.dtb \
	zynq-zc706.dtb \
	zynq-zed.dtb \
	zynq-zybo.dtb
dtb-$(CONFIG_MACH_ARMADA_370) += \
	armada-370-db.dtb \
	armada-370-dlink-dns327l.dtb \
	armada-370-mirabox.dtb \
	armada-370-netgear-rn102.dtb \
	armada-370-netgear-rn104.dtb \
	armada-370-rd.dtb \
	armada-370-synology-ds213j.dtb
dtb-$(CONFIG_MACH_ARMADA_375) += \
	armada-375-db.dtb
dtb-$(CONFIG_MACH_ARMADA_38X) += \
	armada-385-db-ap.dtb \
	armada-385-linksys-caiman.dtb \
	armada-385-linksys-cobra.dtb \
	armada-388-db.dtb \
	armada-388-gp.dtb \
	armada-388-rd.dtb
dtb-$(CONFIG_MACH_ARMADA_39X) += \
	armada-398-db.dtb
dtb-$(CONFIG_MACH_ARMADA_XP) += \
	armada-xp-axpwifiap.dtb \
	armada-xp-db.dtb \
	armada-xp-gp.dtb \
	armada-xp-lenovo-ix4-300d.dtb \
	armada-xp-linksys-mamba.dtb \
	armada-xp-matrix.dtb \
	armada-xp-netgear-rn2120.dtb \
	armada-xp-openblocks-ax3-4.dtb \
	armada-xp-synology-ds414.dtb
dtb-$(CONFIG_MACH_DOVE) += \
	dove-cubox.dtb \
	dove-cubox-es.dtb \
	dove-d2plug.dtb \
	dove-d3plug.dtb \
	dove-dove-db.dtb \
	dove-sbc-a510.dtb
dtb-$(CONFIG_ARCH_MEDIATEK) += \
	mt6580-evbp1.dtb \
	mt6589-aquaris5.dtb \
	mt6592-evb.dtb \
	mt8127-moose.dtb \
	mt8135-evbp1.dtb
dtb-$(CONFIG_ARCH_ZX) += zx296702-ad1.dtb
endif

always		:= $(dtb-y)
clean-files	:= *.dtb<|MERGE_RESOLUTION|>--- conflicted
+++ resolved
@@ -523,12 +523,6 @@
 	s5pv210-smdkc110.dtb \
 	s5pv210-smdkv210.dtb \
 	s5pv210-torbreck.dtb
-<<<<<<< HEAD
-=======
-dtb-$(CONFIG_ARCH_SHMOBILE_LEGACY) += \
-	r8a7778-bockw.dtb \
-	r8a7778-bockw-reference.dtb
->>>>>>> 38af5862
 dtb-$(CONFIG_ARCH_SHMOBILE_MULTI) += \
 	emev2-kzm9d.dtb \
 	r7s72100-genmai.dtb \
