--- conflicted
+++ resolved
@@ -242,8 +242,6 @@
 			  1800000 0>;
 	};
 
-<<<<<<< HEAD
-=======
 	audio_clock: clock {
 		compatible = "fixed-clock";
 		#clock-cells = <0>;
@@ -251,7 +249,6 @@
 		clock-output-names = "audio_clock";
 	};
 
->>>>>>> a85313af
 	rsnd_ak4643: sound {
 		compatible = "simple-audio-card";
 
