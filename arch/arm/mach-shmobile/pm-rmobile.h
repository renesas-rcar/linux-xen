/*
 * Copyright (C) 2012 Renesas Solutions Corp.
 *
 * Kuninori Morimoto <morimoto.kuninori@renesas.com>
 *
 * This file is subject to the terms and conditions of the GNU General Public
 * License.  See the file "COPYING" in the main directory of this archive
 * for more details.
 */
#ifndef PM_RMOBILE_H
#define PM_RMOBILE_H

#include <linux/pm_domain.h>

struct rmobile_pm_domain {
	struct generic_pm_domain genpd;
	struct dev_power_governor *gov;
	int (*suspend)(void);
	void (*resume)(void);
	void __iomem *base;
	unsigned int bit_shift;
	bool no_debug;
};

<<<<<<< HEAD
struct pm_domain_device {
	const char *domain_name;
	struct platform_device *pdev;
};

=======
>>>>>>> be6926cf
#endif /* PM_RMOBILE_H */<|MERGE_RESOLUTION|>--- conflicted
+++ resolved
@@ -22,12 +22,4 @@
 	bool no_debug;
 };
 
-<<<<<<< HEAD
-struct pm_domain_device {
-	const char *domain_name;
-	struct platform_device *pdev;
-};
-
-=======
->>>>>>> be6926cf
 #endif /* PM_RMOBILE_H */