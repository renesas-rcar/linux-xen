--- conflicted
+++ resolved
@@ -361,10 +361,7 @@
 
 &du {
 	status = "okay";
-<<<<<<< HEAD
-=======
 	backlight = <&gpio6 7 GPIO_ACTIVE_HIGH>;
->>>>>>> e3d260b0
 
 	ports {
 		port@0 {
@@ -466,7 +463,6 @@
 		groups = "msiof0_clk", "msiof0_sync",
 				"msiof0_rxd",  "msiof0_txd";
 		function = "msiof0";
-<<<<<<< HEAD
 	};
 
 	msiof1_pins: spi2 {
@@ -481,25 +477,9 @@
 		function = "msiof2";
 	};
 
-=======
-	};
-
-	msiof1_pins: spi2 {
-		groups = "msiof1_clk_c", "msiof1_sync_c",
-				"msiof1_rxd_c",  "msiof1_txd_c";
-		function = "msiof1";
-	};
-
-	msiof2_pins: spi3 {
-		groups = "msiof2_clk_b", "msiof2_sync_b",
-				"msiof2_rxd_b",  "msiof2_txd_b";
-		function = "msiof2";
-	};
-
->>>>>>> e3d260b0
 	msiof3_pins: spi4 {
 		groups = "msiof3_clk_d", "msiof3_sync_d",
-						"msiof3_rxd_d",  "msiof3_txd_d";
+				"msiof3_rxd_d",  "msiof3_txd_d";
 		function = "msiof3";
 	};
 
@@ -704,10 +684,7 @@
 	vqmmc-supply = <&vccq_sdhi0>;
 	cd-gpios = <&gpio3 12 GPIO_ACTIVE_LOW>;
 	wp-gpios = <&gpio3 13 GPIO_ACTIVE_HIGH>;
-<<<<<<< HEAD
-=======
 	bus-width = <4>;
->>>>>>> e3d260b0
 	status = "okay";
 };
 
@@ -720,10 +697,7 @@
 	vqmmc-supply = <&vccq_sdhi3>;
 	cd-gpios = <&gpio4 15 GPIO_ACTIVE_LOW>;
 	wp-gpios = <&gpio4 16 GPIO_ACTIVE_HIGH>;
-<<<<<<< HEAD
-=======
 	bus-width = <4>;
->>>>>>> e3d260b0
 	status = "okay";
 };
 
@@ -796,18 +770,6 @@
 };
 
 &usb2_phy0 {
-<<<<<<< HEAD
-	status = "okay";
-	pinctrl-0 = <&usb0_pins>;
-	vbus-supply = <&vbus0_usb2>;
-	pinctrl-names = "default";
-};
-
-&usb2_phy1 {
-	status = "okay";
-	pinctrl-0 = <&usb1_pins>;
-	pinctrl-names = "default";
-=======
 	pinctrl-0 = <&usb0_pins>;
 	pinctrl-names = "default";
 
@@ -820,7 +782,6 @@
 	pinctrl-names = "default";
 
 	status = "okay";
->>>>>>> e3d260b0
 };
 
 &hsusb {
@@ -903,10 +864,7 @@
 };
 
 &pcie_bus_clk {
-<<<<<<< HEAD
-=======
 	clock-frequency = <100000000>;
->>>>>>> e3d260b0
 	status = "okay";
 };
 
@@ -1044,13 +1002,6 @@
 	};
 };
 
-<<<<<<< HEAD
-&fdp0 {
-	status = "okay";
-};
-
-=======
->>>>>>> e3d260b0
 &vspb {
 	status = "okay";
 };
