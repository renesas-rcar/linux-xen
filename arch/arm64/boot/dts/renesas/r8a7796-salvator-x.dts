--- conflicted
+++ resolved
@@ -95,10 +95,33 @@
 		function = "scif_clk";
 	};
 
-<<<<<<< HEAD
 	i2c2_pins: i2c2 {
 		groups = "i2c2_a";
 		function = "i2c2";
+	};
+
+	sdhi0_pins: sd0 {
+		groups = "sdhi0_data4", "sdhi0_ctrl";
+		function = "sdhi0";
+		power-source = <3300>;
+	};
+
+	sdhi0_pins_uhs: sd0_uhs {
+		groups = "sdhi0_data4", "sdhi0_ctrl";
+		function = "sdhi0";
+		power-source = <1800>;
+	};
+
+	sdhi3_pins: sd3 {
+		groups = "sdhi3_data4", "sdhi3_ctrl";
+		function = "sdhi3";
+		power-source = <3300>;
+	};
+
+	sdhi3_pins_uhs: sd3_uhs {
+		groups = "sdhi3_data4", "sdhi3_ctrl";
+		function = "sdhi3";
+		power-source = <1800>;
 	};
 };
 
@@ -123,30 +146,6 @@
 		reg = <0>;
 		interrupt-parent = <&gpio2>;
 		interrupts = <11 IRQ_TYPE_LEVEL_LOW>;
-=======
-	sdhi0_pins: sd0 {
-		groups = "sdhi0_data4", "sdhi0_ctrl";
-		function = "sdhi0";
-		power-source = <3300>;
-	};
-
-	sdhi0_pins_uhs: sd0_uhs {
-		groups = "sdhi0_data4", "sdhi0_ctrl";
-		function = "sdhi0";
-		power-source = <1800>;
-	};
-
-	sdhi3_pins: sd3 {
-		groups = "sdhi3_data4", "sdhi3_ctrl";
-		function = "sdhi3";
-		power-source = <3300>;
-	};
-
-	sdhi3_pins_uhs: sd3_uhs {
-		groups = "sdhi3_data4", "sdhi3_ctrl";
-		function = "sdhi3";
-		power-source = <1800>;
->>>>>>> 4dc6fe95
 	};
 };
 
@@ -154,10 +153,10 @@
 	clock-frequency = <16666666>;
 };
 
-<<<<<<< HEAD
 &extalr_clk {
 	clock-frequency = <32768>;
-=======
+};
+
 &sdhi0 {
 	pinctrl-0 = <&sdhi0_pins>;
 	pinctrl-1 = <&sdhi0_pins_uhs>;
@@ -186,7 +185,6 @@
 	sd-uhs-sdr50;
 	sd-uhs-sdr104;
 	status = "okay";
->>>>>>> 4dc6fe95
 };
 
 &scif2 {
