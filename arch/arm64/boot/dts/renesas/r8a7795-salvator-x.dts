--- conflicted
+++ resolved
@@ -621,7 +621,6 @@
 	};
 };
 
-<<<<<<< HEAD
 &msiof0 {
 	pinctrl-0 = <&msiof0_pins>;
 	pinctrl-names = "default";
@@ -805,7 +804,8 @@
 			remote-endpoint = <&adv7482_rxb_out>;
 		};
 	};
-=======
+};
+
 &pcie_bus_clk {
 	status = "okay";
 };
@@ -816,5 +816,4 @@
 
 &pciec1 {
 	status = "okay";
->>>>>>> c27c6a42
 };