/*
 * Device Tree Source for the Salvator-X board
 *
 * Copyright (C) 2015 Renesas Electronics Corp.
 *
 * This file is licensed under the terms of the GNU General Public License
 * version 2.  This program is licensed "as is" without any warranty of any
 * kind, whether express or implied.
 */

/*
 * SSI-AK4613
 *
 * This command is required when Playback/Capture
 *
 *	amixer set "DVC Out" 100%
 *	amixer set "DVC In" 100%
 *
 * You can use Mute
 *
 *	amixer set "DVC Out Mute" on
 *	amixer set "DVC In Mute" on
 *
 * You can use Volume Ramp
 *
 *	amixer set "DVC Out Ramp Up Rate"   "0.125 dB/64 steps"
 *	amixer set "DVC Out Ramp Down Rate" "0.125 dB/512 steps"
 *	amixer set "DVC Out Ramp" on
 *	aplay xxx.wav &
 *	amixer set "DVC Out"  80%  // Volume Down
 *	amixer set "DVC Out" 100%  // Volume Up
 */

/dts-v1/;
#include "r8a7795.dtsi"
#include <dt-bindings/gpio/gpio.h>

/ {
	model = "Renesas Salvator-X board based on r8a7795";
	compatible = "renesas,salvator-x", "renesas,r8a7795";

	aliases {
		serial0 = &scif2;
		serial1 = &scif1;
		ethernet0 = &avb;
	};

	chosen {
		bootargs = "ignore_loglevel rw root=/dev/nfs ip=dhcp";
		stdout-path = "serial0:115200n8";
	};

	memory@48000000 {
		device_type = "memory";
		/* first 128MB is reserved for secure area. */
		reg = <0x0 0x48000000 0x0 0x38000000>;
	};

	memory@500000000 {
		device_type = "memory";
		reg = <0x5 0x00000000 0x0 0x40000000>;
	};

	memory@600000000 {
		device_type = "memory";
		reg = <0x6 0x00000000 0x0 0x40000000>;
	};

	memory@700000000 {
		device_type = "memory";
		reg = <0x7 0x00000000 0x0 0x40000000>;
	};

	reserved-memory {
		#address-cells = <2>;
		#size-cells = <2>;
		ranges;

		/* global autoconfigured region for contiguous allocations */
		linux,cma {
			compatible = "shared-dma-pool";
			reusable;
			reg = <0x00000000 0x58000000 0x0 0x18000000>;
			linux,cma-default;
		};

		/* device specific region for contiguous allocations */
		linux,multimedia {
			compatible = "shared-dma-pool";
			reusable;
			reg = <0x00000000 0x70000000 0x0 0x10000000>;
		};
	};

	x12_clk: x12_clk {
		compatible = "fixed-clock";
		#clock-cells = <0>;
		clock-frequency = <24576000>;
	};

	rsnd_ak4613: sound {
		compatible = "simple-audio-card";

		simple-audio-card,format = "left_j";
		simple-audio-card,bitclock-master = <&sndcpu>;
		simple-audio-card,frame-master = <&sndcpu>;

		sndcpu: simple-audio-card,cpu {
			sound-dai = <&rcar_sound>;
		};

		sndcodec: simple-audio-card,codec {
			sound-dai = <&ak4613>;
		};
	};

	vga-encoder {
		compatible = "adi,adv7123";

		ports {
			#address-cells = <1>;
			#size-cells = <0>;

			port@0 {
				reg = <0>;
				adv7123_in: endpoint {
					remote-endpoint = <&du_out_rgb>;
				};
			};
			port@1 {
				reg = <1>;
				adv7123_out: endpoint {
					remote-endpoint = <&vga_in>;
				};
			};
		};
	};

	vga {
		compatible = "vga-connector";

		port {
			vga_in: endpoint {
				remote-endpoint = <&adv7123_out>;
			};
		};
	};

	lvds-encoder {
		compatible = "thine,thc63lvdm83d";

		ports {
			#address-cells = <1>;
			#size-cells = <0>;
			port@0 {
				reg = <0>;
				lvds_enc_in: endpoint {
					remote-endpoint = <&du_out_lvds0>;
				};
			};
			port@1 {
				reg = <1>;
				lvds_enc_out: endpoint {
					remote-endpoint = <&lvds_in>;
				};
			};
		};
	};

	lvds {
		compatible = "lvds-connector";

		width-mm = <210>;
		height-mm = <158>;

		panel-timing {
			/* 1024x768 @60Hz */
			clock-frequency = <65000000>;
			hactive = <1024>;
			vactive = <768>;
			hsync-len = <136>;
			hfront-porch = <20>;
			hback-porch = <160>;
			vfront-porch = <3>;
			vback-porch = <29>;
			vsync-len = <6>;
		};

		port {
			lvds_in: endpoint {
				remote-endpoint = <&lvds_enc_out>;
			};
		};
	};

	hdmi0-encoder {
		compatible = "rockchip,rcar-dw-hdmi";

		ports {
			#address-cells = <1>;
			#size-cells = <0>;
			port@0 {
				reg = <0>;
				rcar_dw_hdmi0_in: endpoint {
					remote-endpoint = <&du_out_hdmi0>;
				};
			};
			port@1 {
				reg = <1>;
				rcar_dw_hdmi0_out: endpoint {
					remote-endpoint = <&hdmi0_con>;
				};
			};
		};
	};

	hdmi0-out {
		compatible = "hdmi-connector";
		type = "a";

		port {
			hdmi0_con: endpoint {
				remote-endpoint = <&rcar_dw_hdmi0_out>;
			};
		};
	};

	hdmi1-encoder {
		compatible = "rockchip,rcar-dw-hdmi";

		ports {
			#address-cells = <1>;
			#size-cells = <0>;
			port@0 {
				reg = <0>;
				rcar_dw_hdmi1_in: endpoint {
					remote-endpoint = <&du_out_hdmi1>;
				};
			};
			port@1 {
				reg = <1>;
				rcar_dw_hdmi1_out: endpoint {
					remote-endpoint = <&hdmi1_con>;
				};
			};
		};
	};

	hdmi1-out {
		compatible = "hdmi-connector";
		type = "a";

		port {
			hdmi1_con: endpoint {
				remote-endpoint = <&rcar_dw_hdmi1_out>;
			};
		};
	};

	dclkin0: programable_clock0 {
		compatible = "fixed-clock";
		#clock-cells = <0>;
		clock-frequency = <148500000>;
	};

	dclkin1: x21-clock {
		compatible = "fixed-clock";
		#clock-cells = <0>;
		clock-frequency = <33000000>;
	};

	dclkin2: x22-clock {
		compatible = "fixed-clock";
		#clock-cells = <0>;
		clock-frequency = <33000000>;
	};

	dclkin3: programable_clock1 {
		compatible = "fixed-clock";
		#clock-cells = <0>;
		clock-frequency = <108000000>;
	};
};

&du {
	status = "okay";
	backlight-pin = <&gpio6 7 GPIO_ACTIVE_HIGH>;

	ports {
		port@0 {
			endpoint {
				remote-endpoint = <&adv7123_in>;
			};
		};
		port@1 {
			endpoint {
				remote-endpoint = <&rcar_dw_hdmi0_in>;
			};
		};
		port@2 {
			endpoint {
				remote-endpoint = <&rcar_dw_hdmi1_in>;
			};
		};
		port@3 {
			endpoint {
				remote-endpoint = <&lvds_enc_in>;
			};
		};
	};
};

&extal_clk {
	clock-frequency = <16666666>;
};

&pfc {
	pinctrl-0 = <&scif_clk_pins>;
	pinctrl-names = "default";

	scif1_pins: scif1 {
		renesas,groups = "scif1_data_a", "scif1_ctrl";
		renesas,function = "scif1";
	};
	scif2_pins: scif2 {
		renesas,groups = "scif2_data_a";
		renesas,function = "scif2";
	};

	scif_clk_pins: scif_clk {
		renesas,groups = "scif_clk_a";
		renesas,function = "scif_clk";
	};

	i2c2_pins: i2c2 {
		renesas,groups = "i2c2_a";
		renesas,function = "i2c2";
	};

	usb0_pins: usb0 {
		renesas,groups = "usb0";
		renesas,function = "usb0";
	};

	usb1_pins: usb1 {
		renesas,groups = "usb1";
		renesas,function = "usb1";
	};

	usb2_pins: usb2 {
		renesas,groups = "usb2";
		renesas,function = "usb2";
	};

	avb_pins: avb {
		renesas,groups = "avb_mdc";
		renesas,function = "avb";
	};

	msiof0_pins: spi1 {
		renesas,groups = "msiof0_clk", "msiof0_sync",
				"msiof0_rxd",  "msiof0_txd";
		renesas,function = "msiof0";
	};

	msiof1_pins: spi2 {
		renesas,groups = "msiof1_clk_c", "msiof1_sync_c",
				"msiof1_rxd_c",  "msiof1_txd_c";
		renesas,function = "msiof1";
	};

	msiof2_pins: spi3 {
		renesas,groups = "msiof2_clk_b", "msiof2_sync_b",
				"msiof2_rxd_b",  "msiof2_txd_b";
		renesas,function = "msiof2";
	};

	msiof3_pins: spi4 {
		renesas,groups = "msiof3_clk_d", "msiof3_sync_d",
				"msiof3_rxd_d",  "msiof3_txd_d";
		renesas,function = "msiof3";
	};

	sound_pins: sound {
		renesas,groups = "ssi01239_ctrl", "ssi0_data", "ssi1_data_a";
		renesas,function = "ssi";
	};

	sound_clk_pins: sound_clk {
		renesas,groups = "audio_clk_a_a", "audio_clk_b_a", "audio_clk_c_a",
				 "audio_clkout_a", "audio_clkout3_a";
		renesas,function = "audio_clk";
	};
};

&scif1 {
	pinctrl-0 = <&scif1_pins>;
	pinctrl-names = "default";

	status = "okay";
};

&scif2 {
	pinctrl-0 = <&scif2_pins>;
	pinctrl-names = "default";

	status = "okay";
};

&scif_clk {
	clock-frequency = <14745600>;
	status = "okay";
};

&usb2_phy0 {
	status = "okay";
	pinctrl-0 = <&usb0_pins>;
	pinctrl-names = "default";
};

&usb2_phy1 {
	status = "okay";
	pinctrl-0 = <&usb1_pins>;
	pinctrl-names = "default";
};

&usb2_phy2 {
	status = "okay";
	pinctrl-0 = <&usb2_pins>;
	pinctrl-names = "default";
};

&ehci0 {
	status = "okay";
};

&ehci1 {
	status = "okay";
};

&ehci2 {
	status = "okay";
};

&ohci0 {
	status = "okay";
};

&ohci1 {
	status = "okay";
};

&ohci2 {
	status = "okay";
};

&rcar_sound {
	pinctrl-0 = <&sound_pins &sound_clk_pins>;
	pinctrl-names = "default";

	/* Single DAI */
	#sound-dai-cells = <0>;

	/* audio_clkout0/1/2/3 */
	#clock-cells = <1>;
	clock-frequency = <11289600>;

	status = "okay";

	rcar_sound,dai {
		dai0 {
			playback = <&ssi0 &src0 &dvc0>;
			capture  = <&ssi1 &src1 &dvc1>;
		};
	};
};

&ssi1 {
	shared-pin;
};

&audio_clk_a {
	clock-frequency = <22579200>;
};

&i2c2 {
	pinctrl-0 = <&i2c2_pins>;
	pinctrl-names = "default";

	status = "okay";

	clock-frequency = <100000>;

	ak4613: codec@10 {
		compatible = "asahi-kasei,ak4613";
		#sound-dai-cells = <0>;
		reg = <0x10>;
		clocks = <&rcar_sound 3>;
	};
};

&i2c4 {
	status = "okay";

	clock-frequency = <400000>;
};

&avb {
	pinctrl-0 = <&avb_pins>;
	pinctrl-names = "default";
	renesas,no-ether-link;
	phy-handle = <&phy0>;
	status = "okay";

	phy0: ethernet-phy@0 {
		rxc-skew-ps = <900>;
		rxdv-skew-ps = <0>;
		rxd0-skew-ps = <0>;
		rxd1-skew-ps = <0>;
		rxd2-skew-ps = <0>;
		rxd3-skew-ps = <0>;
		txc-skew-ps = <900>;
		txen-skew-ps = <0>;
		txd0-skew-ps = <0>;
		txd1-skew-ps = <0>;
		txd2-skew-ps = <0>;
		txd3-skew-ps = <0>;
		reg = <0>;
		interrupt-parent = <&gpio2>;
		interrupts = <11 IRQ_TYPE_LEVEL_LOW>;
	};
};

<<<<<<< HEAD
&msiof0 {
	pinctrl-0 = <&msiof0_pins>;
	pinctrl-names = "default";
	/* Please use exclusively to the rcar_sound node */
	/* status = "okay"; */

	spidev@0 {
		compatible = "renesas,sh-msiof";
		reg = <0>;
		spi-max-frequency = <66666666>;
		spi-cpha;
		spi-cpol;
	};
};

&msiof1 {
	pinctrl-0 = <&msiof1_pins>;
	pinctrl-names = "default";
	status = "okay";

	spidev@0 {
		compatible = "renesas,sh-msiof";
		reg = <0>;
		spi-max-frequency = <33333333>;
		spi-cpha;
		spi-cpol;
	};
};

&msiof2 {
	pinctrl-0 = <&msiof2_pins>;
	pinctrl-names = "default";
	/* In case of using this node, please enable this property */
	/* status = "okay"; */

	spidev@0 {
		compatible = "renesas,sh-msiof";
		reg = <0>;
		spi-max-frequency = <66666666>;
		spi-cpha;
		spi-cpol;
	};
};

&msiof3 {
	pinctrl-0 = <&msiof3_pins>;
	pinctrl-names = "default";
	/* In case of using this node, please enable this property */
	/* status = "okay"; */

	spidev@0 {
		compatible = "renesas,sh-msiof";
		reg = <0>;
		spi-max-frequency = <66666666>;
		spi-cpha;
		spi-cpol;
=======
&vin0 {
	status = "okay";

	ports {
		#address-cells = <1>;
		#size-cells = <0>;

		port@0 {
			vin0ep0: endpoint {
				csi,select = "csi40";
				virtual,channel = <0>;
				remote-endpoint = <&adv7482_hdmi_in>;
				data-lanes = <1 2 3 4>;
			};
		};
		port@1 {
			csi0ep0: endpoint {
				remote-endpoint = <&csi2_40_ep>;
			};
		};
	};
};

&vin4 {
	status = "okay";

	ports {
		#address-cells = <1>;
		#size-cells = <0>;

		port@0 {
			vin4ep0: endpoint {
				csi,select = "csi20";
				virtual,channel = <0>;
				remote-endpoint = <&adv7482_sdp_in>;
				data-lanes = <1>;
			};
		};
		port@1 {
			csi1ep0: endpoint {
				remote-endpoint = <&csi2_20_ep>;
			};
		};
>>>>>>> 32bff8ae
	};
};<|MERGE_RESOLUTION|>--- conflicted
+++ resolved
@@ -531,7 +531,6 @@
 	};
 };
 
-<<<<<<< HEAD
 &msiof0 {
 	pinctrl-0 = <&msiof0_pins>;
 	pinctrl-names = "default";
@@ -588,7 +587,9 @@
 		spi-max-frequency = <66666666>;
 		spi-cpha;
 		spi-cpol;
-=======
+	};
+};
+
 &vin0 {
 	status = "okay";
 
@@ -632,6 +633,5 @@
 				remote-endpoint = <&csi2_20_ep>;
 			};
 		};
->>>>>>> 32bff8ae
 	};
 };