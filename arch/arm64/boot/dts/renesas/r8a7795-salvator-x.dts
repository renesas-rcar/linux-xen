--- conflicted
+++ resolved
@@ -91,7 +91,6 @@
 		renesas,function = "scif2";
 	};
 
-<<<<<<< HEAD
 	i2c2_pins: i2c2 {
 		renesas,groups = "i2c2_a";
 		renesas,function = "i2c2";
@@ -105,11 +104,11 @@
 	sound_clk_pins: sound_clk {
 		renesas,groups = "audio_clkout3_a";
 		renesas,function = "audio_clk";
-=======
+	};
+
 	avb_pins: avb {
 		renesas,groups = "avb_mdc";
 		renesas,function = "avb";
->>>>>>> 8b709f83
 	};
 };
 
@@ -127,7 +126,6 @@
 	status = "okay";
 };
 
-<<<<<<< HEAD
 &i2c2 {
 	pinctrl-0 = <&i2c2_pins>;
 	pinctrl-names = "default";
@@ -191,7 +189,8 @@
 	 *      clocks = <&cs2000>;
 	 */
 	clock-frequency = <24576000>;
-=======
+};
+
 &avb {
 	pinctrl-0 = <&avb_pins>;
 	pinctrl-names = "default";
@@ -216,5 +215,4 @@
 		interrupt-parent = <&gpio2>;
 		interrupts = <11 IRQ_TYPE_LEVEL_LOW>;
 	};
->>>>>>> 8b709f83
 };