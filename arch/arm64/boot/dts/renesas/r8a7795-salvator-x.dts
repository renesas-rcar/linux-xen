--- conflicted
+++ resolved
@@ -531,7 +531,6 @@
 	};
 };
 
-<<<<<<< HEAD
 &msiof0 {
 	pinctrl-0 = <&msiof0_pins>;
 	pinctrl-names = "default";
@@ -636,7 +635,7 @@
 		};
 	};
 };
-=======
+
 &csi2_40 {
 	status = "okay";
 
@@ -715,5 +714,4 @@
 			remote-endpoint = <&adv7482_rxb_out>;
 		};
 	};
-};
->>>>>>> 16d8f2bb
+};