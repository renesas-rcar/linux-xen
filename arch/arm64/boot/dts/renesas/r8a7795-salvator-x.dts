/*
 * Device Tree Source for the Salvator-X board
 *
 * Copyright (C) 2015-2016 Renesas Electronics Corp.
 *
 * This file is licensed under the terms of the GNU General Public License
 * version 2.  This program is licensed "as is" without any warranty of any
 * kind, whether express or implied.
 */

/*
 * SSI-AK4613
 *
 * This command is required when Playback/Capture
 *
 *	amixer set "DVC Out" 100%
 *	amixer set "DVC In" 100%
 *
 * You can use Mute
 *
 *	amixer set "DVC Out Mute" on
 *	amixer set "DVC In Mute" on
 *
 * You can use Volume Ramp
 *
 *	amixer set "DVC Out Ramp Up Rate"   "0.125 dB/64 steps"
 *	amixer set "DVC Out Ramp Down Rate" "0.125 dB/512 steps"
 *	amixer set "DVC Out Ramp" on
 *	aplay xxx.wav &
 *	amixer set "DVC Out"  80%  // Volume Down
 *	amixer set "DVC Out" 100%  // Volume Up
 */

/dts-v1/;
#include "r8a7795.dtsi"
#include <dt-bindings/gpio/gpio.h>

/ {
	model = "Renesas Salvator-X board based on r8a7795";
	compatible = "renesas,salvator-x", "renesas,r8a7795";

	aliases {
		serial0 = &scif2;
		serial1 = &scif1;
		serial2 = &scif3;
		serial3 = &hscif3;
		ethernet0 = &avb;
	};

	chosen {
		bootargs = "ignore_loglevel rw root=/dev/nfs ip=dhcp";
		stdout-path = "serial0:115200n8";
	};

	memory@48000000 {
		device_type = "memory";
		/* first 128MB is reserved for secure area. */
		reg = <0x0 0x48000000 0x0 0x38000000>;
	};

	memory@500000000 {
		device_type = "memory";
		reg = <0x5 0x00000000 0x0 0x40000000>;
	};

	memory@600000000 {
		device_type = "memory";
		reg = <0x6 0x00000000 0x0 0x40000000>;
	};

	memory@700000000 {
		device_type = "memory";
		reg = <0x7 0x00000000 0x0 0x40000000>;
	};

	reserved-memory {
		#address-cells = <2>;
		#size-cells = <2>;
		ranges;

		/* device specific region for Lossy Decompression */
		linux,lossy_decompress {
			compatible = "shared-dma-pool";
			reusable;
			reg = <0x00000000 0x54000000 0x0 0x03000000>;
		};

		/* For Audio DSP */
		adsp_reserved: linux,adsp {
			compatible = "shared-dma-pool";
			reusable;
			reg = <0x00000000 0x57000000 0x0 0x01000000>;
		};

		/* global autoconfigured region for contiguous allocations */
		linux,cma {
			compatible = "shared-dma-pool";
			reusable;
			reg = <0x00000000 0x58000000 0x0 0x18000000>;
			linux,cma-default;
		};

		/* device specific region for contiguous allocations */
		linux,multimedia {
			compatible = "shared-dma-pool";
			reusable;
			reg = <0x00000000 0x70000000 0x0 0x10000000>;
		};
	};

	mmngr {
		compatible = "renesas,mmngr";
	};

	mmngrbuf {
		compatible = "renesas,mmngrbuf";
	};

	x12_clk: x12_clk {
		compatible = "fixed-clock";
		#clock-cells = <0>;
		clock-frequency = <24576000>;
	};

	fixedregulator3v3: regulator@0 {
		compatible = "regulator-fixed";
		regulator-name = "fixed-3.3V";
		regulator-min-microvolt = <3300000>;
		regulator-max-microvolt = <3300000>;
		regulator-boot-on;
		regulator-always-on;
	};

	fixedregulator1v8: regulator@1 {
		compatible = "regulator-fixed";
		regulator-name = "fixed-1.8V";
		regulator-min-microvolt = <1800000>;
		regulator-max-microvolt = <1800000>;
		regulator-boot-on;
		regulator-always-on;
	};

	vcc_sdhi0: regulator@2 {
		compatible = "regulator-fixed";

		regulator-name = "SDHI0 Vcc";
		regulator-min-microvolt = <3300000>;
		regulator-max-microvolt = <3300000>;

		gpio = <&gpio5 2 GPIO_ACTIVE_HIGH>;
		enable-active-high;
	};

	vccq_sdhi0: regulator@3 {
		compatible = "regulator-gpio";

		regulator-name = "SDHI0 VccQ";
		regulator-min-microvolt = <1800000>;
		regulator-max-microvolt = <3300000>;

		gpios = <&gpio5 1 GPIO_ACTIVE_HIGH>;
		gpios-states = <1>;
		states = <3300000 1
			  1800000 0>;
	};

	vcc_sdhi3: regulator@4 {
		compatible = "regulator-fixed";

		regulator-name = "SDHI3 Vcc";
		regulator-min-microvolt = <3300000>;
		regulator-max-microvolt = <3300000>;

		gpio = <&gpio3 15 GPIO_ACTIVE_HIGH>;
		enable-active-high;
	};

	vccq_sdhi3: regulator@5 {
		compatible = "regulator-gpio";

		regulator-name = "SDHI3 VccQ";
		regulator-min-microvolt = <1800000>;
		regulator-max-microvolt = <3300000>;

		gpios = <&gpio3 14 GPIO_ACTIVE_HIGH>;
		gpios-states = <1>;
		states = <3300000 1
			  1800000 0>;
	};

	audio_clkout: audio_clkout {
		/*
		 * This is same as <&rcar_sound 0>
		 * but needed to avoid cs2000/rcar_sound probe dead-lock
		 */
		compatible = "fixed-clock";
		#clock-cells = <0>;
		clock-frequency = <11289600>;
	};

	rsnd_ak4613: sound {
		compatible = "simple-audio-card";

		simple-audio-card,format = "left_j";
		simple-audio-card,bitclock-master = <&sndcpu>;
		simple-audio-card,frame-master = <&sndcpu>;

		sndcpu: simple-audio-card,cpu {
			sound-dai = <&rcar_sound>;
		};

		sndcodec: simple-audio-card,codec {
			sound-dai = <&ak4613>;
		};
	};

	vga-encoder {
		compatible = "adi,adv7123";

		ports {
			#address-cells = <1>;
			#size-cells = <0>;

			port@0 {
				reg = <0>;
				adv7123_in: endpoint {
					remote-endpoint = <&du_out_rgb>;
				};
			};
			port@1 {
				reg = <1>;
				adv7123_out: endpoint {
					remote-endpoint = <&vga_in>;
				};
			};
		};
	};

	vga {
		compatible = "vga-connector";

		port {
			vga_in: endpoint {
				remote-endpoint = <&adv7123_out>;
			};
		};
	};

	vspm_if {
		compatible = "renesas,vspm_if";
	};

	lvds-encoder {
		compatible = "thine,thc63lvdm83d";

		ports {
			#address-cells = <1>;
			#size-cells = <0>;
			port@0 {
				reg = <0>;
				lvds_enc_in: endpoint {
					remote-endpoint = <&du_out_lvds0>;
				};
			};
			port@1 {
				reg = <1>;
				lvds_enc_out: endpoint {
					remote-endpoint = <&lvds_in>;
				};
			};
		};
	};

	lvds {
		compatible = "lvds-connector";

		width-mm = <210>;
		height-mm = <158>;

		panel-timing {
			/* 1024x768 @60Hz */
			clock-frequency = <65000000>;
			hactive = <1024>;
			vactive = <768>;
			hsync-len = <136>;
			hfront-porch = <20>;
			hback-porch = <160>;
			vfront-porch = <3>;
			vback-porch = <29>;
			vsync-len = <6>;
		};

		port {
			lvds_in: endpoint {
				remote-endpoint = <&lvds_enc_out>;
			};
		};
	};

	hdmi0-encoder {
		compatible = "rockchip,rcar-dw-hdmi";

		ports {
			#address-cells = <1>;
			#size-cells = <0>;
			port@0 {
				reg = <0>;
				rcar_dw_hdmi0_in: endpoint {
					remote-endpoint = <&du_out_hdmi0>;
				};
			};
			port@1 {
				reg = <1>;
				rcar_dw_hdmi0_out: endpoint {
					remote-endpoint = <&hdmi0_con>;
				};
			};
		};
	};

	hdmi0-out {
		compatible = "hdmi-connector";
		type = "a";

		port {
			hdmi0_con: endpoint {
				remote-endpoint = <&rcar_dw_hdmi0_out>;
			};
		};
	};

	hdmi1-encoder {
		compatible = "rockchip,rcar-dw-hdmi";

		ports {
			#address-cells = <1>;
			#size-cells = <0>;
			port@0 {
				reg = <0>;
				rcar_dw_hdmi1_in: endpoint {
					remote-endpoint = <&du_out_hdmi1>;
				};
			};
			port@1 {
				reg = <1>;
				rcar_dw_hdmi1_out: endpoint {
					remote-endpoint = <&hdmi1_con>;
				};
			};
		};
	};

	hdmi1-out {
		compatible = "hdmi-connector";
		type = "a";

		port {
			hdmi1_con: endpoint {
				remote-endpoint = <&rcar_dw_hdmi1_out>;
			};
		};
	};

	dclkin_p0: clock_out0 {
		compatible = "fixed-clock";
		#clock-cells = <0>;
		clock-frequency = <148500000>;
	};

	x21_clk: x21-clock {
		compatible = "fixed-clock";
		#clock-cells = <0>;
		clock-frequency = <33000000>;
	};

	x22_clk: x22-clock {
		compatible = "fixed-clock";
		#clock-cells = <0>;
		clock-frequency = <33000000>;
	};

	dclkin_p3: clock_out1 {
		compatible = "fixed-clock";
		#clock-cells = <0>;
		clock-frequency = <108000000>;
	};

	vbus0_usb2: regulator-vbus0-usb2 {
		compatible = "regulator-fixed";

		regulator-name = "USB20_VBUS0";
		regulator-min-microvolt = <5000000>;
		regulator-max-microvolt = <5000000>;

		gpio = <&gpio6 16 GPIO_ACTIVE_HIGH>;
		enable-active-high;
	};
};

&pwm1 {
	pinctrl-0 = <&pwm1_pins>;
	pinctrl-names = "default";
	status = "okay";
};

&pwm2 {
	pinctrl-0 = <&pwm2_pins>;
	pinctrl-names = "default";
	status = "okay";
};

&du {
	pinctrl-0 = <&du_pins>;
	pinctrl-names = "default";
	status = "okay";

	backlight = <&gpio6 7 GPIO_ACTIVE_HIGH>;

	ports {
		port@0 {
			endpoint {
				remote-endpoint = <&adv7123_in>;
			};
		};
		port@1 {
			endpoint {
				remote-endpoint = <&rcar_dw_hdmi0_in>;
			};
		};
		port@2 {
			endpoint {
				remote-endpoint = <&rcar_dw_hdmi1_in>;
			};
		};
		port@3 {
			endpoint {
				remote-endpoint = <&lvds_enc_in>;
			};
		};
	};
};

&extal_clk {
	clock-frequency = <16666666>;
};

&extalr_clk {
	clock-frequency = <32768>;
};

&pfc {
	pinctrl-0 = <&scif_clk_pins>;
	pinctrl-names = "default";

	pwm1_pins: pwm1 {
		groups = "pwm1_a", "pwm1_b";
		function = "pwm1";
	};

	pwm2_pins: pwm2 {
		groups = "pwm2_a", "pwm2_b";
		function = "pwm2";
	};

	scif1_pins: scif1 {
		groups = "scif1_data_a", "scif1_ctrl";
		function = "scif1";
	};
	scif2_pins: scif2 {
		groups = "scif2_data_a";
		function = "scif2";
	};
	scif3_pins: scif3 { /* TX: 1_11, RX: 1_8 */
		groups = "scif3_data_b";
		function = "scif3";
	};
	hscif3_pins: hscif3 { /* TX: 2_8, RX: 2_7 */
		groups = "hscif3_data_d";
		function = "hscif3";
	};
	scif_clk_pins: scif_clk {
		groups = "scif_clk_a";
		function = "scif_clk";
	};

	hscif1_pins: hscif1 {
		groups = "hscif1_data_a", "hscif1_ctrl_a";
		function = "hscif1";
	};

	i2c2_pins: i2c2 {
		groups = "i2c2_a";
		function = "i2c2";
	};

	avb_pins: avb {
		groups = "avb_mdc";
		function = "avb";
	};

	sdhi0_pins_3v3: sd0_3v3 {
		groups = "sdhi0_data4", "sdhi0_ctrl";
		function = "sdhi0";
		power-source = <3300>;
	};

	sdhi0_pins_1v8: sd0_1v8 {
		groups = "sdhi0_data4", "sdhi0_ctrl";
		function = "sdhi0";
		power-source = <1800>;
	};

	sdhi3_pins_3v3: sd3_3v3 {
		groups = "sdhi3_data4", "sdhi3_ctrl";
		function = "sdhi3";
		power-source = <3300>;
	};

	sdhi3_pins_1v8: sd3_1v8 {
		groups = "sdhi3_data4", "sdhi3_ctrl";
		function = "sdhi3";
		power-source = <1800>;
	};

	mmc0_pins_1v8: mmc0_1v8 {
		groups = "sdhi2_data8", "sdhi2_ctrl";
		function = "sdhi2";
		power-source = <1800>;
	};

	msiof0_pins: spi1 {
		groups = "msiof0_clk", "msiof0_sync",
				"msiof0_rxd",  "msiof0_txd";
		function = "msiof0";
	};

	msiof1_pins: spi2 {
		groups = "msiof1_clk_c", "msiof1_sync_c",
				"msiof1_rxd_c",  "msiof1_txd_c";
		function = "msiof1";
	};

	msiof2_pins: spi3 {
		groups = "msiof2_clk_b", "msiof2_sync_b",
				"msiof2_rxd_b",  "msiof2_txd_b";
		function = "msiof2";
	};

	msiof3_pins: spi4 {
		groups = "msiof3_clk_d", "msiof3_sync_d",
				"msiof3_rxd_d",  "msiof3_txd_d";
		function = "msiof3";
	};

	sound_pins: sound {
		groups = "ssi01239_ctrl", "ssi0_data", "ssi1_data_a";
		function = "ssi";
	};

	sound_clk_pins: sound_clk {
		groups = "audio_clk_a_a", "audio_clk_b_a", "audio_clk_c_a",
			 "audio_clkout_a", "audio_clkout3_a";
		function = "audio_clk";
	};

	usb0_pins: usb0 {
		groups = "usb0";
		function = "usb0";
	};

	usb1_pins: usb1 {
		groups = "usb1";
		function = "usb1";
	};

	usb2_pins: usb2 {
		groups = "usb2";
		function = "usb2";
	};

	du_pins: du {
		groups = "du_rgb888", "du_sync", "du_clk_out_0", "du_disp";
		function = "du";
	};
};

&adsp {
	status = "okay";
	memory-region = <&adsp_reserved>;
};

&scif1 {
	pinctrl-0 = <&scif1_pins>;
	pinctrl-names = "default";

	uart-has-rtscts;
	/* Please use exclusively to the hscif1 node */
	status = "okay";
};

&scif3 {
	pinctrl-0 = <&scif3_pins>;
	pinctrl-names = "default";
	status = "okay";
};

/* SCIF3 TX -> HSCIF3 RX, HSCIF3 TX -> SCIF3 RX */

&hscif3 {
	pinctrl-0 = <&hscif3_pins>;
	pinctrl-names = "default";

	status = "okay";
};

&scif2 {
	pinctrl-0 = <&scif2_pins>;
	pinctrl-names = "default";

	status = "okay";
};

&scif_clk {
	clock-frequency = <14745600>;
	status = "okay";
};

&hscif1 {
	pinctrl-0 = <&hscif1_pins>;
	pinctrl-names = "default";
	/* Please use exclusively to the scif1 node */
	/* status = "okay"; */
};

&i2c2 {
	pinctrl-0 = <&i2c2_pins>;
	pinctrl-names = "default";

	status = "okay";

	clock-frequency = <100000>;

	ak4613: codec@10 {
		compatible = "asahi-kasei,ak4613";
		#sound-dai-cells = <0>;
		reg = <0x10>;
		clocks = <&rcar_sound 3>;

		asahi-kasei,in1-single-end;
		asahi-kasei,in2-single-end;
		asahi-kasei,out1-single-end;
		asahi-kasei,out2-single-end;
		asahi-kasei,out3-single-end;
		asahi-kasei,out4-single-end;
		asahi-kasei,out5-single-end;
		asahi-kasei,out6-single-end;
	};

	cs2000: clk_multiplier@4f {
		#clock-cells = <0>;
		compatible = "cirrus,cs2000-cp";
		reg = <0x4f>;
		clocks = <&audio_clkout>, <&x12_clk>;
		clock-names = "clk_in", "ref_clk";

		assigned-clocks = <&cs2000>;
		assigned-clock-rates = <24576000>; /* 1/1 divide */
	};
};

&i2c4 {
	status = "okay";
	clock-frequency = <400000>;

	composite-in@70 {
		compatible = "adi,adv7482";
		reg = <0x70>;

		adi,virtual-channel = <0>;
		adi,input-interface = "ycbcr422";
		adi,input-hdmi = "on";
		adi,input-sdp = "on";
		adi,sw-reset = "on";
		port {
			adv7482_sdp_in: endpoint {
				clock-lanes = <0>;
				data-lanes = <1>;
				remote-endpoint = <&vin4ep0>;

				adv7482_rxb_out: endpoint {
					remote-endpoint = <&csi2_20_in_ep>;
				};
			};
		};
	};

	hdmi-in@70 {
		compatible = "adi,adv7482";
		reg = <0x34>;

		adi,virtual-channel = <0>;
		adi,input-interface = "rgb888";
		adi,input-hdmi = "on";
		adi,input-sdp = "on";
		adi,sw-reset = "on";
		port {
			adv7482_hdmi_in: endpoint {
				clock-lanes = <0>;
				data-lanes = <1 2 3 4>;
				remote-endpoint = <&vin0ep0>;

				adv7482_rxa_out: endpoint {
					remote-endpoint = <&csi2_40_in_ep>;
				};
			};
		};
	};

	clk_5p49v5923a: programmable_clk@6a {
		compatible = "idt,5p49v5923a";
		reg = <0x6a>;

		programable_clk0: 5p49v5923a_clk1@6a {
			#clock-cells = <0>;
			clocks = <&dclkin_p0>;
		};

		programable_clk1: 5p49v5923a_clk2@6a {
			#clock-cells = <0>;
			clocks = <&dclkin_p3>;
		};
	};
};

&rcar_sound {
	pinctrl-0 = <&sound_pins &sound_clk_pins>;
	pinctrl-names = "default";

	/* Single DAI */
	#sound-dai-cells = <0>;

	/* audio_clkout0/1/2/3 */
	#clock-cells = <1>;
	clock-frequency = <11289600>;

	status = "okay";

	/* update <audio_clk_b> to <cs2000> */
	clocks = <&cpg CPG_MOD 1005>,
		 <&cpg CPG_MOD 1006>, <&cpg CPG_MOD 1007>,
		 <&cpg CPG_MOD 1008>, <&cpg CPG_MOD 1009>,
		 <&cpg CPG_MOD 1010>, <&cpg CPG_MOD 1011>,
		 <&cpg CPG_MOD 1012>, <&cpg CPG_MOD 1013>,
		 <&cpg CPG_MOD 1014>, <&cpg CPG_MOD 1015>,
		 <&cpg CPG_MOD 1022>, <&cpg CPG_MOD 1023>,
		 <&cpg CPG_MOD 1024>, <&cpg CPG_MOD 1025>,
		 <&cpg CPG_MOD 1026>, <&cpg CPG_MOD 1027>,
		 <&cpg CPG_MOD 1028>, <&cpg CPG_MOD 1029>,
		 <&cpg CPG_MOD 1030>, <&cpg CPG_MOD 1031>,
		 <&cpg CPG_MOD 1019>, <&cpg CPG_MOD 1018>,
		 <&audio_clk_a>, <&cs2000>,
		 <&audio_clk_c>,
		 <&cpg CPG_CORE R8A7795_CLK_S0D4>;

	rcar_sound,dai {
		dai0 {
			playback = <&ssi0 &src0 &dvc0>;
			capture  = <&ssi1 &src1 &dvc1>;
		};
	};
};

&sata {
	status = "okay";
};

&sdhi0 {
<<<<<<< HEAD
	pinctrl-0 = <&sdhi3_pins_3v3>;
	pinctrl-1 = <&sdhi3_pins_1v8>;
=======
	pinctrl-0 = <&sdhi0_pins_3v3>;
	pinctrl-1 = <&sdhi0_pins_1v8>;
>>>>>>> e3d260b0
	pinctrl-names = "default", "state_uhs";

	vmmc-supply = <&vcc_sdhi0>;
	vqmmc-supply = <&vccq_sdhi0>;
	cd-gpios = <&gpio3 12 GPIO_ACTIVE_LOW>;
	wp-gpios = <&gpio3 13 GPIO_ACTIVE_HIGH>;
	bus-width = <4>;
	status = "okay";
};

&sdhi3 {
	pinctrl-0 = <&sdhi3_pins_3v3>;
	pinctrl-1 = <&sdhi3_pins_1v8>;
	pinctrl-names = "default", "state_uhs";

	vmmc-supply = <&vcc_sdhi3>;
	vqmmc-supply = <&vccq_sdhi3>;
	cd-gpios = <&gpio4 15 GPIO_ACTIVE_LOW>;
	wp-gpios = <&gpio4 16 GPIO_ACTIVE_HIGH>;
	bus-width = <4>;
	status = "okay";
};

&mmc0 {
	pinctrl-0 = <&mmc0_pins_1v8>;
	pinctrl-1 = <&mmc0_pins_1v8>;
	pinctrl-names = "default", "state_uhs";

	vmmc-supply = <&fixedregulator3v3>;
	vqmmc-supply = <&fixedregulator1v8>;
	bus-width = <8>;
	status = "okay";
};

&ssi1 {
	shared-pin;
};

&wdt0 {
	status = "okay";
};

&audio_clk_a {
	clock-frequency = <22579200>;
};

&i2c_dvfs {
	status = "okay";

	vdd_dvfs: regulator@30 {
		compatible = "rohm,bd9571mwv";
		reg = <0x30>;

		regulator-min-microvolt = <750000>;
		regulator-max-microvolt = <1030000>;
		regulator-boot-on;
		regulator-always-on;
	};
};

&avb {
	pinctrl-0 = <&avb_pins>;
	pinctrl-names = "default";
	renesas,no-ether-link;
	phy-handle = <&phy0>;
	status = "okay";
	phy-int-gpio = <&gpio2 11 GPIO_ACTIVE_LOW>;

	phy0: ethernet-phy@0 {
		rxc-skew-ps = <900>;
		rxdv-skew-ps = <0>;
		rxd0-skew-ps = <0>;
		rxd1-skew-ps = <0>;
		rxd2-skew-ps = <0>;
		rxd3-skew-ps = <0>;
		txc-skew-ps = <900>;
		txen-skew-ps = <0>;
		txd0-skew-ps = <0>;
		txd1-skew-ps = <0>;
		txd2-skew-ps = <0>;
		txd3-skew-ps = <0>;
		reg = <0>;
		interrupt-parent = <&gpio2>;
		interrupts = <11 IRQ_TYPE_LEVEL_LOW>;
		max-speed = <100>;
	};
};

&xhci0 {
	status = "okay";
};

&usb2_phy0 {
	pinctrl-0 = <&usb0_pins>;
	pinctrl-names = "default";

	vbus-supply = <&vbus0_usb2>;
	status = "okay";
};

&usb2_phy1 {
	pinctrl-0 = <&usb1_pins>;
	pinctrl-names = "default";

	status = "okay";
};

&usb2_phy2 {
	pinctrl-0 = <&usb2_pins>;
	pinctrl-names = "default";

	status = "okay";
};

&hsusb {
	status = "okay";
};

&ehci0 {
	status = "okay";
};

&ehci1 {
	status = "okay";
};

&ehci2 {
	status = "okay";
};

&ohci0 {
	status = "okay";
};

&ohci1 {
	status = "okay";
};

&ohci2 {
	status = "okay";
};

&msiof0 {
	pinctrl-0 = <&msiof0_pins>;
	pinctrl-names = "default";
	/* Please use exclusively to the rcar_sound node */
	/* status = "okay"; */

	spidev@0 {
		compatible = "renesas,sh-msiof";
		reg = <0>;
		spi-max-frequency = <66666666>;
		spi-cpha;
		spi-cpol;
	};
};

&msiof1 {
	pinctrl-0 = <&msiof1_pins>;
	pinctrl-names = "default";
	status = "okay";

	spidev@0 {
		compatible = "renesas,sh-msiof";
		reg = <0>;
		spi-max-frequency = <33333333>;
		spi-cpha;
		spi-cpol;
	};
};

&msiof2 {
	pinctrl-0 = <&msiof2_pins>;
	pinctrl-names = "default";
	/* In case of using this node, please enable this property */
	/* status = "okay"; */

	spidev@0 {
		compatible = "renesas,sh-msiof";
		reg = <0>;
		spi-max-frequency = <66666666>;
		spi-cpha;
		spi-cpol;
	};
};

&msiof3 {
	pinctrl-0 = <&msiof3_pins>;
	pinctrl-names = "default";
	/* In case of using this node, please enable this property */
	/* status = "okay"; */

	spidev@0 {
		compatible = "renesas,sh-msiof";
		reg = <0>;
		spi-max-frequency = <66666666>;
		spi-cpha;
		spi-cpol;
	};
};

&pcie_bus_clk {
	clock-frequency = <100000000>;
	status = "okay";
};

&pciec0 {
	status = "okay";
};

&pciec1 {
	status = "okay";
};

&vin0 {
	status = "okay";

	ports {
		#address-cells = <1>;
		#size-cells = <0>;

		port@0 {
			vin0ep0: endpoint {
				csi,select = "csi40";
				virtual,channel = <0>;
				remote-endpoint = <&adv7482_hdmi_in>;
				data-lanes = <1 2 3 4>;
			};
		};
		port@1 {
			csi0ep0: endpoint {
				remote-endpoint = <&csi2_40_ep>;
			};
		};
	};
};

&vin4 {
	status = "okay";

	ports {
		#address-cells = <1>;
		#size-cells = <0>;

		port@0 {
			vin4ep0: endpoint {
				csi,select = "csi20";
				virtual,channel = <0>;
				remote-endpoint = <&adv7482_sdp_in>;
				data-lanes = <1>;
			};
		};
		port@1 {
			csi1ep0: endpoint {
				remote-endpoint = <&csi2_20_ep>;
			};
		};
	};
};

&csi2_40 {
	status = "okay";

	adi,input-interface = "rgb888";

	virtual,channel {
		csi2_vc0 {
			data,type = "rgb888";
			receive,vc = <0>;
		};
		csi2_vc1 {
			data,type = "rgb888";
			receive,vc = <1>;
		};
		csi2_vc2 {
			data,type = "rgb888";
			receive,vc = <2>;
		};
		csi2_vc3 {
			data,type = "rgb888";
			receive,vc = <3>;
		};
	};

	port {
		#address-cells = <1>;
		#size-cells = <0>;

		csi2_40_ep: endpoint@0 {
			remote-endpoint = <&vin0ep0>;
			clock-lanes = <0>;
			data-lanes = <1 2 3 4>;
		};

		csi2_40_in_ep: endpoint@1 {
			remote-endpoint = <&adv7482_rxa_out>;
		};
	};
};

&csi2_20 {
	status = "okay";

	adi,input-interface = "ycbcr422";

	virtual,channel {
		csi2_vc0 {
			data,type = "ycbcr422";
			receive,vc = <0>;
		};
		csi2_vc1 {
			data,type = "ycbcr422";
			receive,vc = <1>;
		};
		csi2_vc2 {
			data,type = "ycbcr422";
			receive,vc = <2>;
		};
		csi2_vc3 {
			data,type = "ycbcr422";
			receive,vc = <3>;
		};
	};

	port {
		#address-cells = <1>;
		#size-cells = <0>;

		csi2_20_ep: endpoint@0 {
			remote-endpoint = <&vin4ep0>;
			clock-lanes = <0>;
			data-lanes = <1>;
		};

		csi2_20_in_ep: endpoint@1 {
			remote-endpoint = <&adv7482_rxb_out>;
		};
	};
};

&vspbc {
	status = "okay";
};

&vspbd {
	status = "okay";
};

&vspi0 {
	status = "okay";
};

&vspi1 {
	status = "okay";
};

&vspi2 {
	status = "okay";
};<|MERGE_RESOLUTION|>--- conflicted
+++ resolved
@@ -775,13 +775,8 @@
 };
 
 &sdhi0 {
-<<<<<<< HEAD
-	pinctrl-0 = <&sdhi3_pins_3v3>;
-	pinctrl-1 = <&sdhi3_pins_1v8>;
-=======
 	pinctrl-0 = <&sdhi0_pins_3v3>;
 	pinctrl-1 = <&sdhi0_pins_1v8>;
->>>>>>> e3d260b0
 	pinctrl-names = "default", "state_uhs";
 
 	vmmc-supply = <&vcc_sdhi0>;
