--- conflicted
+++ resolved
@@ -60,11 +60,8 @@
 			device_type = "cpu";
 			enable-method = "psci";
 			clocks =<&cpg CPG_CORE R8A7795_CLK_Z>;
-<<<<<<< HEAD
+			operating-points-v2 = <&group0_opp_tb0>;
 			cpu-idle-states = <&CPU_SLEEP_0>;
-=======
-			operating-points-v2 = <&group0_opp_tb0>;
->>>>>>> d964856a
 		};
 
 		a57_1: cpu@1 {
@@ -72,11 +69,8 @@
 			reg = <0x1>;
 			device_type = "cpu";
 			enable-method = "psci";
-<<<<<<< HEAD
+			operating-points-v2 = <&group0_opp_tb0>;
 			cpu-idle-states = <&CPU_SLEEP_0>;
-=======
-			operating-points-v2 = <&group0_opp_tb0>;
->>>>>>> d964856a
 		};
 
 		a57_2: cpu@2 {
@@ -84,11 +78,8 @@
 			reg = <0x2>;
 			device_type = "cpu";
 			enable-method = "psci";
-<<<<<<< HEAD
+			operating-points-v2 = <&group0_opp_tb0>;
 			cpu-idle-states = <&CPU_SLEEP_0>;
-=======
-			operating-points-v2 = <&group0_opp_tb0>;
->>>>>>> d964856a
 		};
 
 		a57_3: cpu@3 {
@@ -96,11 +87,8 @@
 			reg = <0x3>;
 			device_type = "cpu";
 			enable-method = "psci";
-<<<<<<< HEAD
+			operating-points-v2 = <&group0_opp_tb0>;
 			cpu-idle-states = <&CPU_SLEEP_0>;
-=======
-			operating-points-v2 = <&group0_opp_tb0>;
->>>>>>> d964856a
 		};
 
 		a53_0: cpu@100 {
@@ -109,11 +97,8 @@
 			device_type = "cpu";
 			enable-method = "psci";
 			clocks = <&cpg CPG_CORE R8A7795_CLK_Z2>;
-<<<<<<< HEAD
+			operating-points-v2 = <&group1_opp_tb0>;
 			cpu-idle-states = <&CPU_SLEEP_0>;
-=======
-			operating-points-v2 = <&group1_opp_tb0>;
->>>>>>> d964856a
 		};
 
 		a53_1: cpu@101 {
@@ -121,11 +106,8 @@
 			reg = <0x101>;
 			device_type = "cpu";
 			enable-method = "psci";
-<<<<<<< HEAD
+			operating-points-v2 = <&group1_opp_tb0>;
 			cpu-idle-states = <&CPU_SLEEP_0>;
-=======
-			operating-points-v2 = <&group1_opp_tb0>;
->>>>>>> d964856a
 		};
 
 		a53_2: cpu@102 {
@@ -133,11 +115,8 @@
 			reg = <0x102>;
 			device_type = "cpu";
 			enable-method = "psci";
-<<<<<<< HEAD
+			operating-points-v2 = <&group1_opp_tb0>;
 			cpu-idle-states = <&CPU_SLEEP_0>;
-=======
-			operating-points-v2 = <&group1_opp_tb0>;
->>>>>>> d964856a
 		};
 
 		a53_3: cpu@103 {
@@ -145,7 +124,7 @@
 			reg = <0x103>;
 			device_type = "cpu";
 			enable-method = "psci";
-<<<<<<< HEAD
+			operating-points-v2 = <&group1_opp_tb0>;
 			cpu-idle-states = <&CPU_SLEEP_0>;
 		};
 
@@ -160,8 +139,6 @@
 				exit-latency-us = <680>;
 				min-residency-us = <1088>;
 			};
-=======
-			operating-points-v2 = <&group1_opp_tb0>;
 		};
 	};
 
@@ -194,7 +171,6 @@
 			opp-hz = /bits/ 64 <1200000000>;
 			opp-microvolt = <830000>;
 			clock-latency-ns = <300000>;
->>>>>>> d964856a
 		};
 	};
 
