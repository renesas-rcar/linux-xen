--- conflicted
+++ resolved
@@ -473,9 +473,6 @@
 				clock-output-names = "hdmi";
 			};
 
-<<<<<<< HEAD
-			sdsrc_clk: sdsrc {
-=======
 			csi2_clk: csi_clk@e615000c {
 				compatible = "renesas,cpg-div6-clock";
 				reg = <0 0xe615000c 0 4>;
@@ -484,35 +481,7 @@
 				clock-output-names = "csi2";
 			};
 
-			sd0_clk: sd0@e6150074 {
-				compatible = "fixed-factor-clock";
-				reg = <0 0xe6150074 0 4>;
-				clocks = <&cpg_clocks R8A7795_CLK_PLL1>;
-				#clock-cells = <0>;
-				clock-div = <16>;
-				clock-mult = <1>;
-			};
-
-			sd1_clk: sd1@e6150078 {
-				compatible = "fixed-factor-clock";
-				reg = <0 0xe6150078 0 4>;
-				clocks = <&cpg_clocks R8A7795_CLK_PLL1>;
-				#clock-cells = <0>;
-				clock-div = <16>;
-				clock-mult = <1>;
-			};
-
-			sd2_clk: sd2@e6150268 {
-				compatible = "fixed-factor-clock";
-				reg = <0 0xe6150268 0 4>;
-				clocks = <&cpg_clocks R8A7795_CLK_PLL1>;
-				#clock-cells = <0>;
-				clock-div = <16>;
-				clock-mult = <1>;
-			};
-
-			sd3_clk: sd3@e615026c {
->>>>>>> 43b2a989
+			sdsrc_clk: sdsrc {
 				compatible = "fixed-factor-clock";
 				clocks = <&cpg_clocks R8A7795_CLK_PLL1>;
 				#clock-cells = <0>;
