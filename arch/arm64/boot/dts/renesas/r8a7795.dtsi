/*
 * Device Tree Source for the r8a7795 SoC
 *
 * Copyright (C) 2015 Renesas Electronics Corp.
 *
 * This file is licensed under the terms of the GNU General Public License
 * version 2.  This program is licensed "as is" without any warranty of any
 * kind, whether express or implied.
 */

#include <dt-bindings/clock/r8a7795-cpg-mssr.h>
#include <dt-bindings/interrupt-controller/arm-gic.h>

/ {
	compatible = "renesas,r8a7795";
	#address-cells = <2>;
	#size-cells = <2>;

	aliases {
		csi2_20 = &csi2_20;
		csi2_21 = &csi2_21;
		csi2_40 = &csi2_40;
		csi2_41 = &csi2_41;
		i2c0 = &i2c0;
		i2c1 = &i2c1;
		i2c2 = &i2c2;
		i2c3 = &i2c3;
		i2c4 = &i2c4;
		i2c5 = &i2c5;
		i2c6 = &i2c6;
		spi1 = &msiof0;
		spi2 = &msiof1;
		spi3 = &msiof2;
		spi4 = &msiof3;
		vin0 = &vin0;
		vin1 = &vin1;
		vin2 = &vin2;
		vin3 = &vin3;
		vin4 = &vin4;
		vin5 = &vin5;
		vin6 = &vin6;
		vin7 = &vin7;
		tsc0 = &tsc1;
		tsc1 = &tsc2;
		tsc2 = &tsc3;
	};

	psci {
		compatible = "arm,psci-0.2";
		method = "smc";
	};

	cpus {
		#address-cells = <1>;
		#size-cells = <0>;

		a57_0: cpu@0 {
			compatible = "arm,cortex-a57", "arm,armv8";
			reg = <0x0>;
			device_type = "cpu";
			enable-method = "psci";
			clocks =<&cpg CPG_CORE R8A7795_CLK_Z>;
		};

		a57_1: cpu@1 {
			compatible = "arm,cortex-a57","arm,armv8";
			reg = <0x1>;
			device_type = "cpu";
			enable-method = "psci";
		};

		a57_2: cpu@2 {
			compatible = "arm,cortex-a57","arm,armv8";
			reg = <0x2>;
			device_type = "cpu";
			enable-method = "psci";
		};

		a57_3: cpu@3 {
			compatible = "arm,cortex-a57","arm,armv8";
			reg = <0x3>;
			device_type = "cpu";
			enable-method = "psci";
		};

		a53_0: cpu@100 {
			compatible = "arm,cortex-a53", "arm,armv8";
			reg = <0x100>;
			device_type = "cpu";
			enable-method = "psci";
			clocks = <&cpg CPG_CORE R8A7795_CLK_Z2>;
		};

		a53_1: cpu@101 {
			compatible = "arm,cortex-a53","arm,armv8";
			reg = <0x101>;
			device_type = "cpu";
			enable-method = "psci";
		};

		a53_2: cpu@102 {
			compatible = "arm,cortex-a53","arm,armv8";
			reg = <0x102>;
			device_type = "cpu";
			enable-method = "psci";
		};

		a53_3: cpu@103 {
			compatible = "arm,cortex-a53","arm,armv8";
			reg = <0x103>;
			device_type = "cpu";
			enable-method = "psci";
		};
	};

	extal_clk: extal {
		compatible = "fixed-clock";
		#clock-cells = <0>;
		/* This value must be overridden by the board */
		clock-frequency = <0>;
	};

	extalr_clk: extalr {
		compatible = "fixed-clock";
		#clock-cells = <0>;
		/* This value must be overridden by the board */
		clock-frequency = <0>;
	};

	/* External SCIF clock - to be overridden by boards that provide it */
	scif_clk: scif {
		compatible = "fixed-clock";
		#clock-cells = <0>;
		clock-frequency = <0>;
		status = "disabled";
	};

	/*
	 * The external audio clocks are configured as 0 Hz fixed frequency
	 * clocks by default.
	 * Boards that provide audio clocks should override them.
	 */
	audio_clk_a: audio_clk_a {
		compatible = "fixed-clock";
		#clock-cells = <0>;
		clock-frequency = <0>;
	};

	audio_clk_b: audio_clk_b {
		compatible = "fixed-clock";
		#clock-cells = <0>;
		clock-frequency = <0>;
	};

	audio_clk_c: audio_clk_c {
		compatible = "fixed-clock";
		#clock-cells = <0>;
		clock-frequency = <0>;
	};

	/* External PCIe clock - can be overridden by the board */
	pcie_bus_clk: pcie_bus_clk {
		compatible = "fixed-clock";
		#clock-cells = <0>;
		clock-frequency = <100000000>;
		clock-output-names = "pcie_bus";
		status = "disabled";
	};

	soc {
		compatible = "simple-bus";
		interrupt-parent = <&gic>;

		#address-cells = <2>;
		#size-cells = <2>;
		ranges;

		gic: interrupt-controller@0xf1010000 {
			compatible = "arm,gic-400";
			#interrupt-cells = <3>;
			#address-cells = <0>;
			interrupt-controller;
			reg = <0x0 0xf1010000 0 0x1000>,
			      <0x0 0xf1020000 0 0x2000>;
			interrupts = <GIC_PPI 9
					(GIC_CPU_MASK_SIMPLE(8) | IRQ_TYPE_LEVEL_HIGH)>;
		};

		gpio0: gpio@e6050000 {
			compatible = "renesas,gpio-r8a7795",
				     "renesas,gpio-rcar";
			reg = <0 0xe6050000 0 0x50>;
			interrupts = <GIC_SPI 4 IRQ_TYPE_LEVEL_HIGH>;
			#gpio-cells = <2>;
			gpio-controller;
			gpio-ranges = <&pfc 0 0 16>;
			#interrupt-cells = <2>;
			interrupt-controller;
			clocks = <&cpg CPG_MOD 912>;
			power-domains = <&cpg>;
		};

		gpio1: gpio@e6051000 {
			compatible = "renesas,gpio-r8a7795",
				     "renesas,gpio-rcar";
			reg = <0 0xe6051000 0 0x50>;
			interrupts = <GIC_SPI 5 IRQ_TYPE_LEVEL_HIGH>;
			#gpio-cells = <2>;
			gpio-controller;
			gpio-ranges = <&pfc 0 32 28>;
			#interrupt-cells = <2>;
			interrupt-controller;
			clocks = <&cpg CPG_MOD 911>;
			power-domains = <&cpg>;
		};

		gpio2: gpio@e6052000 {
			compatible = "renesas,gpio-r8a7795",
				     "renesas,gpio-rcar";
			reg = <0 0xe6052000 0 0x50>;
			interrupts = <GIC_SPI 6 IRQ_TYPE_LEVEL_HIGH>;
			#gpio-cells = <2>;
			gpio-controller;
			gpio-ranges = <&pfc 0 64 15>;
			#interrupt-cells = <2>;
			interrupt-controller;
			clocks = <&cpg CPG_MOD 910>;
			power-domains = <&cpg>;
		};

		gpio3: gpio@e6053000 {
			compatible = "renesas,gpio-r8a7795",
				     "renesas,gpio-rcar";
			reg = <0 0xe6053000 0 0x50>;
			interrupts = <GIC_SPI 7 IRQ_TYPE_LEVEL_HIGH>;
			#gpio-cells = <2>;
			gpio-controller;
			gpio-ranges = <&pfc 0 96 16>;
			#interrupt-cells = <2>;
			interrupt-controller;
			clocks = <&cpg CPG_MOD 909>;
			power-domains = <&cpg>;
		};

		gpio4: gpio@e6054000 {
			compatible = "renesas,gpio-r8a7795",
				     "renesas,gpio-rcar";
			reg = <0 0xe6054000 0 0x50>;
			interrupts = <GIC_SPI 8 IRQ_TYPE_LEVEL_HIGH>;
			#gpio-cells = <2>;
			gpio-controller;
			gpio-ranges = <&pfc 0 128 18>;
			#interrupt-cells = <2>;
			interrupt-controller;
			clocks = <&cpg CPG_MOD 908>;
			power-domains = <&cpg>;
		};

		gpio5: gpio@e6055000 {
			compatible = "renesas,gpio-r8a7795",
				     "renesas,gpio-rcar";
			reg = <0 0xe6055000 0 0x50>;
			interrupts = <GIC_SPI 9 IRQ_TYPE_LEVEL_HIGH>;
			#gpio-cells = <2>;
			gpio-controller;
			gpio-ranges = <&pfc 0 160 26>;
			#interrupt-cells = <2>;
			interrupt-controller;
			clocks = <&cpg CPG_MOD 907>;
			power-domains = <&cpg>;
		};

		gpio6: gpio@e6055400 {
			compatible = "renesas,gpio-r8a7795",
				     "renesas,gpio-rcar";
			reg = <0 0xe6055400 0 0x50>;
			interrupts = <GIC_SPI 10 IRQ_TYPE_LEVEL_HIGH>;
			#gpio-cells = <2>;
			gpio-controller;
			gpio-ranges = <&pfc 0 192 32>;
			#interrupt-cells = <2>;
			interrupt-controller;
			clocks = <&cpg CPG_MOD 906>;
			power-domains = <&cpg>;
		};

		gpio7: gpio@e6055800 {
			compatible = "renesas,gpio-r8a7795",
				     "renesas,gpio-rcar";
			reg = <0 0xe6055800 0 0x50>;
			interrupts = <GIC_SPI 11 IRQ_TYPE_LEVEL_HIGH>;
			#gpio-cells = <2>;
			gpio-controller;
			gpio-ranges = <&pfc 0 224 4>;
			#interrupt-cells = <2>;
			interrupt-controller;
			clocks = <&cpg CPG_MOD 905>;
			power-domains = <&cpg>;
		};

		pmu {
			compatible = "arm,armv8-pmuv3";
			interrupts = <GIC_SPI 72 IRQ_TYPE_LEVEL_HIGH>,
				     <GIC_SPI 73 IRQ_TYPE_LEVEL_HIGH>,
				     <GIC_SPI 74 IRQ_TYPE_LEVEL_HIGH>,
				     <GIC_SPI 75 IRQ_TYPE_LEVEL_HIGH>,
				     <GIC_SPI 84 IRQ_TYPE_LEVEL_HIGH>,
				     <GIC_SPI 85 IRQ_TYPE_LEVEL_HIGH>,
				     <GIC_SPI 86 IRQ_TYPE_LEVEL_HIGH>,
				     <GIC_SPI 87 IRQ_TYPE_LEVEL_HIGH>;
			interrupt-affinity = <&a57_0>,
					     <&a57_1>,
					     <&a57_2>,
					     <&a57_3>,
					     <&a53_0>,
					     <&a53_1>,
					     <&a53_2>,
					     <&a53_3>;
		};

		timer {
			compatible = "arm,armv8-timer";
			interrupts = <GIC_PPI 13
					(GIC_CPU_MASK_SIMPLE(8) | IRQ_TYPE_LEVEL_LOW)>,
				     <GIC_PPI 14
					(GIC_CPU_MASK_SIMPLE(8) | IRQ_TYPE_LEVEL_LOW)>,
				     <GIC_PPI 11
					(GIC_CPU_MASK_SIMPLE(8) | IRQ_TYPE_LEVEL_LOW)>,
				     <GIC_PPI 10
					(GIC_CPU_MASK_SIMPLE(8) | IRQ_TYPE_LEVEL_LOW)>;
			clock-frequency = <8333333>;
		};

		wdt0: wdt@e6020000 {
			compatible = "renesas,rwdt-r8a7795", "renesas,rwdt";
			reg = <0 0xe6020000 0 0x0c>;
			clocks = <&cpg CPG_MOD 402>;
			status = "disabled";
		};

		cpg: clock-controller@e6150000 {
			compatible = "renesas,r8a7795-cpg-mssr";
			reg = <0 0xe6150000 0 0x1000>;
			clocks = <&extal_clk>, <&extalr_clk>;
			clock-names = "extal", "extalr";
			#clock-cells = <2>;
			#power-domain-cells = <0>;
		};

		csi2_20: csi2@fea80000 {
			compatible = "renesas,csi2-r8a7795";
			reg = <0 0xfea80000 0 0x10000>;
			interrupts = <GIC_SPI 184 IRQ_TYPE_LEVEL_HIGH>;
			clocks = <&cpg CPG_MOD 714>;
			power-domains = <&cpg>;
			status = "disabled";
		};

		csi2_21: csi2@fea90000 {
			compatible = "renesas,csi2-r8a7795";
			reg = <0 0xfea90000 0 0x10000>;
			interrupts = <GIC_SPI 185 IRQ_TYPE_LEVEL_HIGH>;
			clocks = <&cpg CPG_MOD 713>;
			power-domains = <&cpg>;
			status = "disabled";
		};

		csi2_40: csi2@feaa0000 {
			compatible = "renesas,csi2-r8a7795";
			reg = <0 0xfeaa0000 0 0x10000>;
			interrupts = <GIC_SPI 246 IRQ_TYPE_LEVEL_HIGH>;
			clocks = <&cpg CPG_MOD 716>;
			power-domains = <&cpg>;
			status = "disabled";
		};

		csi2_41: csi2@feab0000 {
			compatible = "renesas,csi2-r8a7795";
			reg = <0 0xfeab0000 0 0x10000>;
			interrupts = <GIC_SPI 247 IRQ_TYPE_LEVEL_HIGH>;
			clocks = <&cpg CPG_MOD 715>;
			power-domains = <&cpg>;
			status = "disabled";
		};

		audma0: dma-controller@ec700000 {
			compatible = "renesas,rcar-dmac";
			reg = <0 0xec700000 0 0x10000>;
			interrupts =	<0 350 IRQ_TYPE_LEVEL_HIGH
					 0 320 IRQ_TYPE_LEVEL_HIGH
					 0 321 IRQ_TYPE_LEVEL_HIGH
					 0 322 IRQ_TYPE_LEVEL_HIGH
					 0 323 IRQ_TYPE_LEVEL_HIGH
					 0 324 IRQ_TYPE_LEVEL_HIGH
					 0 325 IRQ_TYPE_LEVEL_HIGH
					 0 326 IRQ_TYPE_LEVEL_HIGH
					 0 327 IRQ_TYPE_LEVEL_HIGH
					 0 328 IRQ_TYPE_LEVEL_HIGH
					 0 329 IRQ_TYPE_LEVEL_HIGH
					 0 330 IRQ_TYPE_LEVEL_HIGH
					 0 331 IRQ_TYPE_LEVEL_HIGH
					 0 332 IRQ_TYPE_LEVEL_HIGH
					 0 333 IRQ_TYPE_LEVEL_HIGH
					 0 334 IRQ_TYPE_LEVEL_HIGH
					 0 335 IRQ_TYPE_LEVEL_HIGH>;
			interrupt-names = "error",
					"ch0", "ch1", "ch2", "ch3",
					"ch4", "ch5", "ch6", "ch7",
					"ch8", "ch9", "ch10", "ch11",
					"ch12", "ch13", "ch14", "ch15";
			clocks = <&cpg CPG_MOD 502>;
			clock-names = "fck";
			power-domains = <&cpg>;
			#dma-cells = <1>;
			dma-channels = <16>;
		};

		audma1: dma-controller@ec720000 {
			compatible = "renesas,rcar-dmac";
			reg = <0 0xec720000 0 0x10000>;
			interrupts =	<0 351 IRQ_TYPE_LEVEL_HIGH
					 0 336 IRQ_TYPE_LEVEL_HIGH
					 0 337 IRQ_TYPE_LEVEL_HIGH
					 0 338 IRQ_TYPE_LEVEL_HIGH
					 0 339 IRQ_TYPE_LEVEL_HIGH
					 0 340 IRQ_TYPE_LEVEL_HIGH
					 0 341 IRQ_TYPE_LEVEL_HIGH
					 0 342 IRQ_TYPE_LEVEL_HIGH
					 0 343 IRQ_TYPE_LEVEL_HIGH
					 0 344 IRQ_TYPE_LEVEL_HIGH
					 0 345 IRQ_TYPE_LEVEL_HIGH
					 0 346 IRQ_TYPE_LEVEL_HIGH
					 0 347 IRQ_TYPE_LEVEL_HIGH
					 0 348 IRQ_TYPE_LEVEL_HIGH
					 0 349 IRQ_TYPE_LEVEL_HIGH
					 0 382 IRQ_TYPE_LEVEL_HIGH
					 0 383 IRQ_TYPE_LEVEL_HIGH>;
			interrupt-names = "error",
					"ch0", "ch1", "ch2", "ch3",
					"ch4", "ch5", "ch6", "ch7",
					"ch8", "ch9", "ch10", "ch11",
					"ch12", "ch13", "ch14", "ch15";
			clocks = <&cpg CPG_MOD 501>;
			clock-names = "fck";
			power-domains = <&cpg>;
			#dma-cells = <1>;
			dma-channels = <16>;
		};

		pfc: pfc@e6060000 {
			compatible = "renesas,pfc-r8a7795";
			reg = <0 0xe6060000 0 0x50c>;
		};

		dmac0: dma-controller@e6700000 {
			compatible = "renesas,rcar-dmac";
			reg = <0 0xe6700000 0 0x10000>;
			interrupts = <GIC_SPI 199 IRQ_TYPE_LEVEL_HIGH
				      GIC_SPI 200 IRQ_TYPE_LEVEL_HIGH
				      GIC_SPI 201 IRQ_TYPE_LEVEL_HIGH
				      GIC_SPI 202 IRQ_TYPE_LEVEL_HIGH
				      GIC_SPI 203 IRQ_TYPE_LEVEL_HIGH
				      GIC_SPI 204 IRQ_TYPE_LEVEL_HIGH
				      GIC_SPI 205 IRQ_TYPE_LEVEL_HIGH
				      GIC_SPI 206 IRQ_TYPE_LEVEL_HIGH
				      GIC_SPI 207 IRQ_TYPE_LEVEL_HIGH
				      GIC_SPI 208 IRQ_TYPE_LEVEL_HIGH
				      GIC_SPI 209 IRQ_TYPE_LEVEL_HIGH
				      GIC_SPI 210 IRQ_TYPE_LEVEL_HIGH
				      GIC_SPI 211 IRQ_TYPE_LEVEL_HIGH
				      GIC_SPI 212 IRQ_TYPE_LEVEL_HIGH
				      GIC_SPI 213 IRQ_TYPE_LEVEL_HIGH
				      GIC_SPI 214 IRQ_TYPE_LEVEL_HIGH
				      GIC_SPI 215 IRQ_TYPE_LEVEL_HIGH>;
			interrupt-names = "error",
					"ch0", "ch1", "ch2", "ch3",
					"ch4", "ch5", "ch6", "ch7",
					"ch8", "ch9", "ch10", "ch11",
					"ch12", "ch13", "ch14", "ch15";
			clocks = <&cpg CPG_MOD 219>;
			clock-names = "fck";
			power-domains = <&cpg>;
			#dma-cells = <1>;
			dma-channels = <16>;
		};

		dmac1: dma-controller@e7300000 {
			compatible = "renesas,rcar-dmac";
			reg = <0 0xe7300000 0 0x10000>;
			interrupts = <GIC_SPI 220 IRQ_TYPE_LEVEL_HIGH
				      GIC_SPI 216 IRQ_TYPE_LEVEL_HIGH
				      GIC_SPI 217 IRQ_TYPE_LEVEL_HIGH
				      GIC_SPI 218 IRQ_TYPE_LEVEL_HIGH
				      GIC_SPI 219 IRQ_TYPE_LEVEL_HIGH
				      GIC_SPI 308 IRQ_TYPE_LEVEL_HIGH
				      GIC_SPI 309 IRQ_TYPE_LEVEL_HIGH
				      GIC_SPI 310 IRQ_TYPE_LEVEL_HIGH
				      GIC_SPI 311 IRQ_TYPE_LEVEL_HIGH
				      GIC_SPI 312 IRQ_TYPE_LEVEL_HIGH
				      GIC_SPI 313 IRQ_TYPE_LEVEL_HIGH
				      GIC_SPI 314 IRQ_TYPE_LEVEL_HIGH
				      GIC_SPI 315 IRQ_TYPE_LEVEL_HIGH
				      GIC_SPI 316 IRQ_TYPE_LEVEL_HIGH
				      GIC_SPI 317 IRQ_TYPE_LEVEL_HIGH
				      GIC_SPI 318 IRQ_TYPE_LEVEL_HIGH
				      GIC_SPI 319 IRQ_TYPE_LEVEL_HIGH>;
			interrupt-names = "error",
					"ch0", "ch1", "ch2", "ch3",
					"ch4", "ch5", "ch6", "ch7",
					"ch8", "ch9", "ch10", "ch11",
					"ch12", "ch13", "ch14", "ch15";
			clocks = <&cpg CPG_MOD 218>;
			clock-names = "fck";
			power-domains = <&cpg>;
			#dma-cells = <1>;
			dma-channels = <16>;
		};

		dmac2: dma-controller@e7310000 {
			/* Empty node for now */
		};

		avb: ethernet@e6800000 {
			compatible = "renesas,etheravb-r8a7795";
			reg = <0 0xe6800000 0 0x800>, <0 0xe6a00000 0 0x10000>;
			interrupts = <GIC_SPI 39 IRQ_TYPE_LEVEL_HIGH>,
				     <GIC_SPI 40 IRQ_TYPE_LEVEL_HIGH>,
				     <GIC_SPI 41 IRQ_TYPE_LEVEL_HIGH>,
				     <GIC_SPI 42 IRQ_TYPE_LEVEL_HIGH>,
				     <GIC_SPI 43 IRQ_TYPE_LEVEL_HIGH>,
				     <GIC_SPI 44 IRQ_TYPE_LEVEL_HIGH>,
				     <GIC_SPI 45 IRQ_TYPE_LEVEL_HIGH>,
				     <GIC_SPI 46 IRQ_TYPE_LEVEL_HIGH>,
				     <GIC_SPI 47 IRQ_TYPE_LEVEL_HIGH>,
				     <GIC_SPI 48 IRQ_TYPE_LEVEL_HIGH>,
				     <GIC_SPI 49 IRQ_TYPE_LEVEL_HIGH>,
				     <GIC_SPI 50 IRQ_TYPE_LEVEL_HIGH>,
				     <GIC_SPI 51 IRQ_TYPE_LEVEL_HIGH>,
				     <GIC_SPI 52 IRQ_TYPE_LEVEL_HIGH>,
				     <GIC_SPI 53 IRQ_TYPE_LEVEL_HIGH>,
				     <GIC_SPI 54 IRQ_TYPE_LEVEL_HIGH>,
				     <GIC_SPI 55 IRQ_TYPE_LEVEL_HIGH>,
				     <GIC_SPI 56 IRQ_TYPE_LEVEL_HIGH>,
				     <GIC_SPI 57 IRQ_TYPE_LEVEL_HIGH>,
				     <GIC_SPI 58 IRQ_TYPE_LEVEL_HIGH>,
				     <GIC_SPI 59 IRQ_TYPE_LEVEL_HIGH>,
				     <GIC_SPI 60 IRQ_TYPE_LEVEL_HIGH>,
				     <GIC_SPI 61 IRQ_TYPE_LEVEL_HIGH>,
				     <GIC_SPI 62 IRQ_TYPE_LEVEL_HIGH>,
				     <GIC_SPI 63 IRQ_TYPE_LEVEL_HIGH>;
			interrupt-names = "ch0", "ch1", "ch2", "ch3",
					  "ch4", "ch5", "ch6", "ch7",
					  "ch8", "ch9", "ch10", "ch11",
					  "ch12", "ch13", "ch14", "ch15",
					  "ch16", "ch17", "ch18", "ch19",
					  "ch20", "ch21", "ch22", "ch23",
					  "ch24";
			clocks = <&cpg CPG_MOD 812>;
			power-domains = <&cpg>;
			phy-mode = "rgmii-id";
			#address-cells = <1>;
			#size-cells = <0>;
		};

		pwm0: pwm@e6e30000 {
			compatible = "renesas,pwm-r8a7795", "renesas,pwm-rcar";
			reg = <0 0xe6e30000 0 0x10>;
			#pwm-cells = <2>;
			clocks = <&cpg CPG_MOD 523>;
			status = "disabled";
		};

		pwm1: pwm@e6e31000 {
			compatible = "renesas,pwm-r8a7795", "renesas,pwm-rcar";
			reg = <0 0xe6e31000 0 0x10>;
			#pwm-cells = <2>;
			clocks = <&cpg CPG_MOD 523>;
			status = "disabled";
		};

		pwm2: pwm@e6e32000 {
			compatible = "renesas,pwm-r8a7795", "renesas,pwm-rcar";
			reg = <0 0xe6e32000 0 0x10>;
			#pwm-cells = <2>;
			clocks = <&cpg CPG_MOD 523>;
			status = "disabled";
		};

		pwm3: pwm@e6e33000 {
			compatible = "renesas,pwm-r8a7795", "renesas,pwm-rcar";
			reg = <0 0xe6e33000 0 0x10>;
			#pwm-cells = <2>;
			clocks = <&cpg CPG_MOD 523>;
			status = "disabled";
		};

		pwm4: pwm@e6e34000 {
			compatible = "renesas,pwm-r8a7795", "renesas,pwm-rcar";
			reg = <0 0xe6e34000 0 0x10>;
			#pwm-cells = <2>;
			clocks = <&cpg CPG_MOD 523>;
			status = "disabled";
		};

		pwm5: pwm@e6e35000 {
			compatible = "renesas,pwm-r8a7795", "renesas,pwm-rcar";
			reg = <0 0xe6e35000 0 0x10>;
			#pwm-cells = <2>;
			clocks = <&cpg CPG_MOD 523>;
			status = "disabled";
		};

		pwm6: pwm@e6e36000 {
			compatible = "renesas,pwm-r8a7795", "renesas,pwm-rcar";
			reg = <0 0xe6e36000 0 0x10>;
			#pwm-cells = <2>;
			clocks = <&cpg CPG_MOD 523>;
			status = "disabled";
		};

		hscif0: serial@e6540000 {
			compatible = "renesas,hscif-r8a7795", "renesas,hscif";
			reg = <0 0xe6540000 0 96>;
			interrupts = <GIC_SPI 154 IRQ_TYPE_LEVEL_HIGH>;
			clocks = <&cpg CPG_MOD 520>,
				 <&cpg CPG_CORE R8A7795_CLK_S3D1>,
				 <&scif_clk>;
			clock-names = "fck", "int_clk", "scif_clk";
			dmas = <&dmac1 0x31>, <&dmac1 0x30>;
			dma-names = "tx", "rx";
			power-domains = <&cpg>;
			status = "disabled";
		};

		hscif1: serial@e6550000 {
			compatible = "renesas,hscif-r8a7795", "renesas,hscif";
			reg = <0 0xe6550000 0 96>;
			interrupts = <GIC_SPI 155 IRQ_TYPE_LEVEL_HIGH>;
			clocks = <&cpg CPG_MOD 519>,
				 <&cpg CPG_CORE R8A7795_CLK_S3D1>,
				 <&scif_clk>;
			clock-names = "fck", "int_clk", "scif_clk";
			dmas = <&dmac1 0x33>, <&dmac1 0x32>;
			dma-names = "tx", "rx";
			power-domains = <&cpg>;
			status = "disabled";
		};

		hscif2: serial@e6560000 {
			compatible = "renesas,hscif-r8a7795", "renesas,hscif";
			reg = <0 0xe6560000 0 96>;
			interrupts = <GIC_SPI 144 IRQ_TYPE_LEVEL_HIGH>;
			clocks = <&cpg CPG_MOD 518>,
				 <&cpg CPG_CORE R8A7795_CLK_S3D1>,
				 <&scif_clk>;
			clock-names = "fck", "int_clk", "scif_clk";
			dmas = <&dmac1 0x35>, <&dmac1 0x34>;
			dma-names = "tx", "rx";
			power-domains = <&cpg>;
			status = "disabled";
		};

		hscif3: serial@e66a0000 {
			compatible = "renesas,hscif-r8a7795", "renesas,hscif";
			reg = <0 0xe66a0000 0 96>;
			interrupts = <GIC_SPI 145 IRQ_TYPE_LEVEL_HIGH>;
			clocks = <&cpg CPG_MOD 517>,
				 <&cpg CPG_CORE R8A7795_CLK_S3D1>,
				 <&scif_clk>;
			clock-names = "fck", "int_clk", "scif_clk";
			dmas = <&dmac0 0x37>, <&dmac0 0x36>;
			dma-names = "tx", "rx";
			power-domains = <&cpg>;
			status = "disabled";
		};

		hscif4: serial@e66b0000 {
			compatible = "renesas,hscif-r8a7795", "renesas,hscif";
			reg = <0 0xe66b0000 0 96>;
			interrupts = <GIC_SPI 146 IRQ_TYPE_LEVEL_HIGH>;
			clocks = <&cpg CPG_MOD 516>,
				 <&cpg CPG_CORE R8A7795_CLK_S3D1>,
				 <&scif_clk>;
			clock-names = "fck", "int_clk", "scif_clk";
			dmas = <&dmac0 0x39>, <&dmac0 0x38>;
			dma-names = "tx", "rx";
			power-domains = <&cpg>;
			status = "disabled";
		};

		scif0: serial@e6e60000 {
			compatible = "renesas,scif-r8a7795", "renesas,scif";
			reg = <0 0xe6e60000 0 64>;
			interrupts = <GIC_SPI 152 IRQ_TYPE_LEVEL_HIGH>;
			clocks = <&cpg CPG_MOD 207>,
				 <&cpg CPG_CORE R8A7795_CLK_S3D1>,
				 <&scif_clk>;
			clock-names = "fck", "int_clk", "scif_clk";
			dmas = <&dmac1 0x51>, <&dmac1 0x50>;
			dma-names = "tx", "rx";
			power-domains = <&cpg>;
			status = "disabled";
		};

		scif1: serial@e6e68000 {
			compatible = "renesas,scif-r8a7795", "renesas,scif";
			reg = <0 0xe6e68000 0 64>;
			interrupts = <GIC_SPI 153 IRQ_TYPE_LEVEL_HIGH>;
			clocks = <&cpg CPG_MOD 206>,
				 <&cpg CPG_CORE R8A7795_CLK_S3D1>,
				 <&scif_clk>;
			clock-names = "fck", "int_clk", "scif_clk";
			dmas = <&dmac1 0x53>, <&dmac1 0x52>;
			dma-names = "tx", "rx";
			power-domains = <&cpg>;
			status = "disabled";
		};

		scif2: serial@e6e88000 {
			compatible = "renesas,scif-r8a7795", "renesas,scif";
			reg = <0 0xe6e88000 0 64>;
			interrupts = <GIC_SPI 164 IRQ_TYPE_LEVEL_HIGH>;
			clocks = <&cpg CPG_MOD 310>,
				 <&cpg CPG_CORE R8A7795_CLK_S3D1>,
				 <&scif_clk>;
			clock-names = "fck", "int_clk", "scif_clk";
			power-domains = <&cpg>;
			status = "disabled";
		};

		scif3: serial@e6c50000 {
			compatible = "renesas,scif-r8a7795", "renesas,scif";
			reg = <0 0xe6c50000 0 64>;
			interrupts = <GIC_SPI 23 IRQ_TYPE_LEVEL_HIGH>;
			clocks = <&cpg CPG_MOD 204>,
				 <&cpg CPG_CORE R8A7795_CLK_S3D1>,
				 <&scif_clk>;
			clock-names = "fck", "int_clk", "scif_clk";
			dmas = <&dmac0 0x57>, <&dmac0 0x56>;
			dma-names = "tx", "rx";
			power-domains = <&cpg>;
			status = "disabled";
		};

		scif4: serial@e6c40000 {
			compatible = "renesas,scif-r8a7795", "renesas,scif";
			reg = <0 0xe6c40000 0 64>;
			interrupts = <GIC_SPI 16 IRQ_TYPE_LEVEL_HIGH>;
			clocks = <&cpg CPG_MOD 203>,
				 <&cpg CPG_CORE R8A7795_CLK_S3D1>,
				 <&scif_clk>;
			clock-names = "fck", "int_clk", "scif_clk";
			dmas = <&dmac0 0x59>, <&dmac0 0x58>;
			dma-names = "tx", "rx";
			power-domains = <&cpg>;
			status = "disabled";
		};

		scif5: serial@e6f30000 {
			compatible = "renesas,scif-r8a7795", "renesas,scif";
			reg = <0 0xe6f30000 0 64>;
			interrupts = <GIC_SPI 17 IRQ_TYPE_LEVEL_HIGH>;
			clocks = <&cpg CPG_MOD 202>,
				 <&cpg CPG_CORE R8A7795_CLK_S3D1>,
				 <&scif_clk>;
			clock-names = "fck", "int_clk", "scif_clk";
			dmas = <&dmac1 0x5b>, <&dmac1 0x5a>;
			dma-names = "tx", "rx";
			power-domains = <&cpg>;
			status = "disabled";
		};

		usb2_phy0: usb-phy@ee080200 {
			compatible = "renesas,usb2-phy-r8a7795";
			reg = <0 0xee080200 0 0x6ff>, <0 0xe6590100 0 0x100>;
			reg-names = "usb2", "hsusb";
			clocks = <&cpg CPG_MOD 703>,
				 <&cpg CPG_MOD 704>;
			clock-names = "usb2", "hsusb";
			#phy-cells = <0>;
			status = "disabled";
		};

		usb2_phy1: usb-phy@ee0a0200 {
			compatible = "renesas,usb2-phy-r8a7795";
			reg = <0 0xee0a0200 0 0x6ff>;
			reg-names = "usb2";
			clocks = <&cpg CPG_MOD 702>;
			clock-names = "usb2";
			#phy-cells = <0>;
			status = "disabled";
		};

		usb2_phy2: usb-phy@ee0c0200 {
			compatible = "renesas,usb2-phy-r8a7795";
			reg = <0 0xee0c0200 0 0x6ff>;
			reg-names = "usb2";
			clocks = <&cpg CPG_MOD 701>;
			clock-names = "usb2";
			#phy-cells = <0>;
			status = "disabled";
		};

		ehci0: usb@ee080100 {
			compatible = "renesas,ehci-r8a7795", "generic-ehci";
			reg = <0 0xee080100 0 0xff>;
			interrupts = <GIC_SPI 108 IRQ_TYPE_LEVEL_HIGH>;
			clocks = <&cpg CPG_MOD 703>;
			phys = <&usb2_phy0>;
			phy-names = "usb";
			status = "disabled";
		};

		ehci1: usb@ee0a0100 {
			compatible = "renesas,ehci-r8a7795", "generic-ehci";
			reg = <0 0xee0a0100 0 0xff>;
			interrupts = <GIC_SPI 112 IRQ_TYPE_LEVEL_HIGH>;
			clocks = <&cpg CPG_MOD 702>;
			phys = <&usb2_phy1>;
			phy-names = "usb";
			status = "disabled";
		};

		ehci2: usb@ee0c0100 {
			compatible = "renesas,ehci-r8a7795", "generic-ehci";
			reg = <0 0xee0c0100 0 0xff>;
			interrupts = <GIC_SPI 113 IRQ_TYPE_LEVEL_HIGH>;
			clocks = <&cpg CPG_MOD 701>;
			phys = <&usb2_phy2>;
			phy-names = "usb";
			status = "disabled";
		};

		ohci0: usb@ee080000 {
			compatible = "renesas,ohci-r8a7795", "generic-ohci";
			reg = <0 0xee080000 0 0xff>;
			interrupts = <GIC_SPI 108 IRQ_TYPE_LEVEL_HIGH>;
			clocks = <&cpg CPG_MOD 703>;
			phys = <&usb2_phy0>;
			phy-names = "usb";
			status = "disabled";
		};

		ohci1: usb@ee0a0000 {
			compatible = "renesas,ohci-r8a7795", "generic-ohci";
			reg = <0 0xee0a0000 0 0xff>;
			interrupts = <GIC_SPI 112 IRQ_TYPE_LEVEL_HIGH>;
			clocks = <&cpg CPG_MOD 702>;
			phys = <&usb2_phy1>;
			phy-names = "usb";
			status = "disabled";
		};

		ohci2: usb@ee0c0000 {
			compatible = "renesas,ohci-r8a7795", "generic-ohci";
			reg = <0 0xee0c0000 0 0xff>;
			interrupts = <GIC_SPI 113 IRQ_TYPE_LEVEL_HIGH>;
			clocks = <&cpg CPG_MOD 701>;
			phys = <&usb2_phy2>;
			phy-names = "usb";
			status = "disabled";
		};

		i2c0: i2c@e6500000 {
			#address-cells = <1>;
			#size-cells = <0>;
			compatible = "renesas,i2c-r8a7795";
			reg = <0 0xe6500000 0 0x40>;
			interrupts = <GIC_SPI 287 IRQ_TYPE_LEVEL_HIGH>;
			clocks = <&cpg CPG_MOD 931>;
			power-domains = <&cpg>;
			status = "disabled";
		};

		i2c1: i2c@e6508000 {
			#address-cells = <1>;
			#size-cells = <0>;
			compatible = "renesas,i2c-r8a7795";
			reg = <0 0xe6508000 0 0x40>;
			interrupts = <GIC_SPI 288 IRQ_TYPE_LEVEL_HIGH>;
			clocks = <&cpg CPG_MOD 930>;
			power-domains = <&cpg>;
			status = "disabled";
		};

		i2c2: i2c@e6510000 {
			#address-cells = <1>;
			#size-cells = <0>;
			compatible = "renesas,i2c-r8a7795";
			reg = <0 0xe6510000 0 0x40>;
			interrupts = <GIC_SPI 286 IRQ_TYPE_LEVEL_HIGH>;
			clocks = <&cpg CPG_MOD 929>;
			power-domains = <&cpg>;
			status = "disabled";
		};

		i2c3: i2c@e66d0000 {
			#address-cells = <1>;
			#size-cells = <0>;
			compatible = "renesas,i2c-r8a7795";
			reg = <0 0xe66d0000 0 0x40>;
			interrupts = <GIC_SPI 290 IRQ_TYPE_LEVEL_HIGH>;
			clocks = <&cpg CPG_MOD 928>;
			power-domains = <&cpg>;
			status = "disabled";
		};

		i2c4: i2c@e66d8000 {
			#address-cells = <1>;
			#size-cells = <0>;
			compatible = "renesas,i2c-r8a7795";
			reg = <0 0xe66d8000 0 0x40>;
			interrupts = <GIC_SPI 19 IRQ_TYPE_LEVEL_HIGH>;
			clocks = <&cpg CPG_MOD 927>;
			power-domains = <&cpg>;
			status = "disabled";
		};

		i2c5: i2c@e66e0000 {
			#address-cells = <1>;
			#size-cells = <0>;
			compatible = "renesas,i2c-r8a7795";
			reg = <0 0xe66e0000 0 0x40>;
			interrupts = <GIC_SPI 20 IRQ_TYPE_LEVEL_HIGH>;
			clocks = <&cpg CPG_MOD 919>;
			power-domains = <&cpg>;
			status = "disabled";
		};

		i2c6: i2c@e66e8000 {
			#address-cells = <1>;
			#size-cells = <0>;
			compatible = "renesas,i2c-r8a7795";
			reg = <0 0xe66e8000 0 0x40>;
			interrupts = <GIC_SPI 21 IRQ_TYPE_LEVEL_HIGH>;
			clocks = <&cpg CPG_MOD 918>;
			power-domains = <&cpg>;
			status = "disabled";
		};

		msiof0: spi@e6e90000 {
			#address-cells = <1>;
			#size-cells = <0>;
			compatible = "renesas,msiof-r8a7795";
			reg = <0 0xe6e90000 0 0x64>;
			interrupts = <GIC_SPI 156 IRQ_TYPE_LEVEL_HIGH>;
			clocks = <&cpg CPG_MOD 211>;
			dmas = <&dmac1 0x41>, <&dmac1 0x40>;
			dma-names = "tx", "rx";
			power-domains = <&cpg>;
			status = "disabled";
		};

		msiof1: spi@e6ea0000 {
			#address-cells = <1>;
			#size-cells = <0>;
			compatible = "renesas,msiof-r8a7795";
			reg = <0 0xe6ea0000 0 0x0064>;
			interrupts = <GIC_SPI 157 IRQ_TYPE_LEVEL_HIGH>;
			clocks = <&cpg CPG_MOD 210>;
			dmas = <&dmac1 0x43>, <&dmac1 0x42>;
			dma-names = "tx", "rx";
			power-domains = <&cpg>;
			status = "disabled";
		};

		msiof2: spi@e6c00000 {
			#address-cells = <1>;
			#size-cells = <0>;
			compatible = "renesas,msiof-r8a7795";
			reg = <0 0xe6c00000 0 0x0064>;
			interrupts = <GIC_SPI 158 IRQ_TYPE_LEVEL_HIGH>;
			clocks = <&cpg CPG_MOD 209>;
			dmas = <&dmac0 0x45>, <&dmac0 0x44>;
			dma-names = "tx", "rx";
			power-domains = <&cpg>;
			status = "disabled";
		};

		msiof3: spi@e6c10000 {
			#address-cells = <1>;
			#size-cells = <0>;
			compatible = "renesas,msiof-r8a7795";
			reg = <0 0xe6c10000 0 0x0064>;
			interrupts = <GIC_SPI 159 IRQ_TYPE_LEVEL_HIGH>;
			clocks = <&cpg CPG_MOD 208>;
			dmas = <&dmac0 0x47>, <&dmac0 0x46>;
			dma-names = "tx", "rx";
			power-domains = <&cpg>;
			status = "disabled";
		};

		rcar_sound: sound@ec500000 {
			/*
			 * #sound-dai-cells is required
			 *
			 * Single DAI : #sound-dai-cells = <0>;	<&rcar_sound>;
			 * Multi  DAI : #sound-dai-cells = <1>;	<&rcar_sound N>;
			 */
			/*
			 * #clock-cells is required for audio_clkout0/1/2/3
			 *
			 * clkout	: #clock-cells = <0>;	<&rcar_sound>;
			 * clkout0/1/2/3: #clock-cells = <1>;	<&rcar_sound N>;
			 */
			compatible =  "renesas,rcar_sound-r8a7795", "renesas,rcar_sound-gen3";
			reg =	<0 0xec500000 0 0x1000>, /* SCU */
				<0 0xec5a0000 0 0x100>,  /* ADG */
				<0 0xec540000 0 0x1000>, /* SSIU */
				<0 0xec541000 0 0x280>,  /* SSI */
				<0 0xec740000 0 0x200>;  /* Audio DMAC peri peri*/
			reg-names = "scu", "adg", "ssiu", "ssi", "audmapp";

			clocks = <&cpg CPG_MOD 1005>,
				 <&cpg CPG_MOD 1006>, <&cpg CPG_MOD 1007>,
				 <&cpg CPG_MOD 1008>, <&cpg CPG_MOD 1009>,
				 <&cpg CPG_MOD 1010>, <&cpg CPG_MOD 1011>,
				 <&cpg CPG_MOD 1012>, <&cpg CPG_MOD 1013>,
				 <&cpg CPG_MOD 1014>, <&cpg CPG_MOD 1015>,
				 <&cpg CPG_MOD 1022>, <&cpg CPG_MOD 1023>,
				 <&cpg CPG_MOD 1024>, <&cpg CPG_MOD 1025>,
				 <&cpg CPG_MOD 1026>, <&cpg CPG_MOD 1027>,
				 <&cpg CPG_MOD 1028>, <&cpg CPG_MOD 1029>,
				 <&cpg CPG_MOD 1030>, <&cpg CPG_MOD 1031>,
				 <&cpg CPG_MOD 1019>, <&cpg CPG_MOD 1018>,
				 <&audio_clk_a>, <&audio_clk_b>,
				 <&audio_clk_c>,
				 <&cpg CPG_CORE R8A7795_CLK_S0D4>;
			clock-names = "ssi-all",
				      "ssi.9", "ssi.8", "ssi.7", "ssi.6",
				      "ssi.5", "ssi.4", "ssi.3", "ssi.2",
				      "ssi.1", "ssi.0",
				      "src.9", "src.8", "src.7", "src.6",
				      "src.5", "src.4", "src.3", "src.2",
				      "src.1", "src.0",
				      "dvc.0", "dvc.1",
				      "clk_a", "clk_b", "clk_c", "clk_i";
			power-domains = <&cpg>;
			status = "disabled";

			rcar_sound,dvc {
				dvc0: dvc@0 {
					dmas = <&audma0 0xbc>;
					dma-names = "tx";
				};
				dvc1: dvc@1 {
					dmas = <&audma0 0xbe>;
					dma-names = "tx";
				};
			};

			rcar_sound,src {
				src0: src@0 {
					interrupts = <0 352 IRQ_TYPE_LEVEL_HIGH>;
					dmas = <&audma0 0x85>, <&audma1 0x9a>;
					dma-names = "rx", "tx";
				};
				src1: src@1 {
					interrupts = <0 353 IRQ_TYPE_LEVEL_HIGH>;
					dmas = <&audma0 0x87>, <&audma1 0x9c>;
					dma-names = "rx", "tx";
				};
				src2: src@2 {
					interrupts = <0 354 IRQ_TYPE_LEVEL_HIGH>;
					dmas = <&audma0 0x89>, <&audma1 0x9e>;
					dma-names = "rx", "tx";
				};
				src3: src@3 {
					interrupts = <0 355 IRQ_TYPE_LEVEL_HIGH>;
					dmas = <&audma0 0x8b>, <&audma1 0xa0>;
					dma-names = "rx", "tx";
				};
				src4: src@4 {
					interrupts = <0 356 IRQ_TYPE_LEVEL_HIGH>;
					dmas = <&audma0 0x8d>, <&audma1 0xb0>;
					dma-names = "rx", "tx";
				};
				src5: src@5 {
					interrupts = <0 357 IRQ_TYPE_LEVEL_HIGH>;
					dmas = <&audma0 0x8f>, <&audma1 0xb2>;
					dma-names = "rx", "tx";
				};
				src6: src@6 {
					interrupts = <0 358 IRQ_TYPE_LEVEL_HIGH>;
					dmas = <&audma0 0x91>, <&audma1 0xb4>;
					dma-names = "rx", "tx";
				};
				src7: src@7 {
					interrupts = <0 359 IRQ_TYPE_LEVEL_HIGH>;
					dmas = <&audma0 0x93>, <&audma1 0xb6>;
					dma-names = "rx", "tx";
				};
				src8: src@8 {
					interrupts = <0 360 IRQ_TYPE_LEVEL_HIGH>;
					dmas = <&audma0 0x95>, <&audma1 0xb8>;
					dma-names = "rx", "tx";
				};
				src9: src@9 {
					interrupts = <0 361 IRQ_TYPE_LEVEL_HIGH>;
					dmas = <&audma0 0x97>, <&audma1 0xba>;
					dma-names = "rx", "tx";
				};
			};

			rcar_sound,ssi {
				ssi0: ssi@0 {
					interrupts = <0 370 IRQ_TYPE_LEVEL_HIGH>;
					dmas = <&audma0 0x01>, <&audma1 0x02>, <&audma0 0x15>, <&audma1 0x16>;
					dma-names = "rx", "tx", "rxu", "txu";
				};
				ssi1: ssi@1 {
					 interrupts = <0 371 IRQ_TYPE_LEVEL_HIGH>;
					dmas = <&audma0 0x03>, <&audma1 0x04>, <&audma0 0x49>, <&audma1 0x4a>;
					dma-names = "rx", "tx", "rxu", "txu";
				};
				ssi2: ssi@2 {
					interrupts = <0 372 IRQ_TYPE_LEVEL_HIGH>;
					dmas = <&audma0 0x05>, <&audma1 0x06>, <&audma0 0x63>, <&audma1 0x64>;
					dma-names = "rx", "tx", "rxu", "txu";
				};
				ssi3: ssi@3 {
					interrupts = <0 373 IRQ_TYPE_LEVEL_HIGH>;
					dmas = <&audma0 0x07>, <&audma1 0x08>, <&audma0 0x6f>, <&audma1 0x70>;
					dma-names = "rx", "tx", "rxu", "txu";
				};
				ssi4: ssi@4 {
					interrupts = <0 374 IRQ_TYPE_LEVEL_HIGH>;
					dmas = <&audma0 0x09>, <&audma1 0x0a>, <&audma0 0x71>, <&audma1 0x72>;
					dma-names = "rx", "tx", "rxu", "txu";
				};
				ssi5: ssi@5 {
					interrupts = <0 375 IRQ_TYPE_LEVEL_HIGH>;
					dmas = <&audma0 0x0b>, <&audma1 0x0c>, <&audma0 0x73>, <&audma1 0x74>;
					dma-names = "rx", "tx", "rxu", "txu";
				};
				ssi6: ssi@6 {
					interrupts = <0 376 IRQ_TYPE_LEVEL_HIGH>;
					dmas = <&audma0 0x0d>, <&audma1 0x0e>, <&audma0 0x75>, <&audma1 0x76>;
					dma-names = "rx", "tx", "rxu", "txu";
				};
				ssi7: ssi@7 {
					interrupts = <0 377 IRQ_TYPE_LEVEL_HIGH>;
					dmas = <&audma0 0x0f>, <&audma1 0x10>, <&audma0 0x79>, <&audma1 0x7a>;
					dma-names = "rx", "tx", "rxu", "txu";
				};
				ssi8: ssi@8 {
					interrupts = <0 378 IRQ_TYPE_LEVEL_HIGH>;
					dmas = <&audma0 0x11>, <&audma1 0x12>, <&audma0 0x7b>, <&audma1 0x7c>;
					dma-names = "rx", "tx", "rxu", "txu";
				};
				ssi9: ssi@9 {
					interrupts = <0 379 IRQ_TYPE_LEVEL_HIGH>;
					dmas = <&audma0 0x13>, <&audma1 0x14>, <&audma0 0x7d>, <&audma1 0x7e>;
					dma-names = "rx", "tx", "rxu", "txu";
				};
			};
		};

		adsp: adsp@ec800000 {
			compatible = "renesas,r8a7795-adsp", "renesas,rcar-gen3-adsp";
			reg = <0 0xec800000 0 0x80fc>,
			      <0 0xece60000 0 0x10000>,
			      <0 0xece78000 0 0x8000>,
			      <0 0xece80000 0 0x10000>,
			      <0 0xece90000 0 0x10000>,
			      <0 0x41000000 0 0x1000000>;
			interrupts = <GIC_SPI 237 IRQ_TYPE_LEVEL_HIGH>;
			clocks = <&cpg CPG_MOD 506>;
			status = "disabled";
		};

		gsx: gsx@fd000000 {
			compatible = "renesas,gsx";
			reg = <0 0xfd000000 0 0x3ffff>;
			interrupts = <GIC_SPI 119 IRQ_TYPE_LEVEL_HIGH>;
			clocks = <&cpg CPG_MOD 112>;
		};

		ivdp1c: ivdp1c@fe8d0000 {
			compatible = "renesas,ivdp1c";
			reg = <0 0xfe8d0000 0 0x200>, <0 0xfe8d0200 0 0x200>,
				<0 0xfe8df000 0 0x200>,
				<0 0xfe8a0000 0 0x200>;
			interrupts = <GIC_SPI 380 IRQ_TYPE_LEVEL_HIGH>,
				     <GIC_SPI 381 IRQ_TYPE_LEVEL_HIGH>,
				     <GIC_SPI 223 IRQ_TYPE_LEVEL_HIGH>,
				     <GIC_SPI 160 IRQ_TYPE_LEVEL_HIGH>;
			clocks = <&cpg CPG_MOD 128>, <&cpg CPG_MOD 617>,
				 <&cpg CPG_MOD 104>;
		};

		vcp4: vcp4@fe8f0000 {
			compatible = "renesas,vcp4";
			reg = <0 0xfe910000 0 0x200>,
			      <0 0xfe910200 0 0x200>,
			      <0 0xfe8f0000 0 0x200>,
			      <0 0xfe8f0200 0 0x200>,
			      <0 0xfe900000 0 0x200>,
			      <0 0xfe900200 0 0x200>,
			      <0 0xfe90f000 0 0x200>,
			      <0 0xfe8ff000 0 0x200>;
			interrupts = <GIC_SPI 260 IRQ_TYPE_LEVEL_HIGH>,
				     <GIC_SPI 261 IRQ_TYPE_LEVEL_HIGH>,
				     <GIC_SPI 258 IRQ_TYPE_LEVEL_HIGH>,
				     <GIC_SPI 259 IRQ_TYPE_LEVEL_HIGH>,
				     <GIC_SPI 240 IRQ_TYPE_LEVEL_HIGH>,
				     <GIC_SPI 241 IRQ_TYPE_LEVEL_HIGH>;
			clocks = <&cpg CPG_MOD 130>, <&cpg CPG_MOD 129>,
				 <&cpg CPG_MOD 128>,
				 <&cpg CPG_MOD 619>, <&cpg CPG_MOD 616>;
		};

		vspbc@fe920000 {
			compatible = "renesas,vspm-vsp2";
			renesas,has-bru;
			renesas,has-lut;
			renesas,has-clu;
			renesas,has-hgo;
			renesas,#rpf = <5>;
			renesas,#uds = <0>;
			renesas,#wpf = <1>;
		};

		vspbc: vspm@fe920000 {
			compatible = "renesas,vspm";
			reg = <0 0xfe920000 0 0x8000>, <0 0xfe92f000 0 0x200>;
			interrupts = <GIC_SPI 465 IRQ_TYPE_LEVEL_HIGH>;
			clocks = <&cpg CPG_MOD 624>, <&cpg CPG_MOD 606>;

			renesas,#ch = <4>;
			renesas,#rpf = <31>;
			renesas,#rpf_clut = <4>;
			renesas,#wpf_rot = <0>;
			renesas,has-lut;
			renesas,has-clu;
			renesas,has-hgo;
			renesas,has-bru;
			renesas,#read_outstanding = <0>;
		};

		fdp0: fdpm@fe940000 {
			compatible = "renesas,fdpm";
			reg = <0 0xfe940000 0 0x2400>, <0 0xfe950000 0 0x200>;
			interrupts = <GIC_SPI 262 IRQ_TYPE_LEVEL_HIGH>;
			clocks = <&cpg CPG_MOD 119>, <&cpg CPG_MOD 615>;

			renesas,#ch = <0>;
		};

		fdp1: fdpm@fe944000 {
			compatible = "renesas,fdpm";
			reg = <0 0xfe944000 0 0x2400>, <0 0xfe951000 0 0x200>;
			interrupts = <GIC_SPI 263 IRQ_TYPE_LEVEL_HIGH>;
			clocks = <&cpg CPG_MOD 118>, <&cpg CPG_MOD 614>;

			renesas,#ch = <1>;
		};

		fdp2: fdpm@fe948000 {
			compatible = "renesas,fdpm";
			reg = <0 0xfe948000 0 0x2400>, <0 0xfe952000 0 0x200>;
			interrupts = <GIC_SPI 264 IRQ_TYPE_LEVEL_HIGH>;
			clocks = <&cpg CPG_MOD 117>, <&cpg CPG_MOD 613>;

			renesas,#ch = <2>;
		};

		vin0: video@e6ef0000 {
			compatible = "renesas,vin-r8a7795";
			reg = <0 0xe6ef0000 0 0x1000>;
			interrupts = <GIC_SPI 188 IRQ_TYPE_LEVEL_HIGH>;
			clocks = <&cpg CPG_MOD 811>;
			power-domains = <&cpg>;
			status = "disabled";
		};

		vin1: video@e6ef1000 {
			compatible = "renesas,vin-r8a7795";
			reg = <0 0xe6ef1000 0 0x1000>;
			interrupts = <GIC_SPI 189 IRQ_TYPE_LEVEL_HIGH>;
			clocks = <&cpg CPG_MOD 810>;
			power-domains = <&cpg>;
			status = "disabled";
		};

		vin2: video@e6ef2000 {
			compatible = "renesas,vin-r8a7795";
			reg = <0 0xe6ef2000 0 0x1000>;
			interrupts = <GIC_SPI 190 IRQ_TYPE_LEVEL_HIGH>;
			clocks = <&cpg CPG_MOD 809>;
			power-domains = <&cpg>;
			status = "disabled";
		};

		vin3: video@e6ef3000 {
			compatible = "renesas,vin-r8a7795";
			reg = <0 0xe6ef3000 0 0x1000>;
			interrupts = <GIC_SPI 191 IRQ_TYPE_LEVEL_HIGH>;
			clocks = <&cpg CPG_MOD 808>;
			power-domains = <&cpg>;
			status = "disabled";
		};

		vin4: video@e6ef4000 {
			compatible = "renesas,vin-r8a7795";
			reg = <0 0xe6ef4000 0 0x1000>;
			interrupts = <GIC_SPI 174 IRQ_TYPE_LEVEL_HIGH>;
			clocks = <&cpg CPG_MOD 807>;
			power-domains = <&cpg>;
			status = "disabled";
		};

		vin5: video@e6ef5000 {
			compatible = "renesas,vin-r8a7795";
			reg = <0 0xe6ef5000 0 0x1000>;
			interrupts = <GIC_SPI 175 IRQ_TYPE_LEVEL_HIGH>;
			clocks = <&cpg CPG_MOD 806>;
			power-domains = <&cpg>;
			status = "disabled";
		};

		vin6: video@e6ef6000 {
			compatible = "renesas,vin-r8a7795";
			reg = <0 0xe6ef6000 0 0x1000>;
			interrupts = <GIC_SPI 176 IRQ_TYPE_LEVEL_HIGH>;
			clocks = <&cpg CPG_MOD 805>;
			power-domains = <&cpg>;
			status = "disabled";
		};

		vin7: video@e6ef7000 {
			compatible = "renesas,vin-r8a7795";
			reg = <0 0xe6ef7000 0 0x1000>;
			interrupts = <GIC_SPI 171 IRQ_TYPE_LEVEL_HIGH>;
			clocks = <&cpg CPG_MOD 804>;
			power-domains = <&cpg>;
			status = "disabled";
		};

		vspbd@fe960000 {
			compatible = "renesas,vspm-vsp2";
			renesas,has-bru;
			renesas,#rpf = <5>;
			renesas,#uds = <0>;
			renesas,#wpf = <1>;
		};

		vspbd: vspm@fe960000 {
			compatible = "renesas,vspm";
			reg = <0 0xfe960000 0 0x8000>, <0 0xfe96f000 0 0x200>;
			interrupts = <GIC_SPI 266 IRQ_TYPE_LEVEL_HIGH>;
			clocks = <&cpg CPG_MOD 626>, <&cpg CPG_MOD 607>;

			renesas,#ch = <3>;
			renesas,#rpf = <31>;
			renesas,#rpf_clut = <4>;
			renesas,#wpf_rot = <0>;
			renesas,has-bru;
			renesas,has-drc;
			renesas,#read_outstanding = <0>;
		};

		vspi0@fe9a0000 {
			compatible = "renesas,vspm-vsp2";
			renesas,has-lut;
			renesas,has-clu;
			renesas,has-hgo;
			renesas,has-hgt;
			renesas,#rpf = <1>;
			renesas,#uds = <1>;
			renesas,#wpf = <1>;
		};

		vspi0: vspm@fe9a0000 {
			compatible = "renesas,vspm";
			reg = <0 0xfe9a0000 0 0x8000>, <0 0xfe9af000 0 0x200>;
			interrupts = <GIC_SPI 444 IRQ_TYPE_LEVEL_HIGH>;
			clocks = <&cpg CPG_MOD 631>, <&cpg CPG_MOD 611>;

			renesas,#ch = <0>;
			renesas,#rpf = <1>;
			renesas,#rpf_clut = <1>;
			renesas,#wpf_rot = <1>;
			renesas,has-sru;
			renesas,has-uds;
			renesas,has-lut;
			renesas,has-clu;
			renesas,has-hst;
			renesas,has-hsi;
			renesas,has-hgo;
			renesas,has-hgt;
			renesas,has-shp;
			renesas,#read_outstanding = <2>;
		};

		vspi1@fe9b0000 {
			compatible = "renesas,vspm-vsp2";
			renesas,has-lut;
			renesas,has-clu;
			renesas,has-hgo;
			renesas,has-hgt;
			renesas,#rpf = <1>;
			renesas,#uds = <1>;
			renesas,#wpf = <1>;
		};

		vspi1: vspm@fe9b0000 {
			compatible = "renesas,vspm";
			reg = <0 0xfe9b0000 0 0x8000>, <0 0xfe9bf000 0 0x200>;
			interrupts = <GIC_SPI 445 IRQ_TYPE_LEVEL_HIGH>;
			clocks = <&cpg CPG_MOD 630>, <&cpg CPG_MOD 610>;
			renesas,#ch = <1>;
			renesas,#rpf = <1>;
			renesas,#rpf_clut = <1>;
			renesas,#wpf_rot = <1>;
			renesas,has-sru;
			renesas,has-uds;
			renesas,has-lut;
			renesas,has-clu;
			renesas,has-hst;
			renesas,has-hsi;
			renesas,has-hgo;
			renesas,has-hgt;
			renesas,has-shp;
			renesas,#read_outstanding = <2>;
		};

		vspi2@fe9c0000 {
			compatible = "renesas,vspm-vsp2";
			renesas,has-lut;
			renesas,has-clu;
			renesas,has-hgo;
			renesas,has-hgt;
			renesas,#rpf = <1>;
			renesas,#uds = <1>;
			renesas,#wpf = <1>;
		};

		vspi2: vspm@fe9c0000 {
			compatible = "renesas,vspm";
			reg = <0 0xfe9c0000 0 0x8000>, <0 0xfe9cf000 0 0x200>;
			interrupts = <GIC_SPI 446 IRQ_TYPE_LEVEL_HIGH>;
			clocks = <&cpg CPG_MOD 629>, <&cpg CPG_MOD 609>;

			renesas,#ch = <2>;
			renesas,#rpf = <1>;
			renesas,#rpf_clut = <1>;
			renesas,#wpf_rot = <1>;
			renesas,has-sru;
			renesas,has-uds;
			renesas,has-lut;
			renesas,has-clu;
			renesas,has-hst;
			renesas,has-hsi;
			renesas,has-hgo;
			renesas,has-hgt;
			renesas,has-shp;
			renesas,#read_outstanding = <2>;
		};

		vspd0: vsp@fea20000 {
			compatible = "renesas,vsp2d";
			reg = <0 0xfea20000 0 0x8000>;
			interrupts = <GIC_SPI 466 IRQ_TYPE_LEVEL_HIGH>;
			clocks = <&cpg CPG_MOD 623>, <&cpg CPG_MOD 603>;

			renesas,has-bru;
			renesas,has-lif;
			renesas,has-lut;
			renesas,#rpf = <5>;
			renesas,#wpf = <2>;
		};

		vspd1: vsp@fea28000 {
			compatible = "renesas,vsp2d";
			reg = <0 0xfea28000 0 0x8000>;
			interrupts = <GIC_SPI 467 IRQ_TYPE_LEVEL_HIGH>;
			clocks = <&cpg CPG_MOD 622>, <&cpg CPG_MOD 602>;

			renesas,has-bru;
			renesas,has-lif;
			renesas,has-lut;
			renesas,#rpf = <5>;
			renesas,#wpf = <2>;
		};

		vspd2: vsp@fea30000 {
			compatible = "renesas,vsp2d";
			reg = <0 0xfea30000 0 0x8000>;
			interrupts = <GIC_SPI 468 IRQ_TYPE_LEVEL_HIGH>;
			clocks = <&cpg CPG_MOD 621>, <&cpg CPG_MOD 601>;

			renesas,has-bru;
			renesas,has-lif;
			renesas,has-lut;
			renesas,#rpf = <5>;
			renesas,#wpf = <2>;
		};

		vspd3: vsp@fea38000 {
			compatible = "renesas,vsp2d";
			reg = <0 0xfea38000 0 0x8000>;
			interrupts = <GIC_SPI 469 IRQ_TYPE_LEVEL_HIGH>;
			clocks = <&cpg CPG_MOD 620>, <&cpg CPG_MOD 600>;

			renesas,has-bru;
			renesas,has-lif;
			renesas,has-lut;
			renesas,#rpf = <5>;
			renesas,#wpf = <2>;
		};

		hdmi0: hdmi@fead0000 {
			compatible = "renesas,hdmi0";
			reg = <0 0xfead0000 0 0x10000>;
			interrupts = <GIC_SPI 389 IRQ_TYPE_LEVEL_HIGH>;
		};

		hdmi1: hdmi@feae0000 {
			compatible = "renesas,hdmi1";
			reg = <0 0xfeae0000 0 0x10000>;
			interrupts = <GIC_SPI 436 IRQ_TYPE_LEVEL_HIGH>;
		};

		du: display@feb00000 {
			compatible = "renesas,du-r8a7795";
			reg = <0 0xfeb00000 0 0x80000>,
			      <0 0xfeb90000 0 0x14>;
			reg-names = "du", "lvds.0";
			interrupts = <0 256 IRQ_TYPE_LEVEL_HIGH>,
				     <0 268 IRQ_TYPE_LEVEL_HIGH>,
				     <0 269 IRQ_TYPE_LEVEL_HIGH>,
				     <0 270 IRQ_TYPE_LEVEL_HIGH>;
			clocks = <&cpg CPG_MOD 724>,
				 <&cpg CPG_MOD 723>,
				 <&cpg CPG_MOD 722>,
				 <&cpg CPG_MOD 721>,
				 <&cpg CPG_MOD 727>,
				 <&cpg CPG_MOD 729>,
				 <&cpg CPG_MOD 728>,
				 <&dclkin0>, <&dclkin1>, <&dclkin2>, <&dclkin3>;
			clock-names = "du.0", "du.1", "du.2", "du.3", "lvds.0",
				      "isfr.0", "isfr.1", "dclkin.0", "dclkin.1",
				      "dclkin.2", "dclkin.3";

			status = "disabled";

			vsps = <&vspd0 &vspd1 &vspd2 &vspd3>;

			hdmi = <&hdmi0 &hdmi1>;
			clock-iahb = <0>;
			hdmi-num = <2>;

			ports {
				#address-cells = <1>;
				#size-cells = <0>;

				port@0 {
					reg = <0>;
					du_out_rgb: endpoint {
					};
				};
				port@1 {
					reg = <1>;
					du_out_hdmi0: endpoint {
					};
				};
				port@2 {
					reg = <2>;
					du_out_hdmi1: endpoint {
					};
				};
				port@3 {
					reg = <3>;
					du_out_lvds0: endpoint {
					};
				};
			};
		};

<<<<<<< HEAD
		tsc1: thermal@0xe6198000 {
			compatible = "renesas,thermal-r8a7795",
				"renesas,rcar-gen3-thermal";
			reg = <0 0xe6198000 0 0x5c>;
			interrupts = <GIC_SPI 67 IRQ_TYPE_LEVEL_HIGH>;
			clocks = <&cpg CPG_MOD 522>;
			#thermal-sensor-cells = <0>;
			status = "okay";
		};

		tsc2: thermal@0xe61A0000 {
			compatible = "renesas,thermal-r8a7795",
				"renesas,rcar-gen3-thermal";
			reg = <0 0xe61A0000 0 0x5c>;
			interrupts = <GIC_SPI 68 IRQ_TYPE_LEVEL_HIGH>;
			clocks = <&cpg CPG_MOD 522>;
			#thermal-sensor-cells = <0>;
			status = "okay";
		};

		tsc3: thermal@0xe61A8000 {
			compatible = "renesas,thermal-r8a7795",
				"renesas,rcar-gen3-thermal";
			reg = <0 0xe61A8000 0 0x5c>;
			interrupts = <GIC_SPI 69 IRQ_TYPE_LEVEL_HIGH>;
			clocks = <&cpg CPG_MOD 522>;
			#thermal-sensor-cells = <0>;
			status = "okay";
		};

		thermal-zones {
			sensor_thermal1: sensor-thermal1 {
				polling-delay-passive = <250>;
				polling-delay = <0>;

				/* sensor ID */
				thermal-sensors = <&tsc1>;

				trips {
					sensor1_crit: sensor1-crit {
						temperature = <90000>;
						hysteresis = <2000>;
						type = "critical";
					};
				};
			};

			sensor_thermal2: sensor-thermal2 {
				polling-delay-passive = <250>;
				polling-delay = <0>;

				/* sensor ID */
				thermal-sensors = <&tsc2>;

				trips {
					sensor2_crit: sensor2-crit {
						temperature = <90000>;
						hysteresis = <2000>;
						type = "critical";
					};
				};
			};

			sensor_thermal3: sensor-thermal3 {
				polling-delay-passive = <250>;
				polling-delay = <0>;

				/* sensor ID */
				thermal-sensors = <&tsc3>;

				trips {
					sensor3_crit: sensor3-crit {
						temperature = <90000>;
						hysteresis = <2000>;
						type = "critical";
					};
				};
			};
		};

		pciec0: pcie@fe000000 {
			compatible = "renesas,pcie-r8a7795";
			reg = <0 0xfe000000 0 0x80000>;
			#address-cells = <3>;
			#size-cells = <2>;
			bus-range = <0x00 0xff>;
			device_type = "pci";
			ranges = <0x01000000 0 0x00000000 0 0xfe100000 0 0x00100000
				0x02000000 0 0xfe200000 0 0xfe200000 0 0x00200000
				0x02000000 0 0x30000000 0 0x30000000 0 0x08000000
				0x42000000 0 0x38000000 0 0x38000000 0 0x08000000>;
			/* Map all possible DDR as inbound ranges */
			dma-ranges = <0x42000000 0 0x40000000 0 0x40000000 0 0x40000000>;
			interrupts = <0 116 IRQ_TYPE_LEVEL_HIGH>,
				<0 117 IRQ_TYPE_LEVEL_HIGH>,
				<0 118 IRQ_TYPE_LEVEL_HIGH>;
			#interrupt-cells = <1>;
			interrupt-map-mask = <0 0 0 0>;
			interrupt-map = <0 0 0 0 &gic 0 116 IRQ_TYPE_LEVEL_HIGH>;
			clocks = <&cpg CPG_MOD 319>, <&pcie_bus_clk>;
			clock-names = "pcie", "pcie_bus";
			power-domains = <&cpg>;
			status = "disabled";
		};

		pciec1: pcie@ee800000 {
			compatible = "renesas,pcie-r8a7795";
			reg = <0 0xee800000 0 0x80000>;
			#address-cells = <3>;
			#size-cells = <2>;
			bus-range = <0x00 0xff>;
			device_type = "pci";
			ranges = <0x01000000 0 0x00000000 0 0xee900000 0 0x00100000
				0x02000000 0 0xeea00000 0 0xeea00000 0 0x00200000
				0x02000000 0 0xc0000000 0 0xc0000000 0 0x08000000
				0x42000000 0 0xc8000000 0 0xc8000000 0 0x08000000>;
			/* Map all possible DDR as inbound ranges */
			dma-ranges = <0x42000000 0 0x40000000 0 0x40000000 0 0x40000000>;
			interrupts = <0 148 IRQ_TYPE_LEVEL_HIGH>,
				<0 149 IRQ_TYPE_LEVEL_HIGH>,
				<0 150 IRQ_TYPE_LEVEL_HIGH>;
			#interrupt-cells = <1>;
			interrupt-map-mask = <0 0 0 0>;
			interrupt-map = <0 0 0 0 &gic 0 148 IRQ_TYPE_LEVEL_HIGH>;
			clocks = <&cpg CPG_MOD 318>, <&pcie_bus_clk>;
			clock-names = "pcie", "pcie_bus";
=======
		sata: sata@ee300000 {
			compatible = "renesas,sata-r8a7795";
			reg = <0 0xee300000 0 0x1fff>;
			interrupts = <GIC_SPI 105 IRQ_TYPE_LEVEL_HIGH>;
			clocks = <&cpg CPG_MOD 815>;
>>>>>>> 8ff2f9f0
			power-domains = <&cpg>;
			status = "disabled";
		};
	};

};<|MERGE_RESOLUTION|>--- conflicted
+++ resolved
@@ -1337,6 +1337,15 @@
 			status = "disabled";
 		};
 
+		sata: sata@ee300000 {
+			compatible = "renesas,sata-r8a7795";
+			reg = <0 0xee300000 0 0x1fff>;
+			interrupts = <GIC_SPI 105 IRQ_TYPE_LEVEL_HIGH>;
+			clocks = <&cpg CPG_MOD 815>;
+			power-domains = <&cpg>;
+			status = "disabled";
+		};
+
 		vspbd@fe960000 {
 			compatible = "renesas,vspm-vsp2";
 			renesas,has-bru;
@@ -1578,7 +1587,6 @@
 			};
 		};
 
-<<<<<<< HEAD
 		tsc1: thermal@0xe6198000 {
 			compatible = "renesas,thermal-r8a7795",
 				"renesas,rcar-gen3-thermal";
@@ -1705,13 +1713,6 @@
 			interrupt-map = <0 0 0 0 &gic 0 148 IRQ_TYPE_LEVEL_HIGH>;
 			clocks = <&cpg CPG_MOD 318>, <&pcie_bus_clk>;
 			clock-names = "pcie", "pcie_bus";
-=======
-		sata: sata@ee300000 {
-			compatible = "renesas,sata-r8a7795";
-			reg = <0 0xee300000 0 0x1fff>;
-			interrupts = <GIC_SPI 105 IRQ_TYPE_LEVEL_HIGH>;
-			clocks = <&cpg CPG_MOD 815>;
->>>>>>> 8ff2f9f0
 			power-domains = <&cpg>;
 			status = "disabled";
 		};
