--- conflicted
+++ resolved
@@ -234,7 +234,6 @@
 			dma-channels = <16>;
 		};
 
-<<<<<<< HEAD
 		audma1: dma-controller@ec720000 {
 			compatible = "renesas,rcar-dmac";
 			reg = <0 0xec720000 0 0x10000>;
@@ -265,70 +264,6 @@
 			clock-names = "fck";
 			#dma-cells = <1>;
 			dma-channels = <16>;
-=======
-			cpg_clocks: cpg_clocks@e6150000 {
-				#address-cells = <2>;
-				#size-cells = <2>;
-				#clock-cells = <1>;
-				ranges;
-
-				compatible = "renesas,r8a7795-cpg-clocks",
-					     "renesas,rcar-gen3-cpg-clocks";
-				reg = <0 0xe6150000 0 0x1000>;
-				clocks = <&extal_clk>;
-				clock-indices = <
-					R8A7795_CLK_MAIN R8A7795_CLK_PLL0
-					R8A7795_CLK_PLL1 R8A7795_CLK_PLL2
-					R8A7795_CLK_PLL3 R8A7795_CLK_PLL4
-				>;
-				clock-output-names = "main", "pll0", "pll1",
-						     "pll2", "pll3", "pll4";
-				#power-domain-cells = <0>;
-
-				/* Module Standby and Software Reset */
-				mssr: mssr@e6150130 {
-					compatible =
-						"renesas,r8a7795-cpg-mssr";
-					reg = <0 0xe6150000 0 0x1000>;
-					#clock-cells = <1>;
-					clocks =
-						/* MSTP2 */
-						<&s3d4_clk>, <&s3d4_clk>,
-						<&s3d4_clk>, <&s3d4_clk>,
-						<&s3d4_clk>,
-						/* MSTP3 */
-						<&s3d4_clk>;
-					clock-indices = <
-						/* MSTP2 */
-						R8A7795_CLK_SCIF5
-						R8A7795_CLK_SCIF4
-						R8A7795_CLK_SCIF3
-						R8A7795_CLK_SCIF1
-						R8A7795_CLK_SCIF0
-						/* MSTP3 */
-						R8A7795_CLK_SCIF2
-					>;
-					clock-output-names =
-						/* MSTP2 */
-						"scif5", "scif4", "scif3",
-						"scif1", "scif0",
-						/* MSTP3 */
-						"scif2";
-					#reset-cells = <1>;
-				};
-
-				mstp8_clks: mstp8_clks@e6150990 {
-					compatible = "renesas,r8a7795-mstp-clocks",
-						     "renesas,cpg-mstp-clocks";
-					reg = <0 0xe6150990 0 4>, <0 0xe61509a0 0 4>;
-					clocks =  <&s3d2_clk>;
-					#clock-cells = <1>;
-					clock-indices = <R8A7795_CLK_ETHERAVB>;
-					clock-output-names = "etheravb";
-				};
-
-			};
->>>>>>> 8b709f83
 		};
 
 		pfc: pfc@e6060000 {
