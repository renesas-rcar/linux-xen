--- conflicted
+++ resolved
@@ -79,14 +79,11 @@
 			     <GIC_PPI 14 IRQ_TYPE_LEVEL_HIGH>,
 			     <GIC_PPI 11 IRQ_TYPE_LEVEL_HIGH>,
 			     <GIC_PPI 10 IRQ_TYPE_LEVEL_HIGH>;
-<<<<<<< HEAD
-=======
 	};
 
 	pmu {
 		compatible = "arm,armv8-pmuv3";
 		interrupts = <GIC_PPI 7 IRQ_TYPE_LEVEL_HIGH>;
->>>>>>> bb176f67
 	};
 
 	soc {
